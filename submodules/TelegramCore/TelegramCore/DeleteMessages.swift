import Foundation
#if os(macOS)
import PostboxMac
import SwiftSignalKitMac
#else
import Postbox
import SwiftSignalKit
#endif

private func removeMessageMedia(message: Message, mediaBox: MediaBox) {
    for media in message.media {
        if let image = media as? TelegramMediaImage {
            let _ = mediaBox.removeCachedResources(Set(image.representations.map({ WrappedMediaResourceId($0.resource.id) }))).start()
        } else if let file = media as? TelegramMediaFile {
            let _ = mediaBox.removeCachedResources(Set(file.previewRepresentations.map({ WrappedMediaResourceId($0.resource.id) }))).start()
            let _ = mediaBox.removeCachedResources(Set([WrappedMediaResourceId(file.resource.id)])).start()
        }
    }
}

public func deleteMessages(transaction: Transaction, mediaBox: MediaBox, ids: [MessageId]) {
    for id in ids {
        if id.peerId.namespace == Namespaces.Peer.SecretChat {
            if let message = transaction.getMessage(id) {
                removeMessageMedia(message: message, mediaBox: mediaBox)
            }
        }
    }
    transaction.deleteMessages(ids, forEachMedia: { media in
        processRemovedMedia(mediaBox, media)
    })
}

public func deleteAllMessagesWithAuthor(transaction: Transaction, mediaBox: MediaBox, peerId: PeerId, authorId: PeerId, namespace: MessageId.Namespace) {
    transaction.removeAllMessagesWithAuthor(peerId, authorId: authorId, namespace: namespace, forEachMedia: { media in
        processRemovedMedia(mediaBox, media)
    })
}

public func clearHistory(transaction: Transaction, mediaBox: MediaBox, peerId: PeerId, namespaces: MessageIdNamespaces) {
    if peerId.namespace == Namespaces.Peer.SecretChat {
        transaction.withAllMessages(peerId: peerId, { message in
            removeMessageMedia(message: message, mediaBox: mediaBox)
            return true
        })
    }
<<<<<<< HEAD
    transaction.clearHistory(peerId, namespaces: namespaces)
=======
    transaction.clearHistory(peerId, forEachMedia: { media in
        processRemovedMedia(mediaBox, media)
    })
>>>>>>> 7e2e86b3
}<|MERGE_RESOLUTION|>--- conflicted
+++ resolved
@@ -44,11 +44,7 @@
             return true
         })
     }
-<<<<<<< HEAD
-    transaction.clearHistory(peerId, namespaces: namespaces)
-=======
-    transaction.clearHistory(peerId, forEachMedia: { media in
+    transaction.clearHistory(peerId, namespaces: namespaces, forEachMedia: { media in
         processRemovedMedia(mediaBox, media)
     })
->>>>>>> 7e2e86b3
 }