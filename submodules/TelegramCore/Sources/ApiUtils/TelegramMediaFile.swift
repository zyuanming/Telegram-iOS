import Foundation
import Postbox
import TelegramApi


func dimensionsForFileAttributes(_ attributes: [TelegramMediaFileAttribute]) -> PixelDimensions? {
    for attribute in attributes {
        switch attribute {
            case let .Video(_, size, _):
                return size
            case let .ImageSize(size):
                return size
            default:
                break
        }
    }
    return nil
}

func durationForFileAttributes(_ attributes: [TelegramMediaFileAttribute]) -> Int32? {
    for attribute in attributes {
        switch attribute {
            case let .Video(duration, _, _):
                return Int32(duration)
            case let .Audio(_, duration, _, _, _):
                return Int32(duration)
            default:
                break
        }
    }
    return nil
}

public extension TelegramMediaFile {
    var dimensions: PixelDimensions? {
        if let value = dimensionsForFileAttributes(self.attributes) {
            return value
        } else if self.isAnimatedSticker {
            return PixelDimensions(width: 512, height: 512)
        } else {
            return nil
        }
    }
    
    var duration: Int32? {
        return durationForFileAttributes(self.attributes)
    }
}

extension StickerPackReference {
    init?(apiInputSet: Api.InputStickerSet) {
        switch apiInputSet {
        case .inputStickerSetEmpty:
            return nil
        case let .inputStickerSetID(id, accessHash):
            self = .id(id: id, accessHash: accessHash)
        case let .inputStickerSetShortName(shortName):
            self = .name(shortName)
        case .inputStickerSetAnimatedEmoji:
            self = .animatedEmoji
        case let .inputStickerSetDice(emoticon):
            self = .dice(emoticon)
        case .inputStickerSetAnimatedEmojiAnimations:
            self = .animatedEmojiAnimations
        case .inputStickerSetPremiumGifts:
            self = .premiumGifts
        case .inputStickerSetEmojiGenericAnimations:
            self = .emojiGenericAnimations
        case .inputStickerSetEmojiDefaultStatuses:
<<<<<<< HEAD
            return nil
=======
            self = .iconStatusEmoji
>>>>>>> 0aa65d65
        }
    }
}

extension StickerMaskCoords {
    init(apiMaskCoords: Api.MaskCoords) {
        switch apiMaskCoords {
            case let .maskCoords(n, x, y, zoom):
                self.init(n: n, x: x, y: y, zoom: zoom)
        }
    }
}

func telegramMediaFileAttributesFromApiAttributes(_ attributes: [Api.DocumentAttribute]) -> [TelegramMediaFileAttribute] {
    var result: [TelegramMediaFileAttribute] = []
    for attribute in attributes {
        switch attribute {
            case let .documentAttributeFilename(fileName):
                result.append(.FileName(fileName: fileName))
            case let .documentAttributeSticker(_, alt, stickerSet, maskCoords):
                result.append(.Sticker(displayText: alt, packReference: StickerPackReference(apiInputSet: stickerSet), maskData: maskCoords.flatMap(StickerMaskCoords.init)))
            case .documentAttributeHasStickers:
                result.append(.HasLinkedStickers)
            case let .documentAttributeImageSize(w, h):
                result.append(.ImageSize(size: PixelDimensions(width: w, height: h)))
            case .documentAttributeAnimated:
                result.append(.Animated)
            case let .documentAttributeVideo(flags, duration, w, h):
                var videoFlags = TelegramMediaVideoFlags()
                if (flags & (1 << 0)) != 0 {
                    videoFlags.insert(.instantRoundVideo)
                }
                if (flags & (1 << 1)) != 0 {
                    videoFlags.insert(.supportsStreaming)
                }
                result.append(.Video(duration: Int(duration), size: PixelDimensions(width: w, height: h), flags: videoFlags))
            case let .documentAttributeAudio(flags, duration, title, performer, waveform):
                let isVoice = (flags & (1 << 10)) != 0
                let waveformBuffer: Data? = waveform?.makeData()
                result.append(.Audio(isVoice: isVoice, duration: Int(duration), title: title, performer: performer, waveform: waveformBuffer))
            case let .documentAttributeCustomEmoji(flags, alt, stickerSet):
                let isFree = (flags & (1 << 0)) != 0
                result.append(.CustomEmoji(isPremium: !isFree, alt: alt, packReference: StickerPackReference(apiInputSet: stickerSet)))
        }
    }
    return result
}

public func fileNameFromFileAttributes(_ attributes: [TelegramMediaFileAttribute]) -> String? {
    for attribute in attributes {
        if case let .FileName(value) = attribute {
            return value
        }
    }
    return nil
}

func telegramMediaFileThumbnailRepresentationsFromApiSizes(datacenterId: Int32, documentId: Int64, accessHash: Int64, fileReference: Data?, sizes: [Api.PhotoSize]) -> (immediateThumbnail: Data?, representations:  [TelegramMediaImageRepresentation]) {
    var immediateThumbnailData: Data?
    var representations: [TelegramMediaImageRepresentation] = []
    for size in sizes {
        switch size {
            case let .photoCachedSize(type, w, h, _):
                let resource = CloudDocumentSizeMediaResource(datacenterId: datacenterId, documentId: documentId, accessHash: accessHash, sizeSpec: type, fileReference: fileReference)
                representations.append(TelegramMediaImageRepresentation(dimensions: PixelDimensions(width: w, height: h), resource: resource, progressiveSizes: [], immediateThumbnailData: nil))
            case let .photoSize(type, w, h, _):
                let resource = CloudDocumentSizeMediaResource(datacenterId: datacenterId, documentId: documentId, accessHash: accessHash, sizeSpec: type, fileReference: fileReference)
                representations.append(TelegramMediaImageRepresentation(dimensions: PixelDimensions(width: w, height: h), resource: resource, progressiveSizes: [], immediateThumbnailData: nil))
            case let .photoSizeProgressive(type, w, h, sizes):
                let resource = CloudDocumentSizeMediaResource(datacenterId: datacenterId, documentId: documentId, accessHash: accessHash, sizeSpec: type, fileReference: fileReference)
                representations.append(TelegramMediaImageRepresentation(dimensions: PixelDimensions(width: w, height: h), resource: resource, progressiveSizes: sizes, immediateThumbnailData: nil))
            case let .photoPathSize(_, data):
                immediateThumbnailData = data.makeData()
            case let .photoStrippedSize(_, data):
                immediateThumbnailData = data.makeData()
            case .photoSizeEmpty:
                break
        }
    }
    return (immediateThumbnailData, representations)
}

func telegramMediaFileFromApiDocument(_ document: Api.Document) -> TelegramMediaFile? {
    switch document {
        case let .document(_, id, accessHash, fileReference, _, mimeType, size, thumbs, videoThumbs, dcId, attributes):
            var parsedAttributes = telegramMediaFileAttributesFromApiAttributes(attributes)
            parsedAttributes.append(.hintIsValidated)
            
            let (immediateThumbnail, previewRepresentations) = telegramMediaFileThumbnailRepresentationsFromApiSizes(datacenterId: dcId, documentId: id, accessHash: accessHash, fileReference: fileReference.makeData(), sizes: thumbs ?? [])
            
            var videoThumbnails: [TelegramMediaFile.VideoThumbnail] = []
            if let videoThumbs = videoThumbs {
                for thumb in videoThumbs {
                    switch thumb {
                    case let .videoSize(_, type, w, h, _, _):
                        let resource: TelegramMediaResource
                        resource = CloudDocumentSizeMediaResource(datacenterId: dcId, documentId: id, accessHash: accessHash, sizeSpec: type, fileReference: fileReference.makeData())
                        
                        videoThumbnails.append(TelegramMediaFile.VideoThumbnail(
                            dimensions: PixelDimensions(width: w, height: h),
                            resource: resource))
                    }
                }
            }
            
            return TelegramMediaFile(fileId: MediaId(namespace: Namespaces.Media.CloudFile, id: id), partialReference: nil, resource: CloudDocumentMediaResource(datacenterId: Int(dcId), fileId: id, accessHash: accessHash, size: size, fileReference: fileReference.makeData(), fileName: fileNameFromFileAttributes(parsedAttributes)), previewRepresentations: previewRepresentations, videoThumbnails: videoThumbnails, immediateThumbnailData: immediateThumbnail, mimeType: mimeType, size: size, attributes: parsedAttributes)
        case .documentEmpty:
            return nil
    }
}<|MERGE_RESOLUTION|>--- conflicted
+++ resolved
@@ -67,11 +67,7 @@
         case .inputStickerSetEmojiGenericAnimations:
             self = .emojiGenericAnimations
         case .inputStickerSetEmojiDefaultStatuses:
-<<<<<<< HEAD
-            return nil
-=======
             self = .iconStatusEmoji
->>>>>>> 0aa65d65
         }
     }
 }
