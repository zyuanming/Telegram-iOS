import Foundation
import UIKit
import AsyncDisplayKit
import TelegramCore
import SyncCore
import Postbox
import Display
import SwiftSignalKit
import TelegramUIPreferences
import TelegramPresentationData
import AccountContext
import OverlayStatusController
import AlertUI
import PresentationDataUtils
import PassportUI
import InstantPageUI
import StickerPackPreviewUI
import JoinLinkPreviewUI
import LanguageLinkPreviewUI
import SettingsUI
import UrlHandling
import ShareController
import ChatInterfaceState
import TelegramCallsUI

private func defaultNavigationForPeerId(_ peerId: PeerId?, navigation: ChatControllerInteractionNavigateToPeer) -> ChatControllerInteractionNavigateToPeer {
    if case .default = navigation {
        if let peerId = peerId {
            if peerId.namespace == Namespaces.Peer.CloudUser {
                return .chat(textInputState: nil, subject: nil, peekData: nil)
            } else {
                return .chat(textInputState: nil, subject: nil, peekData: nil)
            }
        } else {
            return .info
        }
    } else {
        return navigation
    }
}

func openResolvedUrlImpl(_ resolvedUrl: ResolvedUrl, context: AccountContext, urlContext: OpenURLContext, navigationController: NavigationController?, openPeer: @escaping (PeerId, ChatControllerInteractionNavigateToPeer) -> Void, sendFile: ((FileMediaReference) -> Void)?, sendSticker: ((FileMediaReference, ASDisplayNode, CGRect) -> Bool)?, requestMessageActionUrlAuth: ((MessageActionUrlSubject) -> Void)? = nil, joinVoiceChat: ((PeerId, String?, CachedChannelData.ActiveCall) -> Void)?, present: @escaping (ViewController, Any?) -> Void, dismissInput: @escaping () -> Void, contentContext: Any?) {
    let presentationData = context.sharedContext.currentPresentationData.with { $0 }
    switch resolvedUrl {
        case let .externalUrl(url):
            context.sharedContext.openExternalUrl(context: context, urlContext: urlContext, url: url, forceExternal: false, presentationData: context.sharedContext.currentPresentationData.with { $0 }, navigationController: navigationController, dismissInput: dismissInput)
        case let .urlAuth(url):
            requestMessageActionUrlAuth?(.url(url))
            dismissInput()
            break
        case let .peer(peerId, navigation):
            if let peerId = peerId {
                openPeer(peerId, defaultNavigationForPeerId(peerId, navigation: navigation))
            } else {
                present(textAlertController(context: context, title: nil, text: presentationData.strings.Resolve_ErrorNotFound, actions: [TextAlertAction(type: .defaultAction, title: presentationData.strings.Common_OK, action: {})]), nil)
            }
        case .inaccessiblePeer:
            present(standardTextAlertController(theme: AlertControllerTheme(presentationData: presentationData), title: nil, text: presentationData.strings.Conversation_ErrorInaccessibleMessage, actions: [TextAlertAction(type: .defaultAction, title: presentationData.strings.Common_OK, action: {})]), nil)
        case let .botStart(peerId, payload):
            openPeer(peerId, .withBotStartPayload(ChatControllerInitialBotStart(payload: payload, behavior: .interactive)))
        case let .groupBotStart(botPeerId, payload):
            let controller = context.sharedContext.makePeerSelectionController(PeerSelectionControllerParams(context: context, filter: [.onlyWriteable, .onlyGroups, .onlyManageable], title: presentationData.strings.UserInfo_InviteBotToGroup))
            controller.peerSelected = { [weak controller] peer in
                let peerId = peer.id
                
                if payload.isEmpty {
                    if peerId.namespace == Namespaces.Peer.CloudGroup {
                        let _ = (addGroupMember(account: context.account, peerId: peerId, memberId: botPeerId)
                        |> deliverOnMainQueue).start(completed: {
                            controller?.dismiss()
                        })
                    } else {
                        let _ = (addChannelMember(account: context.account, peerId: peerId, memberId: botPeerId)
                        |> deliverOnMainQueue).start(completed: {
                            controller?.dismiss()
                        })
                    }
                } else {
                    let _ = (requestStartBotInGroup(account: context.account, botPeerId: botPeerId, groupPeerId: peerId, payload: payload)
                    |> deliverOnMainQueue).start(next: { result in
                        if let navigationController = navigationController {
                            context.sharedContext.navigateToChatController(NavigateToChatControllerParams(navigationController: navigationController, context: context, chatLocation: .peer(peerId)))
                        }
                        switch result {
                            case let .channelParticipant(participant):
                                context.peerChannelMemberCategoriesContextsManager.externallyAdded(peerId: peerId, participant: participant)
                            case .none:
                                break
                        }
                        controller?.dismiss()
                    }, error: { _ in
                        
                    })
                }
            }
            dismissInput()
            navigationController?.pushViewController(controller)
        case let .channelMessage(peerId, messageId):
            openPeer(peerId, .chat(textInputState: nil, subject: .message(id: messageId, highlight: true), peekData: nil))
        case let .replyThreadMessage(replyThreadMessage, messageId):
            if let navigationController = navigationController {
                let _ = ChatControllerImpl.openMessageReplies(context: context, navigationController: navigationController, present: { c, a in
                    present(c, a)
                }, messageId: replyThreadMessage.messageId, isChannelPost: replyThreadMessage.isChannelPost, atMessage: messageId, displayModalProgress: true).start()
            }
        case let .stickerPack(name):
            dismissInput()
            if false {
                var mainStickerPack: StickerPackReference?
                var stickerPacks: [StickerPackReference] = []
                if let message = contentContext as? Message {
                    let dataDetector = try? NSDataDetector(types: NSTextCheckingResult.CheckingType([.link]).rawValue)
                    if let matches = dataDetector?.matches(in: message.text, options: [], range: NSRange(message.text.startIndex ..< message.text.endIndex, in: message.text)) {
                        for match in matches {
                            guard let stringRange = Range(match.range, in: message.text) else {
                                continue
                            }
                            let urlText = String(message.text[stringRange])
                            if let resultName = parseStickerPackUrl(urlText) {
                                stickerPacks.append(.name(resultName))
                                if resultName == name {
                                    mainStickerPack = .name(resultName)
                                }
                            }
                        }
                        if mainStickerPack == nil {
                            mainStickerPack = .name(name)
                            stickerPacks.insert(.name(name), at: 0)
                        }
                    } else {
                        mainStickerPack = .name(name)
                        stickerPacks = [.name(name)]
                    }
                } else {
                    mainStickerPack = .name(name)
                    stickerPacks = [.name(name)]
                }
                if let mainStickerPack = mainStickerPack, !stickerPacks.isEmpty {
                    let controller = StickerPackScreen(context: context, mainStickerPack: mainStickerPack, stickerPacks: stickerPacks, parentNavigationController: navigationController, sendSticker: sendSticker)
                    present(controller, nil)
                }
            } else {
                let controller = StickerPackScreen(context: context, mainStickerPack: .name(name), stickerPacks: [.name(name)], parentNavigationController: navigationController, sendSticker: sendSticker)
                present(controller, nil)
            }
        case let .instantView(webpage, anchor):
            navigationController?.pushViewController(InstantPageController(context: context, webPage: webpage, sourcePeerType: .channel, anchor: anchor))
        case let .join(link):
            dismissInput()
            present(JoinLinkPreviewController(context: context, link: link, navigateToPeer: { peerId, peekData in
                openPeer(peerId, .chat(textInputState: nil, subject: nil, peekData: peekData))
            }, parentNavigationController: navigationController), nil)
        case let .localization(identifier):
            dismissInput()
            present(LanguageLinkPreviewController(context: context, identifier: identifier), nil)
        case let .proxy(host, port, username, password, secret):
            let server: ProxyServerSettings
            if let secret = secret {
                server = ProxyServerSettings(host: host, port: abs(port), connection: .mtp(secret: secret))
            } else {
                server = ProxyServerSettings(host: host, port: abs(port), connection: .socks5(username: username, password: password))
            }

            dismissInput()
            present(ProxyServerActionSheetController(context: context, server: server), nil)
        case let .confirmationCode(code):
            if let topController = navigationController?.topViewController as? ChangePhoneNumberCodeController {
                topController.applyCode(code)
            } else {
                var found = false
                navigationController?.currentWindow?.forEachController({ controller in
                    if let controller = controller as? SecureIdPlaintextFormController {
                        controller.applyPhoneCode(code)
                        found = true
                    }
                })
                if !found {
                    let presentationData = context.sharedContext.currentPresentationData.with { $0 }
                    present(textAlertController(context: context, title: nil, text: presentationData.strings.AuthCode_Alert(formattedConfirmationCode(code)).0, actions: [TextAlertAction(type: .defaultAction, title: presentationData.strings.Common_OK, action: {})]), nil)
                }
            }
        case let .cancelAccountReset(phone, hash):
            let presentationData = context.sharedContext.currentPresentationData.with { $0 }
            let controller = OverlayStatusController(theme: presentationData.theme, type: .loading(cancelled: nil))
            present(controller, nil)
            let _ = (requestCancelAccountResetData(network: context.account.network, hash: hash)
            |> deliverOnMainQueue).start(next: { [weak controller] data in
                controller?.dismiss()
                present(confirmPhoneNumberCodeController(context: context, phoneNumber: phone, codeData: data), ViewControllerPresentationArguments(presentationAnimation: .modalSheet))
            }, error: { [weak controller] error in
                controller?.dismiss()
                
                let text: String
                switch error {
                    case .limitExceeded:
                        text = presentationData.strings.Login_CodeFloodError
                    case .generic:
                        text = presentationData.strings.Login_UnknownError
                }
                let presentationData = context.sharedContext.currentPresentationData.with { $0 }
                present(textAlertController(context: context, title: nil, text: text, actions: [TextAlertAction(type: .defaultAction, title: presentationData.strings.Common_OK, action: {})]), nil)
            })
            dismissInput()
        case let .share(url, text, to):
            let continueWithPeer: (PeerId) -> Void = { peerId in
                let textInputState: ChatTextInputState?
                if let text = text, !text.isEmpty {
                    if let url = url, !url.isEmpty {
                        let urlString = NSMutableAttributedString(string: "\(url)\n")
                        let textString = NSAttributedString(string: "\(text)")
                        let selectionRange: Range<Int> = urlString.length ..< (urlString.length + textString.length)
                        urlString.append(textString)
                        textInputState = ChatTextInputState(inputText: urlString, selectionRange: selectionRange)
                    } else {
                        textInputState = ChatTextInputState(inputText: NSAttributedString(string: "\(text)"))
                    }
                } else if let url = url, !url.isEmpty {
                    textInputState = ChatTextInputState(inputText: NSAttributedString(string: "\(url)"))
                } else {
                    textInputState = nil
                }
                
                if let textInputState = textInputState {
                    let _ = (context.account.postbox.transaction({ transaction -> Void in
                        transaction.updatePeerChatInterfaceState(peerId, update: { currentState in
                            if let currentState = currentState as? ChatInterfaceState {
                                return currentState.withUpdatedComposeInputState(textInputState)
                            } else {
                                return ChatInterfaceState().withUpdatedComposeInputState(textInputState)
                            }
                        })
                    })
                    |> deliverOnMainQueue).start(completed: {
                        navigationController?.pushViewController(ChatControllerImpl(context: context, chatLocation: .peer(peerId)))
                    })
                } else {
                    navigationController?.pushViewController(ChatControllerImpl(context: context, chatLocation: .peer(peerId)))
                }
            }
            
            if let to = to {
                if to.hasPrefix("@") {
                    let _ = (resolvePeerByName(account: context.account, name: String(to[to.index(to.startIndex, offsetBy: 1)...]))
                    |> deliverOnMainQueue).start(next: { peerId in
                        if let peerId = peerId {
                            let _ = (context.account.postbox.loadedPeerWithId(peerId)
                            |> deliverOnMainQueue).start(next: { peer in
                                context.sharedContext.applicationBindings.dismissNativeController()
                                continueWithPeer(peer.id)
                            })
                        }
                    })
                } else {
                    let query = to.trimmingCharacters(in: CharacterSet(charactersIn: "0123456789").inverted)
                    let _ = (context.account.postbox.searchContacts(query: query)
                    |> deliverOnMainQueue).start(next: { (peers, _) in
                        for case let peer as TelegramUser in peers {
                            if peer.phone == query {
                                context.sharedContext.applicationBindings.dismissNativeController()
                                continueWithPeer(peer.id)
                                break
                            }
                        }
                    })
                }
            } else {
                if let url = url, !url.isEmpty {
                    let shareController = ShareController(context: context, subject: .url(url), presetText: text, externalShare: false, immediateExternalShare: false)
                    present(shareController, nil)
                    context.sharedContext.applicationBindings.dismissNativeController()
                } else {
                    let controller = context.sharedContext.makePeerSelectionController(PeerSelectionControllerParams(context: context, filter: [.onlyWriteable, .excludeDisabled]))
                    controller.peerSelected = { [weak controller] peer in
                        let peerId = peer.id
                        
                        if let strongController = controller {
                            strongController.dismiss()
                            continueWithPeer(peerId)
                        }
                    }
                    context.sharedContext.applicationBindings.dismissNativeController()
                    navigationController?.pushViewController(controller)
                }
            }
        case let .wallpaper(parameter):
            let presentationData = context.sharedContext.currentPresentationData.with { $0 }
            var controller: ViewController?
            
            let signal: Signal<TelegramWallpaper, GetWallpaperError>
            var options: WallpaperPresentationOptions?
            var topColor: UIColor?
            var bottomColor: UIColor?
            var intensity: Int32?
            var rotation: Int32?
            switch parameter {
                case let .slug(slug, wallpaperOptions, firstColor, secondColor, intensityValue, rotationValue):
                    signal = getWallpaper(network: context.account.network, slug: slug)
                    options = wallpaperOptions
                    topColor = firstColor
                    bottomColor = secondColor
                    intensity = intensityValue
                    rotation = rotationValue
                    controller = OverlayStatusController(theme: presentationData.theme, type: .loading(cancelled: nil))
                    present(controller!, nil)
                case let .color(color):
                    signal = .single(.color(color.argb))
                case let .gradient(topColor, bottomColor, rotation):
                    signal = .single(.gradient(topColor.argb, bottomColor.argb, WallpaperSettings(rotation: rotation)))
            }
            
            let _ = (signal
            |> deliverOnMainQueue).start(next: { [weak controller] wallpaper in
                controller?.dismiss()
                let galleryController = WallpaperGalleryController(context: context, source: .wallpaper(wallpaper, options, topColor, bottomColor, intensity, rotation, nil))
                present(galleryController, nil)
            }, error: { [weak controller] error in
                controller?.dismiss()
            })
            dismissInput()
        case let .theme(slug):
            let presentationData = context.sharedContext.currentPresentationData.with { $0 }
            let signal = getTheme(account: context.account, slug: slug)
            |> mapToSignal { themeInfo -> Signal<(Data?, TelegramThemeSettings?, TelegramTheme), GetThemeError> in
                return Signal<(Data?, TelegramThemeSettings?, TelegramTheme), GetThemeError> { subscriber in
                    let disposables = DisposableSet()
                    if let settings = themeInfo.settings {
                        subscriber.putNext((nil, settings, themeInfo))
                        subscriber.putCompletion()
                    } else if let resource = themeInfo.file?.resource {
                        disposables.add(fetchedMediaResource(mediaBox: context.account.postbox.mediaBox, reference: .standalone(resource: resource)).start())
                        
                        let maybeFetched = context.sharedContext.accountManager.mediaBox.resourceData(resource, option: .complete(waitUntilFetchStatus: false), attemptSynchronously: false)
                        |> mapToSignal { maybeData -> Signal<Data?, NoError> in
                            if maybeData.complete {
                                let loadedData = try? Data(contentsOf: URL(fileURLWithPath: maybeData.path), options: [])
                                return .single(loadedData)
                            } else {
                                return context.account.postbox.mediaBox.resourceData(resource, option: .complete(waitUntilFetchStatus: false), attemptSynchronously: false)
                                |> map { next -> Data? in
                                    if next.size > 0, let data = try? Data(contentsOf: URL(fileURLWithPath: next.path), options: []) {
                                        context.sharedContext.accountManager.mediaBox.storeResourceData(resource.id, data: data)
                                        return data
                                    } else {
                                        return nil
                                    }
                                }
                            }
                        }
                   
                        disposables.add(maybeFetched.start(next: { data in
                            if let data = data {
                                subscriber.putNext((data, nil, themeInfo))
                                subscriber.putCompletion()
                            }
                        }))
                    } else {
                        subscriber.putError(.unsupported)
                    }
                    
                    return disposables
                }
            }
            
            var cancelImpl: (() -> Void)?
            let progressSignal = Signal<Never, NoError> { subscriber in
                let controller = OverlayStatusController(theme: presentationData.theme,  type: .loading(cancelled: {
                    cancelImpl?()
                }))
                present(controller, nil)
                return ActionDisposable { [weak controller] in
                    Queue.mainQueue().async() {
                        controller?.dismiss()
                    }
                }
            }
            |> runOn(Queue.mainQueue())
            |> delay(0.35, queue: Queue.mainQueue())
            
            let disposable = MetaDisposable()
            let progressDisposable = progressSignal.start()
            cancelImpl = {
                disposable.set(nil)
            }
            disposable.set((signal
            |> afterDisposed {
                Queue.mainQueue().async {
                    progressDisposable.dispose()
                }
            }
            |> deliverOnMainQueue).start(next: { dataAndTheme in
                if let data = dataAndTheme.0 {
                    if let theme = makePresentationTheme(data: data) {
                        let previewController = ThemePreviewController(context: context, previewTheme: theme, source: .theme(dataAndTheme.2))
                        navigationController?.pushViewController(previewController)
                    }
                } else if let settings = dataAndTheme.1 {
                    if let theme = makePresentationTheme(mediaBox: context.sharedContext.accountManager.mediaBox, themeReference: .builtin(PresentationBuiltinThemeReference(baseTheme: settings.baseTheme)), accentColor: UIColor(argb: settings.accentColor), backgroundColors: nil, bubbleColors: settings.messageColors.flatMap { (UIColor(argb: $0.top), UIColor(argb: $0.bottom)) }, wallpaper: settings.wallpaper) {
                        let previewController = ThemePreviewController(context: context, previewTheme: theme, source: .theme(dataAndTheme.2))
                        navigationController?.pushViewController(previewController)
                    }
                }
            }, error: { error in
                let errorText: String
                switch error {
                    case .generic, .slugInvalid:
                        errorText = presentationData.strings.Theme_ErrorNotFound
                    case .unsupported:
                        errorText = presentationData.strings.Theme_Unsupported
                }
                present(textAlertController(context: context, title: nil, text: errorText, actions: [TextAlertAction(type: .defaultAction, title: presentationData.strings.Common_OK, action: {})]), nil)
            }))
            dismissInput()
        #if ENABLE_WALLET
        case let .wallet(address, amount, comment):
            dismissInput()
            context.sharedContext.openWallet(context: context, walletContext: .send(address: address, amount: amount, comment: comment)) { c in
                navigationController?.pushViewController(c)
            }
        #endif
        case let .settings(section):
            dismissInput()
            switch section {
                case .theme:
                    if let navigationController = navigationController {
                        let controller = themeSettingsController(context: context)
                        controller.navigationPresentation = .modal
                        
                        var controllers = navigationController.viewControllers
                        controllers = controllers.filter { !($0 is ThemeSettingsController) }
                        controllers.append(controller)
                        
                        navigationController.setViewControllers(controllers, animated: true)
                    }
                case .devices:
                    if let navigationController = navigationController {
                        let activeSessions = deferred { () -> Signal<(ActiveSessionsContext, Int, WebSessionsContext), NoError> in
                            let activeSessionsContext = ActiveSessionsContext(account: context.account)
                            let webSessionsContext = WebSessionsContext(account: context.account)
                            let otherSessionCount = activeSessionsContext.state
                            |> map { state -> Int in
                                return state.sessions.filter({ !$0.isCurrent }).count
                            }
                            |> distinctUntilChanged
                            
                            return otherSessionCount
                            |> map { value in
                                return (activeSessionsContext, value, webSessionsContext)
                            }
                        }
                        
                        let _ = (activeSessions
                        |> take(1)
                        |> deliverOnMainQueue).start(next: { activeSessionsContext, count, webSessionsContext in
                            let controller = recentSessionsController(context: context, activeSessionsContext: activeSessionsContext, webSessionsContext: webSessionsContext, websitesOnly: false)
                            controller.navigationPresentation = .modal
                            
                            var controllers = navigationController.viewControllers
                            controllers = controllers.filter { !($0 is RecentSessionsController) }
                            controllers.append(controller)
                            
                            navigationController.setViewControllers(controllers, animated: true)
                        })
                    }
                    break
            }
        case let .joinVoiceChat(peerId, invite):
            dismissInput()
<<<<<<< HEAD
            openPeer(peerId, defaultNavigationForPeerId(peerId, navigation: .default))
            present(VoiceChatJoinScreen(context: context, peerId: peerId, invite: invite, join: { call in
                joinVoiceChat?(peerId, invite, call)
            }), nil)
=======
            if let navigationController = navigationController {
                context.sharedContext.navigateToChatController(NavigateToChatControllerParams(navigationController: navigationController, context: context, chatLocation: .peer(peerId), completion: { chatController in
                    guard let chatController = chatController as? ChatControllerImpl else {
                        return
                    }
                    navigationController.currentWindow?.present(VoiceChatJoinScreen(context: context, peerId: peerId, invite: invite, join: { [weak chatController] call in
                        chatController?.joinGroupCall(peerId: peerId, invite: invite, activeCall: call)
                    }), on: .root, blockInteraction: false, completion: {})
                }))
            }
>>>>>>> 6539d0df
    }
}<|MERGE_RESOLUTION|>--- conflicted
+++ resolved
@@ -465,12 +465,6 @@
             }
         case let .joinVoiceChat(peerId, invite):
             dismissInput()
-<<<<<<< HEAD
-            openPeer(peerId, defaultNavigationForPeerId(peerId, navigation: .default))
-            present(VoiceChatJoinScreen(context: context, peerId: peerId, invite: invite, join: { call in
-                joinVoiceChat?(peerId, invite, call)
-            }), nil)
-=======
             if let navigationController = navigationController {
                 context.sharedContext.navigateToChatController(NavigateToChatControllerParams(navigationController: navigationController, context: context, chatLocation: .peer(peerId), completion: { chatController in
                     guard let chatController = chatController as? ChatControllerImpl else {
@@ -481,6 +475,5 @@
                     }), on: .root, blockInteraction: false, completion: {})
                 }))
             }
->>>>>>> 6539d0df
     }
 }