
fileprivate let parsers: [Int32 : (BufferReader) -> Any?] = {
    var dict: [Int32 : (BufferReader) -> Any?] = [:]
    dict[-1471112230] = { return $0.readInt32() }
    dict[570911930] = { return $0.readInt64() }
    dict[571523412] = { return $0.readDouble() }
    dict[-1255641564] = { return parseString($0) }
    dict[-1240849242] = { return Api.messages.StickerSet.parse_stickerSet($0) }
    dict[-457104426] = { return Api.InputGeoPoint.parse_inputGeoPointEmpty($0) }
    dict[-206066487] = { return Api.InputGeoPoint.parse_inputGeoPoint($0) }
    dict[-784000893] = { return Api.payments.ValidatedRequestedInfo.parse_validatedRequestedInfo($0) }
    dict[461151667] = { return Api.ChatFull.parse_chatFull($0) }
    dict[-253335766] = { return Api.ChatFull.parse_channelFull($0) }
    dict[-932174686] = { return Api.PollResults.parse_pollResults($0) }
    dict[-925415106] = { return Api.ChatParticipant.parse_chatParticipant($0) }
    dict[-636267638] = { return Api.ChatParticipant.parse_chatParticipantCreator($0) }
    dict[-489233354] = { return Api.ChatParticipant.parse_chatParticipantAdmin($0) }
    dict[1567990072] = { return Api.updates.Difference.parse_differenceEmpty($0) }
    dict[16030880] = { return Api.updates.Difference.parse_difference($0) }
    dict[-1459938943] = { return Api.updates.Difference.parse_differenceSlice($0) }
    dict[1258196845] = { return Api.updates.Difference.parse_differenceTooLong($0) }
    dict[1462101002] = { return Api.CdnConfig.parse_cdnConfig($0) }
    dict[324435594] = { return Api.PageBlock.parse_pageBlockUnsupported($0) }
    dict[1890305021] = { return Api.PageBlock.parse_pageBlockTitle($0) }
    dict[-1879401953] = { return Api.PageBlock.parse_pageBlockSubtitle($0) }
    dict[-1162877472] = { return Api.PageBlock.parse_pageBlockAuthorDate($0) }
    dict[-1076861716] = { return Api.PageBlock.parse_pageBlockHeader($0) }
    dict[-248793375] = { return Api.PageBlock.parse_pageBlockSubheader($0) }
    dict[1182402406] = { return Api.PageBlock.parse_pageBlockParagraph($0) }
    dict[-1066346178] = { return Api.PageBlock.parse_pageBlockPreformatted($0) }
    dict[1216809369] = { return Api.PageBlock.parse_pageBlockFooter($0) }
    dict[-618614392] = { return Api.PageBlock.parse_pageBlockDivider($0) }
    dict[-837994576] = { return Api.PageBlock.parse_pageBlockAnchor($0) }
    dict[641563686] = { return Api.PageBlock.parse_pageBlockBlockquote($0) }
    dict[1329878739] = { return Api.PageBlock.parse_pageBlockPullquote($0) }
    dict[972174080] = { return Api.PageBlock.parse_pageBlockCover($0) }
    dict[-283684427] = { return Api.PageBlock.parse_pageBlockChannel($0) }
    dict[504660880] = { return Api.PageBlock.parse_pageBlockKicker($0) }
    dict[-1085412734] = { return Api.PageBlock.parse_pageBlockTable($0) }
    dict[391759200] = { return Api.PageBlock.parse_pageBlockPhoto($0) }
    dict[2089805750] = { return Api.PageBlock.parse_pageBlockVideo($0) }
    dict[-2143067670] = { return Api.PageBlock.parse_pageBlockAudio($0) }
    dict[-1468953147] = { return Api.PageBlock.parse_pageBlockEmbed($0) }
    dict[-229005301] = { return Api.PageBlock.parse_pageBlockEmbedPost($0) }
    dict[1705048653] = { return Api.PageBlock.parse_pageBlockCollage($0) }
    dict[52401552] = { return Api.PageBlock.parse_pageBlockSlideshow($0) }
    dict[-454524911] = { return Api.PageBlock.parse_pageBlockList($0) }
    dict[-1702174239] = { return Api.PageBlock.parse_pageBlockOrderedList($0) }
    dict[1987480557] = { return Api.PageBlock.parse_pageBlockDetails($0) }
    dict[370236054] = { return Api.PageBlock.parse_pageBlockRelatedArticles($0) }
    dict[-1538310410] = { return Api.PageBlock.parse_pageBlockMap($0) }
    dict[-614138572] = { return Api.account.TmpPassword.parse_tmpPassword($0) }
    dict[-2103600678] = { return Api.SecureRequiredType.parse_secureRequiredType($0) }
    dict[41187252] = { return Api.SecureRequiredType.parse_secureRequiredTypeOneOf($0) }
    dict[1654593920] = { return Api.auth.LoginToken.parse_loginToken($0) }
    dict[110008598] = { return Api.auth.LoginToken.parse_loginTokenMigrateTo($0) }
    dict[957176926] = { return Api.auth.LoginToken.parse_loginTokenSuccess($0) }
    dict[1064139624] = { return Api.JSONValue.parse_jsonNull($0) }
    dict[-952869270] = { return Api.JSONValue.parse_jsonBool($0) }
    dict[736157604] = { return Api.JSONValue.parse_jsonNumber($0) }
    dict[-1222740358] = { return Api.JSONValue.parse_jsonString($0) }
    dict[-146520221] = { return Api.JSONValue.parse_jsonArray($0) }
    dict[-1715350371] = { return Api.JSONValue.parse_jsonObject($0) }
    dict[590459437] = { return Api.Photo.parse_photoEmpty($0) }
    dict[-797637467] = { return Api.Photo.parse_photo($0) }
    dict[-1683826688] = { return Api.Chat.parse_chatEmpty($0) }
    dict[120753115] = { return Api.Chat.parse_chatForbidden($0) }
    dict[681420594] = { return Api.Chat.parse_channelForbidden($0) }
    dict[1004149726] = { return Api.Chat.parse_chat($0) }
    dict[-753232354] = { return Api.Chat.parse_channel($0) }
    dict[1202287072] = { return Api.StatsURL.parse_statsURL($0) }
    dict[1516793212] = { return Api.ChatInvite.parse_chatInviteAlready($0) }
    dict[-540871282] = { return Api.ChatInvite.parse_chatInvite($0) }
    dict[-532532493] = { return Api.AutoDownloadSettings.parse_autoDownloadSettings($0) }
    dict[1678812626] = { return Api.StickerSetCovered.parse_stickerSetCovered($0) }
    dict[872932635] = { return Api.StickerSetCovered.parse_stickerSetMultiCovered($0) }
    dict[1189204285] = { return Api.RecentMeUrl.parse_recentMeUrlUnknown($0) }
    dict[-1917045962] = { return Api.RecentMeUrl.parse_recentMeUrlUser($0) }
    dict[-1608834311] = { return Api.RecentMeUrl.parse_recentMeUrlChat($0) }
    dict[-347535331] = { return Api.RecentMeUrl.parse_recentMeUrlChatInvite($0) }
    dict[-1140172836] = { return Api.RecentMeUrl.parse_recentMeUrlStickerSet($0) }
    dict[-797791052] = { return Api.RestrictionReason.parse_restrictionReason($0) }
    dict[-177282392] = { return Api.channels.ChannelParticipants.parse_channelParticipants($0) }
    dict[-266911767] = { return Api.channels.ChannelParticipants.parse_channelParticipantsNotModified($0) }
    dict[-599948721] = { return Api.RichText.parse_textEmpty($0) }
    dict[1950782688] = { return Api.RichText.parse_textPlain($0) }
    dict[1730456516] = { return Api.RichText.parse_textBold($0) }
    dict[-653089380] = { return Api.RichText.parse_textItalic($0) }
    dict[-1054465340] = { return Api.RichText.parse_textUnderline($0) }
    dict[-1678197867] = { return Api.RichText.parse_textStrike($0) }
    dict[1816074681] = { return Api.RichText.parse_textFixed($0) }
    dict[1009288385] = { return Api.RichText.parse_textUrl($0) }
    dict[-564523562] = { return Api.RichText.parse_textEmail($0) }
    dict[2120376535] = { return Api.RichText.parse_textConcat($0) }
    dict[-311786236] = { return Api.RichText.parse_textSubscript($0) }
    dict[-939827711] = { return Api.RichText.parse_textSuperscript($0) }
    dict[55281185] = { return Api.RichText.parse_textMarked($0) }
    dict[483104362] = { return Api.RichText.parse_textPhone($0) }
    dict[136105807] = { return Api.RichText.parse_textImage($0) }
    dict[894777186] = { return Api.RichText.parse_textAnchor($0) }
    dict[-302941166] = { return Api.UserFull.parse_userFull($0) }
    dict[-292807034] = { return Api.InputChannel.parse_inputChannelEmpty($0) }
    dict[-1343524562] = { return Api.InputChannel.parse_inputChannel($0) }
    dict[414687501] = { return Api.DcOption.parse_dcOption($0) }
    dict[997055186] = { return Api.PollAnswerVoters.parse_pollAnswerVoters($0) }
    dict[-1705233435] = { return Api.account.PasswordSettings.parse_passwordSettings($0) }
    dict[-288727837] = { return Api.LangPackLanguage.parse_langPackLanguage($0) }
    dict[-1000708810] = { return Api.help.AppUpdate.parse_noAppUpdate($0) }
    dict[497489295] = { return Api.help.AppUpdate.parse_appUpdate($0) }
    dict[-209337866] = { return Api.LangPackDifference.parse_langPackDifference($0) }
    dict[84438264] = { return Api.WallPaperSettings.parse_wallPaperSettings($0) }
    dict[1152191385] = { return Api.EmojiURL.parse_EmojiURL($0) }
    dict[-791039645] = { return Api.channels.ChannelParticipant.parse_channelParticipant($0) }
    dict[-1736378792] = { return Api.InputCheckPasswordSRP.parse_inputCheckPasswordEmpty($0) }
    dict[-763367294] = { return Api.InputCheckPasswordSRP.parse_inputCheckPasswordSRP($0) }
    dict[-1432995067] = { return Api.storage.FileType.parse_fileUnknown($0) }
    dict[1086091090] = { return Api.storage.FileType.parse_filePartial($0) }
    dict[8322574] = { return Api.storage.FileType.parse_fileJpeg($0) }
    dict[-891180321] = { return Api.storage.FileType.parse_fileGif($0) }
    dict[172975040] = { return Api.storage.FileType.parse_filePng($0) }
    dict[-1373745011] = { return Api.storage.FileType.parse_filePdf($0) }
    dict[1384777335] = { return Api.storage.FileType.parse_fileMp3($0) }
    dict[1258941372] = { return Api.storage.FileType.parse_fileMov($0) }
    dict[-1278304028] = { return Api.storage.FileType.parse_fileMp4($0) }
    dict[276907596] = { return Api.storage.FileType.parse_fileWebp($0) }
    dict[1338747336] = { return Api.messages.ArchivedStickers.parse_archivedStickers($0) }
    dict[406307684] = { return Api.InputEncryptedFile.parse_inputEncryptedFileEmpty($0) }
    dict[1690108678] = { return Api.InputEncryptedFile.parse_inputEncryptedFileUploaded($0) }
    dict[1511503333] = { return Api.InputEncryptedFile.parse_inputEncryptedFile($0) }
    dict[767652808] = { return Api.InputEncryptedFile.parse_inputEncryptedFileBigUploaded($0) }
    dict[-1456996667] = { return Api.messages.InactiveChats.parse_inactiveChats($0) }
    dict[1443858741] = { return Api.messages.SentEncryptedMessage.parse_sentEncryptedMessage($0) }
    dict[-1802240206] = { return Api.messages.SentEncryptedMessage.parse_sentEncryptedFile($0) }
    dict[1571494644] = { return Api.ExportedMessageLink.parse_exportedMessageLink($0) }
    dict[-855308010] = { return Api.auth.Authorization.parse_authorization($0) }
    dict[1148485274] = { return Api.auth.Authorization.parse_authorizationSignUpRequired($0) }
    dict[-181407105] = { return Api.InputFile.parse_inputFile($0) }
    dict[-95482955] = { return Api.InputFile.parse_inputFileBig($0) }
    dict[-1649296275] = { return Api.Peer.parse_peerUser($0) }
    dict[-1160714821] = { return Api.Peer.parse_peerChat($0) }
    dict[-1109531342] = { return Api.Peer.parse_peerChannel($0) }
    dict[-1868808300] = { return Api.PaymentRequestedInfo.parse_paymentRequestedInfo($0) }
    dict[164646985] = { return Api.UserStatus.parse_userStatusEmpty($0) }
    dict[-306628279] = { return Api.UserStatus.parse_userStatusOnline($0) }
    dict[9203775] = { return Api.UserStatus.parse_userStatusOffline($0) }
    dict[-496024847] = { return Api.UserStatus.parse_userStatusRecently($0) }
    dict[129960444] = { return Api.UserStatus.parse_userStatusLastWeek($0) }
    dict[2011940674] = { return Api.UserStatus.parse_userStatusLastMonth($0) }
    dict[-11252123] = { return Api.Folder.parse_folder($0) }
    dict[739712882] = { return Api.Dialog.parse_dialog($0) }
    dict[1908216652] = { return Api.Dialog.parse_dialogFolder($0) }
    dict[381645902] = { return Api.SendMessageAction.parse_sendMessageTypingAction($0) }
    dict[-44119819] = { return Api.SendMessageAction.parse_sendMessageCancelAction($0) }
    dict[-1584933265] = { return Api.SendMessageAction.parse_sendMessageRecordVideoAction($0) }
    dict[-378127636] = { return Api.SendMessageAction.parse_sendMessageUploadVideoAction($0) }
    dict[-718310409] = { return Api.SendMessageAction.parse_sendMessageRecordAudioAction($0) }
    dict[-212740181] = { return Api.SendMessageAction.parse_sendMessageUploadAudioAction($0) }
    dict[-774682074] = { return Api.SendMessageAction.parse_sendMessageUploadPhotoAction($0) }
    dict[-1441998364] = { return Api.SendMessageAction.parse_sendMessageUploadDocumentAction($0) }
    dict[393186209] = { return Api.SendMessageAction.parse_sendMessageGeoLocationAction($0) }
    dict[1653390447] = { return Api.SendMessageAction.parse_sendMessageChooseContactAction($0) }
    dict[-580219064] = { return Api.SendMessageAction.parse_sendMessageGamePlayAction($0) }
    dict[-1997373508] = { return Api.SendMessageAction.parse_sendMessageRecordRoundAction($0) }
    dict[608050278] = { return Api.SendMessageAction.parse_sendMessageUploadRoundAction($0) }
    dict[-1137792208] = { return Api.PrivacyKey.parse_privacyKeyStatusTimestamp($0) }
    dict[1343122938] = { return Api.PrivacyKey.parse_privacyKeyChatInvite($0) }
    dict[1030105979] = { return Api.PrivacyKey.parse_privacyKeyPhoneCall($0) }
    dict[961092808] = { return Api.PrivacyKey.parse_privacyKeyPhoneP2P($0) }
    dict[1777096355] = { return Api.PrivacyKey.parse_privacyKeyForwards($0) }
    dict[-1777000467] = { return Api.PrivacyKey.parse_privacyKeyProfilePhoto($0) }
    dict[-778378131] = { return Api.PrivacyKey.parse_privacyKeyPhoneNumber($0) }
    dict[1124062251] = { return Api.PrivacyKey.parse_privacyKeyAddedByPhone($0) }
    dict[522914557] = { return Api.Update.parse_updateNewMessage($0) }
    dict[1318109142] = { return Api.Update.parse_updateMessageID($0) }
    dict[-1576161051] = { return Api.Update.parse_updateDeleteMessages($0) }
    dict[1548249383] = { return Api.Update.parse_updateUserTyping($0) }
    dict[-1704596961] = { return Api.Update.parse_updateChatUserTyping($0) }
    dict[125178264] = { return Api.Update.parse_updateChatParticipants($0) }
    dict[469489699] = { return Api.Update.parse_updateUserStatus($0) }
    dict[-1489818765] = { return Api.Update.parse_updateUserName($0) }
    dict[-1791935732] = { return Api.Update.parse_updateUserPhoto($0) }
    dict[314359194] = { return Api.Update.parse_updateNewEncryptedMessage($0) }
    dict[386986326] = { return Api.Update.parse_updateEncryptedChatTyping($0) }
    dict[-1264392051] = { return Api.Update.parse_updateEncryption($0) }
    dict[956179895] = { return Api.Update.parse_updateEncryptedMessagesRead($0) }
    dict[-364179876] = { return Api.Update.parse_updateChatParticipantAdd($0) }
    dict[1851755554] = { return Api.Update.parse_updateChatParticipantDelete($0) }
    dict[-1906403213] = { return Api.Update.parse_updateDcOptions($0) }
    dict[-2131957734] = { return Api.Update.parse_updateUserBlocked($0) }
    dict[-1094555409] = { return Api.Update.parse_updateNotifySettings($0) }
    dict[-337352679] = { return Api.Update.parse_updateServiceNotification($0) }
    dict[-298113238] = { return Api.Update.parse_updatePrivacy($0) }
    dict[314130811] = { return Api.Update.parse_updateUserPhone($0) }
    dict[791617983] = { return Api.Update.parse_updateReadHistoryOutbox($0) }
    dict[2139689491] = { return Api.Update.parse_updateWebPage($0) }
    dict[1757493555] = { return Api.Update.parse_updateReadMessagesContents($0) }
    dict[-352032773] = { return Api.Update.parse_updateChannelTooLong($0) }
    dict[-1227598250] = { return Api.Update.parse_updateChannel($0) }
    dict[1656358105] = { return Api.Update.parse_updateNewChannelMessage($0) }
    dict[-1015733815] = { return Api.Update.parse_updateDeleteChannelMessages($0) }
    dict[-1734268085] = { return Api.Update.parse_updateChannelMessageViews($0) }
    dict[-1232070311] = { return Api.Update.parse_updateChatParticipantAdmin($0) }
    dict[1753886890] = { return Api.Update.parse_updateNewStickerSet($0) }
    dict[196268545] = { return Api.Update.parse_updateStickerSetsOrder($0) }
    dict[1135492588] = { return Api.Update.parse_updateStickerSets($0) }
    dict[-1821035490] = { return Api.Update.parse_updateSavedGifs($0) }
    dict[1417832080] = { return Api.Update.parse_updateBotInlineQuery($0) }
    dict[239663460] = { return Api.Update.parse_updateBotInlineSend($0) }
    dict[457133559] = { return Api.Update.parse_updateEditChannelMessage($0) }
    dict[-1738988427] = { return Api.Update.parse_updateChannelPinnedMessage($0) }
    dict[-415938591] = { return Api.Update.parse_updateBotCallbackQuery($0) }
    dict[-469536605] = { return Api.Update.parse_updateEditMessage($0) }
    dict[-103646630] = { return Api.Update.parse_updateInlineBotCallbackQuery($0) }
    dict[634833351] = { return Api.Update.parse_updateReadChannelOutbox($0) }
    dict[-299124375] = { return Api.Update.parse_updateDraftMessage($0) }
    dict[1461528386] = { return Api.Update.parse_updateReadFeaturedStickers($0) }
    dict[-1706939360] = { return Api.Update.parse_updateRecentStickers($0) }
    dict[-1574314746] = { return Api.Update.parse_updateConfig($0) }
    dict[861169551] = { return Api.Update.parse_updatePtsChanged($0) }
    dict[1081547008] = { return Api.Update.parse_updateChannelWebPage($0) }
    dict[-2095595325] = { return Api.Update.parse_updateBotWebhookJSON($0) }
    dict[-1684914010] = { return Api.Update.parse_updateBotWebhookJSONQuery($0) }
    dict[-523384512] = { return Api.Update.parse_updateBotShippingQuery($0) }
    dict[1563376297] = { return Api.Update.parse_updateBotPrecheckoutQuery($0) }
    dict[-1425052898] = { return Api.Update.parse_updatePhoneCall($0) }
    dict[1442983757] = { return Api.Update.parse_updateLangPack($0) }
    dict[-451831443] = { return Api.Update.parse_updateFavedStickers($0) }
    dict[-1987495099] = { return Api.Update.parse_updateChannelReadMessagesContents($0) }
    dict[1887741886] = { return Api.Update.parse_updateContactsReset($0) }
    dict[1893427255] = { return Api.Update.parse_updateChannelAvailableMessages($0) }
    dict[-513517117] = { return Api.Update.parse_updateDialogUnreadMark($0) }
    dict[1180041828] = { return Api.Update.parse_updateLangPackTooLong($0) }
    dict[1279515160] = { return Api.Update.parse_updateUserPinnedMessage($0) }
    dict[-1398708869] = { return Api.Update.parse_updateMessagePoll($0) }
    dict[1421875280] = { return Api.Update.parse_updateChatDefaultBannedRights($0) }
    dict[-519195831] = { return Api.Update.parse_updateChatPinnedMessage($0) }
    dict[422972864] = { return Api.Update.parse_updateFolderPeers($0) }
    dict[1852826908] = { return Api.Update.parse_updateDialogPinned($0) }
    dict[-99664734] = { return Api.Update.parse_updatePinnedDialogs($0) }
    dict[856380452] = { return Api.Update.parse_updateReadChannelInbox($0) }
    dict[-1667805217] = { return Api.Update.parse_updateReadHistoryInbox($0) }
    dict[1786671974] = { return Api.Update.parse_updatePeerSettings($0) }
    dict[-1263546448] = { return Api.Update.parse_updatePeerLocated($0) }
    dict[967122427] = { return Api.Update.parse_updateNewScheduledMessage($0) }
    dict[-1870238482] = { return Api.Update.parse_updateDeleteScheduledMessages($0) }
    dict[-2112423005] = { return Api.Update.parse_updateTheme($0) }
    dict[-2027964103] = { return Api.Update.parse_updateGeoLiveViewed($0) }
    dict[1448076945] = { return Api.Update.parse_updateLoginToken($0) }
    dict[1123585836] = { return Api.Update.parse_updateMessagePollVote($0) }
    dict[654302845] = { return Api.Update.parse_updateDialogFilter($0) }
    dict[-1512627963] = { return Api.Update.parse_updateDialogFilterOrder($0) }
    dict[889491791] = { return Api.Update.parse_updateDialogFilters($0) }
    dict[136574537] = { return Api.messages.VotesList.parse_votesList($0) }
    dict[1558266229] = { return Api.PopularContact.parse_popularContact($0) }
    dict[-373643672] = { return Api.FolderPeer.parse_folderPeer($0) }
    dict[367766557] = { return Api.ChannelParticipant.parse_channelParticipant($0) }
    dict[-1557620115] = { return Api.ChannelParticipant.parse_channelParticipantSelf($0) }
    dict[470789295] = { return Api.ChannelParticipant.parse_channelParticipantBanned($0) }
    dict[-859915345] = { return Api.ChannelParticipant.parse_channelParticipantAdmin($0) }
    dict[-2138237532] = { return Api.ChannelParticipant.parse_channelParticipantCreator($0) }
    dict[-1567730343] = { return Api.MessageUserVote.parse_messageUserVote($0) }
    dict[909603888] = { return Api.MessageUserVote.parse_messageUserVoteInputOption($0) }
    dict[244310238] = { return Api.MessageUserVote.parse_messageUserVoteMultiple($0) }
    dict[471043349] = { return Api.contacts.Blocked.parse_blocked($0) }
    dict[-1878523231] = { return Api.contacts.Blocked.parse_blockedSlice($0) }
    dict[-55902537] = { return Api.InputDialogPeer.parse_inputDialogPeer($0) }
    dict[1684014375] = { return Api.InputDialogPeer.parse_inputDialogPeerFolder($0) }
    dict[-994444869] = { return Api.Error.parse_error($0) }
    dict[-1560655744] = { return Api.KeyboardButton.parse_keyboardButton($0) }
    dict[629866245] = { return Api.KeyboardButton.parse_keyboardButtonUrl($0) }
    dict[1748655686] = { return Api.KeyboardButton.parse_keyboardButtonCallback($0) }
    dict[-1318425559] = { return Api.KeyboardButton.parse_keyboardButtonRequestPhone($0) }
    dict[-59151553] = { return Api.KeyboardButton.parse_keyboardButtonRequestGeoLocation($0) }
    dict[90744648] = { return Api.KeyboardButton.parse_keyboardButtonSwitchInline($0) }
    dict[1358175439] = { return Api.KeyboardButton.parse_keyboardButtonGame($0) }
    dict[-1344716869] = { return Api.KeyboardButton.parse_keyboardButtonBuy($0) }
    dict[280464681] = { return Api.KeyboardButton.parse_keyboardButtonUrlAuth($0) }
    dict[-802258988] = { return Api.KeyboardButton.parse_inputKeyboardButtonUrlAuth($0) }
    dict[-1144565411] = { return Api.KeyboardButton.parse_keyboardButtonRequestPoll($0) }
    dict[-748155807] = { return Api.ContactStatus.parse_contactStatus($0) }
    dict[1679398724] = { return Api.SecureFile.parse_secureFileEmpty($0) }
    dict[-534283678] = { return Api.SecureFile.parse_secureFile($0) }
    dict[-199313886] = { return Api.account.Themes.parse_themesNotModified($0) }
    dict[2137482273] = { return Api.account.Themes.parse_themes($0) }
    dict[236446268] = { return Api.PhotoSize.parse_photoSizeEmpty($0) }
    dict[2009052699] = { return Api.PhotoSize.parse_photoSize($0) }
    dict[-374917894] = { return Api.PhotoSize.parse_photoCachedSize($0) }
    dict[-525288402] = { return Api.PhotoSize.parse_photoStrippedSize($0) }
    dict[-244016606] = { return Api.messages.Stickers.parse_stickersNotModified($0) }
    dict[-463889475] = { return Api.messages.Stickers.parse_stickers($0) }
    dict[1008755359] = { return Api.InlineBotSwitchPM.parse_inlineBotSwitchPM($0) }
    dict[223655517] = { return Api.messages.FoundStickerSets.parse_foundStickerSetsNotModified($0) }
    dict[1359533640] = { return Api.messages.FoundStickerSets.parse_foundStickerSets($0) }
    dict[471437699] = { return Api.account.WallPapers.parse_wallPapersNotModified($0) }
    dict[1881892265] = { return Api.account.WallPapers.parse_wallPapers($0) }
    dict[1012306921] = { return Api.InputTheme.parse_inputTheme($0) }
    dict[-175567375] = { return Api.InputTheme.parse_inputThemeSlug($0) }
    dict[1158290442] = { return Api.messages.FoundGifs.parse_foundGifs($0) }
    dict[-1132476723] = { return Api.FileLocation.parse_fileLocationToBeDeprecated($0) }
    dict[-716006138] = { return Api.Poll.parse_poll($0) }
    dict[423314455] = { return Api.InputNotifyPeer.parse_inputNotifyUsers($0) }
    dict[1251338318] = { return Api.InputNotifyPeer.parse_inputNotifyChats($0) }
    dict[-1311015810] = { return Api.InputNotifyPeer.parse_inputNotifyBroadcasts($0) }
    dict[-1195615476] = { return Api.InputNotifyPeer.parse_inputNotifyPeer($0) }
    dict[-317144808] = { return Api.EncryptedMessage.parse_encryptedMessage($0) }
    dict[594758406] = { return Api.EncryptedMessage.parse_encryptedMessageService($0) }
    dict[-566281095] = { return Api.ChannelParticipantsFilter.parse_channelParticipantsRecent($0) }
    dict[-1268741783] = { return Api.ChannelParticipantsFilter.parse_channelParticipantsAdmins($0) }
    dict[-1328445861] = { return Api.ChannelParticipantsFilter.parse_channelParticipantsBots($0) }
    dict[338142689] = { return Api.ChannelParticipantsFilter.parse_channelParticipantsBanned($0) }
    dict[106343499] = { return Api.ChannelParticipantsFilter.parse_channelParticipantsSearch($0) }
    dict[-1548400251] = { return Api.ChannelParticipantsFilter.parse_channelParticipantsKicked($0) }
    dict[-1150621555] = { return Api.ChannelParticipantsFilter.parse_channelParticipantsContacts($0) }
    dict[-350980120] = { return Api.WebPage.parse_webPageEmpty($0) }
    dict[-981018084] = { return Api.WebPage.parse_webPagePending($0) }
    dict[-2054908813] = { return Api.WebPage.parse_webPageNotModified($0) }
    dict[-392411726] = { return Api.WebPage.parse_webPage($0) }
    dict[1036876423] = { return Api.InputBotInlineMessage.parse_inputBotInlineMessageText($0) }
    dict[-190472735] = { return Api.InputBotInlineMessage.parse_inputBotInlineMessageMediaGeo($0) }
    dict[1262639204] = { return Api.InputBotInlineMessage.parse_inputBotInlineMessageGame($0) }
    dict[864077702] = { return Api.InputBotInlineMessage.parse_inputBotInlineMessageMediaAuto($0) }
    dict[1098628881] = { return Api.InputBotInlineMessage.parse_inputBotInlineMessageMediaVenue($0) }
    dict[-1494368259] = { return Api.InputBotInlineMessage.parse_inputBotInlineMessageMediaContact($0) }
    dict[2002815875] = { return Api.KeyboardButtonRow.parse_keyboardButtonRow($0) }
    dict[-290164953] = { return Api.StickerSet.parse_stickerSet($0) }
    dict[354925740] = { return Api.SecureSecretSettings.parse_secureSecretSettings($0) }
    dict[539045032] = { return Api.photos.Photo.parse_photo($0) }
    dict[-208488460] = { return Api.InputContact.parse_inputPhoneContact($0) }
    dict[-1419371685] = { return Api.TopPeerCategory.parse_topPeerCategoryBotsPM($0) }
    dict[344356834] = { return Api.TopPeerCategory.parse_topPeerCategoryBotsInline($0) }
    dict[104314861] = { return Api.TopPeerCategory.parse_topPeerCategoryCorrespondents($0) }
    dict[-1122524854] = { return Api.TopPeerCategory.parse_topPeerCategoryGroups($0) }
    dict[371037736] = { return Api.TopPeerCategory.parse_topPeerCategoryChannels($0) }
    dict[511092620] = { return Api.TopPeerCategory.parse_topPeerCategoryPhoneCalls($0) }
    dict[-1472172887] = { return Api.TopPeerCategory.parse_topPeerCategoryForwardUsers($0) }
    dict[-68239120] = { return Api.TopPeerCategory.parse_topPeerCategoryForwardChats($0) }
    dict[-1219778094] = { return Api.contacts.Contacts.parse_contactsNotModified($0) }
    dict[-353862078] = { return Api.contacts.Contacts.parse_contacts($0) }
    dict[-1798033689] = { return Api.ChannelMessagesFilter.parse_channelMessagesFilterEmpty($0) }
    dict[-847783593] = { return Api.ChannelMessagesFilter.parse_channelMessagesFilter($0) }
    dict[326715557] = { return Api.auth.PasswordRecovery.parse_passwordRecovery($0) }
    dict[-1803769784] = { return Api.messages.BotResults.parse_botResults($0) }
    dict[1928391342] = { return Api.InputDocument.parse_inputDocumentEmpty($0) }
    dict[448771445] = { return Api.InputDocument.parse_inputDocument($0) }
    dict[1823064809] = { return Api.PollAnswer.parse_pollAnswer($0) }
    dict[2131196633] = { return Api.contacts.ResolvedPeer.parse_resolvedPeer($0) }
    dict[-1964327229] = { return Api.SecureData.parse_secureData($0) }
    dict[-1771768449] = { return Api.InputMedia.parse_inputMediaEmpty($0) }
    dict[-104578748] = { return Api.InputMedia.parse_inputMediaGeoPoint($0) }
    dict[1212395773] = { return Api.InputMedia.parse_inputMediaGifExternal($0) }
    dict[-750828557] = { return Api.InputMedia.parse_inputMediaGame($0) }
    dict[-1052959727] = { return Api.InputMedia.parse_inputMediaVenue($0) }
    dict[-186607933] = { return Api.InputMedia.parse_inputMediaInvoice($0) }
    dict[505969924] = { return Api.InputMedia.parse_inputMediaUploadedPhoto($0) }
    dict[1530447553] = { return Api.InputMedia.parse_inputMediaUploadedDocument($0) }
    dict[-1279654347] = { return Api.InputMedia.parse_inputMediaPhoto($0) }
    dict[598418386] = { return Api.InputMedia.parse_inputMediaDocument($0) }
    dict[-440664550] = { return Api.InputMedia.parse_inputMediaPhotoExternal($0) }
    dict[-78455655] = { return Api.InputMedia.parse_inputMediaDocumentExternal($0) }
    dict[-122978821] = { return Api.InputMedia.parse_inputMediaContact($0) }
    dict[-833715459] = { return Api.InputMedia.parse_inputMediaGeoLive($0) }
    dict[-1410741723] = { return Api.InputMedia.parse_inputMediaPoll($0) }
    dict[2134579434] = { return Api.InputPeer.parse_inputPeerEmpty($0) }
    dict[2107670217] = { return Api.InputPeer.parse_inputPeerSelf($0) }
    dict[396093539] = { return Api.InputPeer.parse_inputPeerChat($0) }
    dict[2072935910] = { return Api.InputPeer.parse_inputPeerUser($0) }
    dict[548253432] = { return Api.InputPeer.parse_inputPeerChannel($0) }
    dict[568808380] = { return Api.upload.WebFile.parse_webFile($0) }
    dict[-116274796] = { return Api.Contact.parse_contact($0) }
    dict[-1078332329] = { return Api.help.PassportConfig.parse_passportConfigNotModified($0) }
    dict[-1600596305] = { return Api.help.PassportConfig.parse_passportConfig($0) }
    dict[1648543603] = { return Api.FileHash.parse_fileHash($0) }
    dict[400266251] = { return Api.BotInlineResult.parse_botInlineMediaResult($0) }
    dict[295067450] = { return Api.BotInlineResult.parse_botInlineResult($0) }
    dict[911761060] = { return Api.messages.BotCallbackAnswer.parse_botCallbackAnswer($0) }
    dict[1314881805] = { return Api.payments.PaymentResult.parse_paymentResult($0) }
    dict[-666824391] = { return Api.payments.PaymentResult.parse_paymentVerificationNeeded($0) }
    dict[1694474197] = { return Api.messages.Chats.parse_chats($0) }
    dict[-1663561404] = { return Api.messages.Chats.parse_chatsSlice($0) }
    dict[482797855] = { return Api.InputSingleMedia.parse_inputSingleMedia($0) }
    dict[218751099] = { return Api.InputPrivacyRule.parse_inputPrivacyValueAllowContacts($0) }
    dict[407582158] = { return Api.InputPrivacyRule.parse_inputPrivacyValueAllowAll($0) }
    dict[320652927] = { return Api.InputPrivacyRule.parse_inputPrivacyValueAllowUsers($0) }
    dict[195371015] = { return Api.InputPrivacyRule.parse_inputPrivacyValueDisallowContacts($0) }
    dict[-697604407] = { return Api.InputPrivacyRule.parse_inputPrivacyValueDisallowAll($0) }
    dict[-1877932953] = { return Api.InputPrivacyRule.parse_inputPrivacyValueDisallowUsers($0) }
    dict[1283572154] = { return Api.InputPrivacyRule.parse_inputPrivacyValueAllowChatParticipants($0) }
    dict[-668769361] = { return Api.InputPrivacyRule.parse_inputPrivacyValueDisallowChatParticipants($0) }
    dict[-1058912715] = { return Api.messages.DhConfig.parse_dhConfigNotModified($0) }
    dict[740433629] = { return Api.messages.DhConfig.parse_dhConfig($0) }
    dict[-421545947] = { return Api.ChannelAdminLogEventAction.parse_channelAdminLogEventActionChangeTitle($0) }
    dict[1427671598] = { return Api.ChannelAdminLogEventAction.parse_channelAdminLogEventActionChangeAbout($0) }
    dict[1783299128] = { return Api.ChannelAdminLogEventAction.parse_channelAdminLogEventActionChangeUsername($0) }
    dict[460916654] = { return Api.ChannelAdminLogEventAction.parse_channelAdminLogEventActionToggleInvites($0) }
    dict[648939889] = { return Api.ChannelAdminLogEventAction.parse_channelAdminLogEventActionToggleSignatures($0) }
    dict[-370660328] = { return Api.ChannelAdminLogEventAction.parse_channelAdminLogEventActionUpdatePinned($0) }
    dict[1889215493] = { return Api.ChannelAdminLogEventAction.parse_channelAdminLogEventActionEditMessage($0) }
    dict[1121994683] = { return Api.ChannelAdminLogEventAction.parse_channelAdminLogEventActionDeleteMessage($0) }
    dict[405815507] = { return Api.ChannelAdminLogEventAction.parse_channelAdminLogEventActionParticipantJoin($0) }
    dict[-124291086] = { return Api.ChannelAdminLogEventAction.parse_channelAdminLogEventActionParticipantLeave($0) }
    dict[-484690728] = { return Api.ChannelAdminLogEventAction.parse_channelAdminLogEventActionParticipantInvite($0) }
    dict[-422036098] = { return Api.ChannelAdminLogEventAction.parse_channelAdminLogEventActionParticipantToggleBan($0) }
    dict[-714643696] = { return Api.ChannelAdminLogEventAction.parse_channelAdminLogEventActionParticipantToggleAdmin($0) }
    dict[-1312568665] = { return Api.ChannelAdminLogEventAction.parse_channelAdminLogEventActionChangeStickerSet($0) }
    dict[1599903217] = { return Api.ChannelAdminLogEventAction.parse_channelAdminLogEventActionTogglePreHistoryHidden($0) }
    dict[771095562] = { return Api.ChannelAdminLogEventAction.parse_channelAdminLogEventActionDefaultBannedRights($0) }
    dict[-1895328189] = { return Api.ChannelAdminLogEventAction.parse_channelAdminLogEventActionStopPoll($0) }
    dict[1129042607] = { return Api.ChannelAdminLogEventAction.parse_channelAdminLogEventActionChangePhoto($0) }
    dict[-1569748965] = { return Api.ChannelAdminLogEventAction.parse_channelAdminLogEventActionChangeLinkedChat($0) }
    dict[241923758] = { return Api.ChannelAdminLogEventAction.parse_channelAdminLogEventActionChangeLocation($0) }
    dict[1401984889] = { return Api.ChannelAdminLogEventAction.parse_channelAdminLogEventActionToggleSlowMode($0) }
    dict[-526508104] = { return Api.help.ProxyData.parse_proxyDataEmpty($0) }
    dict[737668643] = { return Api.help.ProxyData.parse_proxyDataPromo($0) }
    dict[-543777747] = { return Api.auth.ExportedAuthorization.parse_exportedAuthorization($0) }
    dict[2103482845] = { return Api.SecurePlainData.parse_securePlainPhone($0) }
    dict[569137759] = { return Api.SecurePlainData.parse_securePlainEmail($0) }
    dict[-1269012015] = { return Api.messages.AffectedHistory.parse_affectedHistory($0) }
    dict[1244130093] = { return Api.StatsGraph.parse_statsGraphAsync($0) }
    dict[-1092839390] = { return Api.StatsGraph.parse_statsGraphError($0) }
    dict[-1057809608] = { return Api.StatsGraph.parse_statsGraph($0) }
    dict[-1036572727] = { return Api.account.PasswordInputSettings.parse_passwordInputSettings($0) }
    dict[878078826] = { return Api.PageTableCell.parse_pageTableCell($0) }
    dict[-1626209256] = { return Api.ChatBannedRights.parse_chatBannedRights($0) }
    dict[649453030] = { return Api.messages.MessageEditData.parse_messageEditData($0) }
    dict[-886477832] = { return Api.LabeledPrice.parse_labeledPrice($0) }
    dict[-438840932] = { return Api.messages.ChatFull.parse_chatFull($0) }
    dict[-618540889] = { return Api.InputSecureValue.parse_inputSecureValue($0) }
    dict[1722786150] = { return Api.help.DeepLinkInfo.parse_deepLinkInfoEmpty($0) }
    dict[1783556146] = { return Api.help.DeepLinkInfo.parse_deepLinkInfo($0) }
    dict[-313079300] = { return Api.account.WebAuthorizations.parse_webAuthorizations($0) }
    dict[2013922064] = { return Api.help.TermsOfService.parse_termsOfService($0) }
    dict[1490799288] = { return Api.ReportReason.parse_inputReportReasonSpam($0) }
    dict[505595789] = { return Api.ReportReason.parse_inputReportReasonViolence($0) }
    dict[777640226] = { return Api.ReportReason.parse_inputReportReasonPornography($0) }
    dict[-512463606] = { return Api.ReportReason.parse_inputReportReasonOther($0) }
    dict[-1685456582] = { return Api.ReportReason.parse_inputReportReasonCopyright($0) }
    dict[-1376497949] = { return Api.ReportReason.parse_inputReportReasonChildAbuse($0) }
    dict[-606798099] = { return Api.ReportReason.parse_inputReportReasonGeoIrrelevant($0) }
    dict[-247351839] = { return Api.InputEncryptedChat.parse_inputEncryptedChat($0) }
    dict[-524237339] = { return Api.PageTableRow.parse_pageTableRow($0) }
    dict[-40996577] = { return Api.DraftMessage.parse_draftMessage($0) }
    dict[453805082] = { return Api.DraftMessage.parse_draftMessageEmpty($0) }
    dict[-2128640689] = { return Api.account.SentEmailCode.parse_sentEmailCode($0) }
    dict[-1038136962] = { return Api.EncryptedFile.parse_encryptedFileEmpty($0) }
    dict[1248893260] = { return Api.EncryptedFile.parse_encryptedFile($0) }
    dict[-557924733] = { return Api.CodeSettings.parse_codeSettings($0) }
    dict[-391902247] = { return Api.SecureValueError.parse_secureValueErrorData($0) }
    dict[12467706] = { return Api.SecureValueError.parse_secureValueErrorFrontSide($0) }
    dict[-2037765467] = { return Api.SecureValueError.parse_secureValueErrorReverseSide($0) }
    dict[-449327402] = { return Api.SecureValueError.parse_secureValueErrorSelfie($0) }
    dict[2054162547] = { return Api.SecureValueError.parse_secureValueErrorFile($0) }
    dict[1717706985] = { return Api.SecureValueError.parse_secureValueErrorFiles($0) }
    dict[-2036501105] = { return Api.SecureValueError.parse_secureValueError($0) }
    dict[-1592506512] = { return Api.SecureValueError.parse_secureValueErrorTranslationFile($0) }
    dict[878931416] = { return Api.SecureValueError.parse_secureValueErrorTranslationFiles($0) }
    dict[-1613493288] = { return Api.NotifyPeer.parse_notifyPeer($0) }
    dict[-1261946036] = { return Api.NotifyPeer.parse_notifyUsers($0) }
    dict[-1073230141] = { return Api.NotifyPeer.parse_notifyChats($0) }
    dict[-703403793] = { return Api.NotifyPeer.parse_notifyBroadcasts($0) }
    dict[-582464156] = { return Api.wallet.KeySecretSalt.parse_secretSalt($0) }
    dict[1335282456] = { return Api.InputPrivacyKey.parse_inputPrivacyKeyStatusTimestamp($0) }
    dict[-1107622874] = { return Api.InputPrivacyKey.parse_inputPrivacyKeyChatInvite($0) }
    dict[-88417185] = { return Api.InputPrivacyKey.parse_inputPrivacyKeyPhoneCall($0) }
    dict[-610373422] = { return Api.InputPrivacyKey.parse_inputPrivacyKeyPhoneP2P($0) }
    dict[-1529000952] = { return Api.InputPrivacyKey.parse_inputPrivacyKeyForwards($0) }
    dict[1461304012] = { return Api.InputPrivacyKey.parse_inputPrivacyKeyProfilePhoto($0) }
    dict[55761658] = { return Api.InputPrivacyKey.parse_inputPrivacyKeyPhoneNumber($0) }
    dict[-786326563] = { return Api.InputPrivacyKey.parse_inputPrivacyKeyAddedByPhone($0) }
    dict[235081943] = { return Api.help.RecentMeUrls.parse_recentMeUrls($0) }
    dict[-1606526075] = { return Api.ReplyMarkup.parse_replyKeyboardHide($0) }
    dict[-200242528] = { return Api.ReplyMarkup.parse_replyKeyboardForceReply($0) }
    dict[889353612] = { return Api.ReplyMarkup.parse_replyKeyboardMarkup($0) }
    dict[1218642516] = { return Api.ReplyMarkup.parse_replyInlineMarkup($0) }
    dict[1556570557] = { return Api.EmojiKeywordsDifference.parse_emojiKeywordsDifference($0) }
    dict[1493171408] = { return Api.HighScore.parse_highScore($0) }
    dict[-305282981] = { return Api.TopPeer.parse_topPeer($0) }
    dict[411017418] = { return Api.SecureValue.parse_secureValue($0) }
    dict[-316748368] = { return Api.SecureValueHash.parse_secureValueHash($0) }
    dict[1444661369] = { return Api.ContactBlocked.parse_contactBlocked($0) }
    dict[-398136321] = { return Api.messages.SearchCounter.parse_searchCounter($0) }
    dict[-2128698738] = { return Api.auth.CheckedPhone.parse_checkedPhone($0) }
    dict[-1188055347] = { return Api.PageListItem.parse_pageListItemText($0) }
    dict[635466748] = { return Api.PageListItem.parse_pageListItemBlocks($0) }
    dict[-1182234929] = { return Api.InputUser.parse_inputUserEmpty($0) }
    dict[-138301121] = { return Api.InputUser.parse_inputUserSelf($0) }
    dict[-668391402] = { return Api.InputUser.parse_inputUser($0) }
    dict[-1366746132] = { return Api.Page.parse_page($0) }
    dict[871426631] = { return Api.SecureCredentialsEncrypted.parse_secureCredentialsEncrypted($0) }
    dict[-875679776] = { return Api.StatsPercentValue.parse_statsPercentValue($0) }
    dict[157948117] = { return Api.upload.File.parse_file($0) }
    dict[-242427324] = { return Api.upload.File.parse_fileCdnRedirect($0) }
    dict[-1078612597] = { return Api.ChannelLocation.parse_channelLocationEmpty($0) }
    dict[547062491] = { return Api.ChannelLocation.parse_channelLocation($0) }
    dict[182649427] = { return Api.MessageRange.parse_messageRange($0) }
    dict[946083368] = { return Api.messages.StickerSetInstallResult.parse_stickerSetInstallResultSuccess($0) }
    dict[904138920] = { return Api.messages.StickerSetInstallResult.parse_stickerSetInstallResultArchive($0) }
    dict[856375399] = { return Api.Config.parse_config($0) }
    dict[-75283823] = { return Api.TopPeerCategoryPeers.parse_topPeerCategoryPeers($0) }
    dict[-1107729093] = { return Api.Game.parse_game($0) }
    dict[1605510357] = { return Api.ChatAdminRights.parse_chatAdminRights($0) }
    dict[4883767] = { return Api.SecurePasswordKdfAlgo.parse_securePasswordKdfAlgoUnknown($0) }
    dict[-1141711456] = { return Api.SecurePasswordKdfAlgo.parse_securePasswordKdfAlgoPBKDF2HMACSHA512iter100000($0) }
    dict[-2042159726] = { return Api.SecurePasswordKdfAlgo.parse_securePasswordKdfAlgoSHA512($0) }
    dict[-1032140601] = { return Api.BotCommand.parse_botCommand($0) }
    dict[1474462241] = { return Api.account.ContentSettings.parse_contentSettings($0) }
    dict[-2066640507] = { return Api.messages.AffectedMessages.parse_affectedMessages($0) }
    dict[-402498398] = { return Api.messages.SavedGifs.parse_savedGifsNotModified($0) }
    dict[772213157] = { return Api.messages.SavedGifs.parse_savedGifs($0) }
    dict[-914167110] = { return Api.CdnPublicKey.parse_cdnPublicKey($0) }
    dict[53231223] = { return Api.InputGame.parse_inputGameID($0) }
    dict[-1020139510] = { return Api.InputGame.parse_inputGameShortName($0) }
    dict[-1502174430] = { return Api.InputMessage.parse_inputMessageID($0) }
    dict[-1160215659] = { return Api.InputMessage.parse_inputMessageReplyTo($0) }
    dict[-2037963464] = { return Api.InputMessage.parse_inputMessagePinned($0) }
    dict[-1564789301] = { return Api.PhoneCallProtocol.parse_phoneCallProtocol($0) }
    dict[-1237848657] = { return Api.StatsDateRangeDays.parse_statsDateRangeDays($0) }
    dict[-1567175714] = { return Api.MessageFwdAuthor.parse_messageFwdAuthor($0) }
    dict[-1539849235] = { return Api.WallPaper.parse_wallPaper($0) }
    dict[-1963717851] = { return Api.WallPaper.parse_wallPaperNoFile($0) }
    dict[-1938715001] = { return Api.messages.Messages.parse_messages($0) }
    dict[1951620897] = { return Api.messages.Messages.parse_messagesNotModified($0) }
    dict[-1725551049] = { return Api.messages.Messages.parse_channelMessages($0) }
    dict[-923939298] = { return Api.messages.Messages.parse_messagesSlice($0) }
    dict[-1022713000] = { return Api.Invoice.parse_invoice($0) }
    dict[-2122045747] = { return Api.PeerSettings.parse_peerSettings($0) }
    dict[1577067778] = { return Api.auth.SentCode.parse_sentCode($0) }
    dict[480546647] = { return Api.InputChatPhoto.parse_inputChatPhotoEmpty($0) }
    dict[-1837345356] = { return Api.InputChatPhoto.parse_inputChatUploadedPhoto($0) }
    dict[-1991004873] = { return Api.InputChatPhoto.parse_inputChatPhoto($0) }
    dict[-368917890] = { return Api.PaymentCharge.parse_paymentCharge($0) }
    dict[205195937] = { return Api.stats.BroadcastStats.parse_broadcastStats($0) }
    dict[-484987010] = { return Api.Updates.parse_updatesTooLong($0) }
    dict[-1857044719] = { return Api.Updates.parse_updateShortMessage($0) }
    dict[377562760] = { return Api.Updates.parse_updateShortChatMessage($0) }
    dict[2027216577] = { return Api.Updates.parse_updateShort($0) }
    dict[1918567619] = { return Api.Updates.parse_updatesCombined($0) }
    dict[1957577280] = { return Api.Updates.parse_updates($0) }
    dict[301019932] = { return Api.Updates.parse_updateShortSentMessage($0) }
    dict[-884757282] = { return Api.StatsAbsValueAndPrev.parse_statsAbsValueAndPrev($0) }
    dict[1038967584] = { return Api.MessageMedia.parse_messageMediaEmpty($0) }
    dict[1457575028] = { return Api.MessageMedia.parse_messageMediaGeo($0) }
    dict[-1618676578] = { return Api.MessageMedia.parse_messageMediaUnsupported($0) }
    dict[-1557277184] = { return Api.MessageMedia.parse_messageMediaWebPage($0) }
    dict[-38694904] = { return Api.MessageMedia.parse_messageMediaGame($0) }
    dict[-2074799289] = { return Api.MessageMedia.parse_messageMediaInvoice($0) }
    dict[2084316681] = { return Api.MessageMedia.parse_messageMediaGeoLive($0) }
    dict[784356159] = { return Api.MessageMedia.parse_messageMediaVenue($0) }
    dict[1766936791] = { return Api.MessageMedia.parse_messageMediaPhoto($0) }
    dict[-1666158377] = { return Api.MessageMedia.parse_messageMediaDocument($0) }
    dict[-873313984] = { return Api.MessageMedia.parse_messageMediaContact($0) }
    dict[1272375192] = { return Api.MessageMedia.parse_messageMediaPoll($0) }
    dict[-842892769] = { return Api.PaymentSavedCredentials.parse_paymentSavedCredentialsCard($0) }
    dict[1450380236] = { return Api.Null.parse_null($0) }
    dict[1923290508] = { return Api.auth.CodeType.parse_codeTypeSms($0) }
    dict[1948046307] = { return Api.auth.CodeType.parse_codeTypeCall($0) }
    dict[577556219] = { return Api.auth.CodeType.parse_codeTypeFlashCall($0) }
    dict[1815593308] = { return Api.DocumentAttribute.parse_documentAttributeImageSize($0) }
    dict[297109817] = { return Api.DocumentAttribute.parse_documentAttributeAnimated($0) }
    dict[1662637586] = { return Api.DocumentAttribute.parse_documentAttributeSticker($0) }
    dict[250621158] = { return Api.DocumentAttribute.parse_documentAttributeVideo($0) }
    dict[-1739392570] = { return Api.DocumentAttribute.parse_documentAttributeAudio($0) }
    dict[358154344] = { return Api.DocumentAttribute.parse_documentAttributeFilename($0) }
    dict[-1744710921] = { return Api.DocumentAttribute.parse_documentAttributeHasStickers($0) }
    dict[307276766] = { return Api.account.Authorizations.parse_authorizations($0) }
    dict[935395612] = { return Api.ChatPhoto.parse_chatPhotoEmpty($0) }
    dict[1197267925] = { return Api.ChatPhoto.parse_chatPhoto($0) }
    dict[1869903447] = { return Api.PageCaption.parse_pageCaption($0) }
    dict[1062645411] = { return Api.payments.PaymentForm.parse_paymentForm($0) }
    dict[1342771681] = { return Api.payments.PaymentReceipt.parse_paymentReceipt($0) }
    dict[863093588] = { return Api.messages.PeerDialogs.parse_peerDialogs($0) }
    dict[-1831650802] = { return Api.UrlAuthResult.parse_urlAuthResultRequest($0) }
    dict[-1886646706] = { return Api.UrlAuthResult.parse_urlAuthResultAccepted($0) }
    dict[-1445536993] = { return Api.UrlAuthResult.parse_urlAuthResultDefault($0) }
    dict[-4838507] = { return Api.InputStickerSet.parse_inputStickerSetEmpty($0) }
    dict[-1645763991] = { return Api.InputStickerSet.parse_inputStickerSetID($0) }
    dict[-2044933984] = { return Api.InputStickerSet.parse_inputStickerSetShortName($0) }
    dict[42402760] = { return Api.InputStickerSet.parse_inputStickerSetAnimatedEmoji($0) }
    dict[-1729618630] = { return Api.BotInfo.parse_botInfo($0) }
    dict[-1519637954] = { return Api.updates.State.parse_state($0) }
    dict[372165663] = { return Api.FoundGif.parse_foundGif($0) }
    dict[-1670052855] = { return Api.FoundGif.parse_foundGifCached($0) }
    dict[537022650] = { return Api.User.parse_userEmpty($0) }
    dict[-1820043071] = { return Api.User.parse_user($0) }
    dict[-2082087340] = { return Api.Message.parse_messageEmpty($0) }
    dict[-1642487306] = { return Api.Message.parse_messageService($0) }
    dict[1160515173] = { return Api.Message.parse_message($0) }
    dict[186120336] = { return Api.messages.RecentStickers.parse_recentStickersNotModified($0) }
    dict[586395571] = { return Api.messages.RecentStickers.parse_recentStickers($0) }
    dict[-182231723] = { return Api.InputFileLocation.parse_inputEncryptedFileLocation($0) }
    dict[-876089816] = { return Api.InputFileLocation.parse_inputSecureFileLocation($0) }
    dict[-539317279] = { return Api.InputFileLocation.parse_inputFileLocation($0) }
    dict[1075322878] = { return Api.InputFileLocation.parse_inputPhotoFileLocation($0) }
    dict[-1160743548] = { return Api.InputFileLocation.parse_inputDocumentFileLocation($0) }
    dict[668375447] = { return Api.InputFileLocation.parse_inputPeerPhotoFileLocation($0) }
    dict[230353641] = { return Api.InputFileLocation.parse_inputStickerSetThumb($0) }
    dict[286776671] = { return Api.GeoPoint.parse_geoPointEmpty($0) }
    dict[43446532] = { return Api.GeoPoint.parse_geoPoint($0) }
    dict[506920429] = { return Api.InputPhoneCall.parse_inputPhoneCall($0) }
    dict[-1551583367] = { return Api.ReceivedNotifyMessage.parse_receivedNotifyMessage($0) }
    dict[-57668565] = { return Api.ChatParticipants.parse_chatParticipantsForbidden($0) }
    dict[1061556205] = { return Api.ChatParticipants.parse_chatParticipants($0) }
    dict[351868460] = { return Api.DialogFilter.parse_dialogFilter($0) }
    dict[-1056001329] = { return Api.InputPaymentCredentials.parse_inputPaymentCredentialsSaved($0) }
    dict[873977640] = { return Api.InputPaymentCredentials.parse_inputPaymentCredentials($0) }
    dict[178373535] = { return Api.InputPaymentCredentials.parse_inputPaymentCredentialsApplePay($0) }
    dict[-905587442] = { return Api.InputPaymentCredentials.parse_inputPaymentCredentialsAndroidPay($0) }
    dict[-1239335713] = { return Api.ShippingOption.parse_shippingOption($0) }
    dict[859091184] = { return Api.InputSecureFile.parse_inputSecureFileUploaded($0) }
    dict[1399317950] = { return Api.InputSecureFile.parse_inputSecureFile($0) }
    dict[512535275] = { return Api.PostAddress.parse_postAddress($0) }
    dict[-70073706] = { return Api.InputFolderPeer.parse_inputFolderPeer($0) }
    dict[2104790276] = { return Api.DataJSON.parse_dataJSON($0) }
    dict[-433014407] = { return Api.InputWallPaper.parse_inputWallPaper($0) }
    dict[1913199744] = { return Api.InputWallPaper.parse_inputWallPaperSlug($0) }
    dict[-2077770836] = { return Api.InputWallPaper.parse_inputWallPaperNoFile($0) }
    dict[-1118798639] = { return Api.InputThemeSettings.parse_inputThemeSettings($0) }
    dict[1251549527] = { return Api.InputStickeredMedia.parse_inputStickeredMediaPhoto($0) }
    dict[70813275] = { return Api.InputStickeredMedia.parse_inputStickeredMediaDocument($0) }
    dict[1421174295] = { return Api.WebPageAttribute.parse_webPageAttributeTheme($0) }
    dict[82699215] = { return Api.messages.FeaturedStickers.parse_featuredStickersNotModified($0) }
    dict[-123893531] = { return Api.messages.FeaturedStickers.parse_featuredStickers($0) }
    dict[1375940666] = { return Api.auth.LoginTokenInfo.parse_loginTokenInfo($0) }
    dict[-2048646399] = { return Api.PhoneCallDiscardReason.parse_phoneCallDiscardReasonMissed($0) }
    dict[-527056480] = { return Api.PhoneCallDiscardReason.parse_phoneCallDiscardReasonDisconnect($0) }
    dict[1471006352] = { return Api.PhoneCallDiscardReason.parse_phoneCallDiscardReasonHangup($0) }
    dict[-84416311] = { return Api.PhoneCallDiscardReason.parse_phoneCallDiscardReasonBusy($0) }
    dict[-1910892683] = { return Api.NearestDc.parse_nearestDc($0) }
    dict[-1059185703] = { return Api.JSONObjectValue.parse_jsonObjectValue($0) }
    dict[-1916114267] = { return Api.photos.Photos.parse_photos($0) }
    dict[352657236] = { return Api.photos.Photos.parse_photosSlice($0) }
    dict[2010127419] = { return Api.contacts.ImportedContacts.parse_importedContacts($0) }
    dict[-1678949555] = { return Api.InputWebDocument.parse_inputWebDocument($0) }
    dict[-326966976] = { return Api.phone.PhoneCall.parse_phoneCall($0) }
    dict[995769920] = { return Api.ChannelAdminLogEvent.parse_channelAdminLogEvent($0) }
    dict[-1132882121] = { return Api.Bool.parse_boolFalse($0) }
    dict[-1720552011] = { return Api.Bool.parse_boolTrue($0) }
    dict[-892239370] = { return Api.LangPackString.parse_langPackString($0) }
    dict[1816636575] = { return Api.LangPackString.parse_langPackStringPluralized($0) }
    dict[695856818] = { return Api.LangPackString.parse_langPackStringDeleted($0) }
    dict[-1036396922] = { return Api.InputWebFileLocation.parse_inputWebFileLocation($0) }
    dict[1430205163] = { return Api.InputWebFileLocation.parse_inputWebFileGeoMessageLocation($0) }
    dict[-1625153079] = { return Api.InputWebFileLocation.parse_inputWebFileGeoPointLocation($0) }
    dict[-332168592] = { return Api.MessageFwdHeader.parse_messageFwdHeader($0) }
    dict[-1012849566] = { return Api.BaseTheme.parse_baseThemeClassic($0) }
    dict[-69724536] = { return Api.BaseTheme.parse_baseThemeDay($0) }
    dict[-1212997976] = { return Api.BaseTheme.parse_baseThemeNight($0) }
    dict[1834973166] = { return Api.BaseTheme.parse_baseThemeTinted($0) }
    dict[1527845466] = { return Api.BaseTheme.parse_baseThemeArctic($0) }
    dict[398898678] = { return Api.help.Support.parse_support($0) }
    dict[1474492012] = { return Api.MessagesFilter.parse_inputMessagesFilterEmpty($0) }
    dict[-1777752804] = { return Api.MessagesFilter.parse_inputMessagesFilterPhotos($0) }
    dict[-1614803355] = { return Api.MessagesFilter.parse_inputMessagesFilterVideo($0) }
    dict[1458172132] = { return Api.MessagesFilter.parse_inputMessagesFilterPhotoVideo($0) }
    dict[-648121413] = { return Api.MessagesFilter.parse_inputMessagesFilterPhotoVideoDocuments($0) }
    dict[-1629621880] = { return Api.MessagesFilter.parse_inputMessagesFilterDocument($0) }
    dict[2129714567] = { return Api.MessagesFilter.parse_inputMessagesFilterUrl($0) }
    dict[-3644025] = { return Api.MessagesFilter.parse_inputMessagesFilterGif($0) }
    dict[1358283666] = { return Api.MessagesFilter.parse_inputMessagesFilterVoice($0) }
    dict[928101534] = { return Api.MessagesFilter.parse_inputMessagesFilterMusic($0) }
    dict[975236280] = { return Api.MessagesFilter.parse_inputMessagesFilterChatPhotos($0) }
    dict[-2134272152] = { return Api.MessagesFilter.parse_inputMessagesFilterPhoneCalls($0) }
    dict[2054952868] = { return Api.MessagesFilter.parse_inputMessagesFilterRoundVoice($0) }
    dict[-1253451181] = { return Api.MessagesFilter.parse_inputMessagesFilterRoundVideo($0) }
    dict[-1040652646] = { return Api.MessagesFilter.parse_inputMessagesFilterMyMentions($0) }
    dict[1187706024] = { return Api.MessagesFilter.parse_inputMessagesFilterMyMentionsUnread($0) }
    dict[-419271411] = { return Api.MessagesFilter.parse_inputMessagesFilterGeo($0) }
    dict[-530392189] = { return Api.MessagesFilter.parse_inputMessagesFilterContacts($0) }
    dict[364538944] = { return Api.messages.Dialogs.parse_dialogs($0) }
    dict[1910543603] = { return Api.messages.Dialogs.parse_dialogsSlice($0) }
    dict[-253500010] = { return Api.messages.Dialogs.parse_dialogsNotModified($0) }
    dict[-709641735] = { return Api.EmojiKeyword.parse_emojiKeyword($0) }
    dict[594408994] = { return Api.EmojiKeyword.parse_emojiKeywordDeleted($0) }
    dict[-290921362] = { return Api.upload.CdnFile.parse_cdnFileReuploadNeeded($0) }
    dict[-1449145777] = { return Api.upload.CdnFile.parse_cdnFile($0) }
    dict[1984136919] = { return Api.wallet.LiteResponse.parse_liteResponse($0) }
    dict[415997816] = { return Api.help.InviteText.parse_inviteText($0) }
    dict[-1937807902] = { return Api.BotInlineMessage.parse_botInlineMessageText($0) }
    dict[982505656] = { return Api.BotInlineMessage.parse_botInlineMessageMediaGeo($0) }
    dict[1984755728] = { return Api.BotInlineMessage.parse_botInlineMessageMediaAuto($0) }
    dict[-1970903652] = { return Api.BotInlineMessage.parse_botInlineMessageMediaVenue($0) }
    dict[416402882] = { return Api.BotInlineMessage.parse_botInlineMessageMediaContact($0) }
    dict[-1673717362] = { return Api.InputPeerNotifySettings.parse_inputPeerNotifySettings($0) }
    dict[-1634752813] = { return Api.messages.FavedStickers.parse_favedStickersNotModified($0) }
    dict[-209768682] = { return Api.messages.FavedStickers.parse_favedStickers($0) }
    dict[1776236393] = { return Api.ExportedChatInvite.parse_chatInviteEmpty($0) }
    dict[-64092740] = { return Api.ExportedChatInvite.parse_chatInviteExported($0) }
    dict[-1389486888] = { return Api.account.AuthorizationForm.parse_authorizationForm($0) }
    dict[-1392388579] = { return Api.Authorization.parse_authorization($0) }
    dict[-1361650766] = { return Api.MaskCoords.parse_maskCoords($0) }
    dict[-395967805] = { return Api.messages.AllStickers.parse_allStickersNotModified($0) }
    dict[-302170017] = { return Api.messages.AllStickers.parse_allStickers($0) }
    dict[-1655957568] = { return Api.PhoneConnection.parse_phoneConnection($0) }
    dict[-1194283041] = { return Api.AccountDaysTTL.parse_accountDaysTTL($0) }
    dict[-1658158621] = { return Api.SecureValueType.parse_secureValueTypePersonalDetails($0) }
    dict[1034709504] = { return Api.SecureValueType.parse_secureValueTypePassport($0) }
    dict[115615172] = { return Api.SecureValueType.parse_secureValueTypeDriverLicense($0) }
    dict[-1596951477] = { return Api.SecureValueType.parse_secureValueTypeIdentityCard($0) }
    dict[-1717268701] = { return Api.SecureValueType.parse_secureValueTypeInternalPassport($0) }
    dict[-874308058] = { return Api.SecureValueType.parse_secureValueTypeAddress($0) }
    dict[-63531698] = { return Api.SecureValueType.parse_secureValueTypeUtilityBill($0) }
    dict[-1995211763] = { return Api.SecureValueType.parse_secureValueTypeBankStatement($0) }
    dict[-1954007928] = { return Api.SecureValueType.parse_secureValueTypeRentalAgreement($0) }
    dict[-1713143702] = { return Api.SecureValueType.parse_secureValueTypePassportRegistration($0) }
    dict[-368907213] = { return Api.SecureValueType.parse_secureValueTypeTemporaryRegistration($0) }
    dict[-1289704741] = { return Api.SecureValueType.parse_secureValueTypePhone($0) }
    dict[-1908627474] = { return Api.SecureValueType.parse_secureValueTypeEmail($0) }
    dict[-732254058] = { return Api.PasswordKdfAlgo.parse_passwordKdfAlgoUnknown($0) }
    dict[982592842] = { return Api.PasswordKdfAlgo.parse_passwordKdfAlgoSHA256SHA256PBKDF2HMACSHA512iter100000SHA256ModPow($0) }
    dict[-1390001672] = { return Api.account.Password.parse_password($0) }
    dict[-1462213465] = { return Api.InputBotInlineResult.parse_inputBotInlineResultPhoto($0) }
    dict[-459324] = { return Api.InputBotInlineResult.parse_inputBotInlineResultDocument($0) }
    dict[1336154098] = { return Api.InputBotInlineResult.parse_inputBotInlineResultGame($0) }
    dict[-2000710887] = { return Api.InputBotInlineResult.parse_inputBotInlineResult($0) }
    dict[1352683077] = { return Api.account.PrivacyRules.parse_privacyRules($0) }
    dict[-123988] = { return Api.PrivacyRule.parse_privacyValueAllowContacts($0) }
    dict[1698855810] = { return Api.PrivacyRule.parse_privacyValueAllowAll($0) }
    dict[1297858060] = { return Api.PrivacyRule.parse_privacyValueAllowUsers($0) }
    dict[-125240806] = { return Api.PrivacyRule.parse_privacyValueDisallowContacts($0) }
    dict[-1955338397] = { return Api.PrivacyRule.parse_privacyValueDisallowAll($0) }
    dict[209668535] = { return Api.PrivacyRule.parse_privacyValueDisallowUsers($0) }
    dict[415136107] = { return Api.PrivacyRule.parse_privacyValueAllowChatParticipants($0) }
    dict[-1397881200] = { return Api.PrivacyRule.parse_privacyValueDisallowChatParticipants($0) }
    dict[-1230047312] = { return Api.MessageAction.parse_messageActionEmpty($0) }
    dict[-1503425638] = { return Api.MessageAction.parse_messageActionChatCreate($0) }
    dict[-1247687078] = { return Api.MessageAction.parse_messageActionChatEditTitle($0) }
    dict[2144015272] = { return Api.MessageAction.parse_messageActionChatEditPhoto($0) }
    dict[-1780220945] = { return Api.MessageAction.parse_messageActionChatDeletePhoto($0) }
    dict[1217033015] = { return Api.MessageAction.parse_messageActionChatAddUser($0) }
    dict[-1297179892] = { return Api.MessageAction.parse_messageActionChatDeleteUser($0) }
    dict[-123931160] = { return Api.MessageAction.parse_messageActionChatJoinedByLink($0) }
    dict[-1781355374] = { return Api.MessageAction.parse_messageActionChannelCreate($0) }
    dict[1371385889] = { return Api.MessageAction.parse_messageActionChatMigrateTo($0) }
    dict[-1336546578] = { return Api.MessageAction.parse_messageActionChannelMigrateFrom($0) }
    dict[-1799538451] = { return Api.MessageAction.parse_messageActionPinMessage($0) }
    dict[-1615153660] = { return Api.MessageAction.parse_messageActionHistoryClear($0) }
    dict[-1834538890] = { return Api.MessageAction.parse_messageActionGameScore($0) }
    dict[-1892568281] = { return Api.MessageAction.parse_messageActionPaymentSentMe($0) }
    dict[1080663248] = { return Api.MessageAction.parse_messageActionPaymentSent($0) }
    dict[-2132731265] = { return Api.MessageAction.parse_messageActionPhoneCall($0) }
    dict[1200788123] = { return Api.MessageAction.parse_messageActionScreenshotTaken($0) }
    dict[-85549226] = { return Api.MessageAction.parse_messageActionCustomAction($0) }
    dict[-1410748418] = { return Api.MessageAction.parse_messageActionBotAllowed($0) }
    dict[455635795] = { return Api.MessageAction.parse_messageActionSecureValuesSentMe($0) }
    dict[-648257196] = { return Api.MessageAction.parse_messageActionSecureValuesSent($0) }
    dict[-202219658] = { return Api.MessageAction.parse_messageActionContactSignUp($0) }
    dict[1399245077] = { return Api.PhoneCall.parse_phoneCallEmpty($0) }
    dict[462375633] = { return Api.PhoneCall.parse_phoneCallWaiting($0) }
    dict[-2014659757] = { return Api.PhoneCall.parse_phoneCallRequested($0) }
    dict[-1719909046] = { return Api.PhoneCall.parse_phoneCallAccepted($0) }
    dict[-2025673089] = { return Api.PhoneCall.parse_phoneCall($0) }
    dict[1355435489] = { return Api.PhoneCall.parse_phoneCallDiscarded($0) }
    dict[-483352705] = { return Api.help.TermsOfServiceUpdate.parse_termsOfServiceUpdateEmpty($0) }
    dict[686618977] = { return Api.help.TermsOfServiceUpdate.parse_termsOfServiceUpdate($0) }
    dict[1674235686] = { return Api.account.AutoDownloadSettings.parse_autoDownloadSettings($0) }
    dict[-445792507] = { return Api.DialogPeer.parse_dialogPeer($0) }
    dict[1363483106] = { return Api.DialogPeer.parse_dialogPeerFolder($0) }
    dict[-104284986] = { return Api.WebDocument.parse_webDocumentNoProxy($0) }
    dict[475467473] = { return Api.WebDocument.parse_webDocument($0) }
    dict[1211967244] = { return Api.Theme.parse_themeDocumentNotModified($0) }
    dict[42930452] = { return Api.Theme.parse_theme($0) }
    dict[-1290580579] = { return Api.contacts.Found.parse_found($0) }
    dict[-368018716] = { return Api.ChannelAdminLogEventsFilter.parse_channelAdminLogEventsFilter($0) }
    dict[-1676371894] = { return Api.ThemeSettings.parse_themeSettings($0) }
    dict[1889961234] = { return Api.PeerNotifySettings.parse_peerNotifySettingsEmpty($0) }
    dict[-1353671392] = { return Api.PeerNotifySettings.parse_peerNotifySettings($0) }
    dict[-1995686519] = { return Api.InputBotInlineMessageID.parse_inputBotInlineMessageID($0) }
    dict[-1282352120] = { return Api.PageRelatedArticle.parse_pageRelatedArticle($0) }
    dict[313694676] = { return Api.StickerPack.parse_stickerPack($0) }
    dict[1326562017] = { return Api.UserProfilePhoto.parse_userProfilePhotoEmpty($0) }
    dict[-321430132] = { return Api.UserProfilePhoto.parse_userProfilePhoto($0) }
    dict[-74456004] = { return Api.payments.SavedInfo.parse_savedInfo($0) }
    dict[1041346555] = { return Api.updates.ChannelDifference.parse_channelDifferenceEmpty($0) }
    dict[543450958] = { return Api.updates.ChannelDifference.parse_channelDifference($0) }
    dict[-1531132162] = { return Api.updates.ChannelDifference.parse_channelDifferenceTooLong($0) }
    dict[-581804346] = { return Api.StatsRowAbsValueAndPrev.parse_statsRowAbsValueAndPrev($0) }
    dict[-309659827] = { return Api.channels.AdminLogResults.parse_adminLogResults($0) }
    dict[-264117680] = { return Api.ChatOnlines.parse_chatOnlines($0) }
    dict[488313413] = { return Api.InputAppEvent.parse_inputAppEvent($0) }
    dict[-1148011883] = { return Api.MessageEntity.parse_messageEntityUnknown($0) }
    dict[-100378723] = { return Api.MessageEntity.parse_messageEntityMention($0) }
    dict[1868782349] = { return Api.MessageEntity.parse_messageEntityHashtag($0) }
    dict[1827637959] = { return Api.MessageEntity.parse_messageEntityBotCommand($0) }
    dict[1859134776] = { return Api.MessageEntity.parse_messageEntityUrl($0) }
    dict[1692693954] = { return Api.MessageEntity.parse_messageEntityEmail($0) }
    dict[-1117713463] = { return Api.MessageEntity.parse_messageEntityBold($0) }
    dict[-2106619040] = { return Api.MessageEntity.parse_messageEntityItalic($0) }
    dict[681706865] = { return Api.MessageEntity.parse_messageEntityCode($0) }
    dict[1938967520] = { return Api.MessageEntity.parse_messageEntityPre($0) }
    dict[1990644519] = { return Api.MessageEntity.parse_messageEntityTextUrl($0) }
    dict[892193368] = { return Api.MessageEntity.parse_messageEntityMentionName($0) }
    dict[546203849] = { return Api.MessageEntity.parse_inputMessageEntityMentionName($0) }
    dict[-1687559349] = { return Api.MessageEntity.parse_messageEntityPhone($0) }
    dict[1280209983] = { return Api.MessageEntity.parse_messageEntityCashtag($0) }
    dict[-1672577397] = { return Api.MessageEntity.parse_messageEntityUnderline($0) }
    dict[-1090087980] = { return Api.MessageEntity.parse_messageEntityStrike($0) }
    dict[34469328] = { return Api.MessageEntity.parse_messageEntityBlockquote($0) }
    dict[1981704948] = { return Api.MessageEntity.parse_messageEntityBankCard($0) }
    dict[483901197] = { return Api.InputPhoto.parse_inputPhotoEmpty($0) }
    dict[1001634122] = { return Api.InputPhoto.parse_inputPhoto($0) }
    dict[-567906571] = { return Api.contacts.TopPeers.parse_topPeersNotModified($0) }
    dict[1891070632] = { return Api.contacts.TopPeers.parse_topPeers($0) }
    dict[-1255369827] = { return Api.contacts.TopPeers.parse_topPeersDisabled($0) }
    dict[1035688326] = { return Api.auth.SentCodeType.parse_sentCodeTypeApp($0) }
    dict[-1073693790] = { return Api.auth.SentCodeType.parse_sentCodeTypeSms($0) }
    dict[1398007207] = { return Api.auth.SentCodeType.parse_sentCodeTypeCall($0) }
    dict[-1425815847] = { return Api.auth.SentCodeType.parse_sentCodeTypeFlashCall($0) }
    dict[1577484359] = { return Api.PageListOrderedItem.parse_pageListOrderedItemText($0) }
    dict[-1730311882] = { return Api.PageListOrderedItem.parse_pageListOrderedItemBlocks($0) }
    dict[-1417756512] = { return Api.EncryptedChat.parse_encryptedChatEmpty($0) }
    dict[1006044124] = { return Api.EncryptedChat.parse_encryptedChatWaiting($0) }
    dict[-931638658] = { return Api.EncryptedChat.parse_encryptedChatRequested($0) }
    dict[-94974410] = { return Api.EncryptedChat.parse_encryptedChat($0) }
    dict[332848423] = { return Api.EncryptedChat.parse_encryptedChatDiscarded($0) }
    dict[-901375139] = { return Api.PeerLocated.parse_peerLocated($0) }
    dict[-118740917] = { return Api.PeerLocated.parse_peerSelfLocated($0) }
    dict[922273905] = { return Api.Document.parse_documentEmpty($0) }
    dict[-1683841855] = { return Api.Document.parse_document($0) }
    dict[-1707344487] = { return Api.messages.HighScores.parse_highScores($0) }
    dict[-892779534] = { return Api.WebAuthorization.parse_webAuthorization($0) }
    dict[-805141448] = { return Api.ImportedContact.parse_importedContact($0) }
<<<<<<< HEAD
    dict[-419239361] = { return Api.payments.BankCardData.parse_bankCardData($0) }
=======
    dict[-1165694006] = { return Api.payments.BankCardData.parse_bankCardData($0) }
>>>>>>> 76893115
    return dict
}()

public struct Api {
    public static func parse(_ buffer: Buffer) -> Any? {
        let reader = BufferReader(buffer)
        if let signature = reader.readInt32() {
            return parse(reader, signature: signature)
        }
        return nil
    }
    
        public static func parse(_ reader: BufferReader, signature: Int32) -> Any? {
            if let parser = parsers[signature] {
                return parser(reader)
            }
            else {
                telegramApiLog("Type constructor \(String(signature, radix: 16, uppercase: false)) not found")
                return nil
            }
        }
        
        public static func parseVector<T>(_ reader: BufferReader, elementSignature: Int32, elementType: T.Type) -> [T]? {
        if let count = reader.readInt32() {
            var array = [T]()
            var i: Int32 = 0
            while i < count {
                var signature = elementSignature
                if elementSignature == 0 {
                    if let unboxedSignature = reader.readInt32() {
                        signature = unboxedSignature
                    }
                    else {
                        return nil
                    }
                }
                if elementType == Buffer.self {
                    if let item = parseBytes(reader) as? T {
                        array.append(item)
                    } else {
                        return nil
                    }
                } else {
                if let item = Api.parse(reader, signature: signature) as? T {
                    array.append(item)
                }
                else {
                    return nil
                }
                }
                i += 1
            }
            return array
        }
        return nil
    }
    
    public static func serializeObject(_ object: Any, buffer: Buffer, boxed: Swift.Bool) {
        switch object {
            case let _1 as Api.messages.StickerSet:
                _1.serialize(buffer, boxed)
            case let _1 as Api.InputGeoPoint:
                _1.serialize(buffer, boxed)
            case let _1 as Api.payments.ValidatedRequestedInfo:
                _1.serialize(buffer, boxed)
            case let _1 as Api.ChatFull:
                _1.serialize(buffer, boxed)
            case let _1 as Api.PollResults:
                _1.serialize(buffer, boxed)
            case let _1 as Api.ChatParticipant:
                _1.serialize(buffer, boxed)
            case let _1 as Api.updates.Difference:
                _1.serialize(buffer, boxed)
            case let _1 as Api.CdnConfig:
                _1.serialize(buffer, boxed)
            case let _1 as Api.PageBlock:
                _1.serialize(buffer, boxed)
            case let _1 as Api.account.TmpPassword:
                _1.serialize(buffer, boxed)
            case let _1 as Api.SecureRequiredType:
                _1.serialize(buffer, boxed)
            case let _1 as Api.auth.LoginToken:
                _1.serialize(buffer, boxed)
            case let _1 as Api.JSONValue:
                _1.serialize(buffer, boxed)
            case let _1 as Api.Photo:
                _1.serialize(buffer, boxed)
            case let _1 as Api.Chat:
                _1.serialize(buffer, boxed)
            case let _1 as Api.StatsURL:
                _1.serialize(buffer, boxed)
            case let _1 as Api.ChatInvite:
                _1.serialize(buffer, boxed)
            case let _1 as Api.AutoDownloadSettings:
                _1.serialize(buffer, boxed)
            case let _1 as Api.StickerSetCovered:
                _1.serialize(buffer, boxed)
            case let _1 as Api.RecentMeUrl:
                _1.serialize(buffer, boxed)
            case let _1 as Api.RestrictionReason:
                _1.serialize(buffer, boxed)
            case let _1 as Api.channels.ChannelParticipants:
                _1.serialize(buffer, boxed)
            case let _1 as Api.RichText:
                _1.serialize(buffer, boxed)
            case let _1 as Api.UserFull:
                _1.serialize(buffer, boxed)
            case let _1 as Api.InputChannel:
                _1.serialize(buffer, boxed)
            case let _1 as Api.DcOption:
                _1.serialize(buffer, boxed)
            case let _1 as Api.PollAnswerVoters:
                _1.serialize(buffer, boxed)
            case let _1 as Api.account.PasswordSettings:
                _1.serialize(buffer, boxed)
            case let _1 as Api.LangPackLanguage:
                _1.serialize(buffer, boxed)
            case let _1 as Api.help.AppUpdate:
                _1.serialize(buffer, boxed)
            case let _1 as Api.LangPackDifference:
                _1.serialize(buffer, boxed)
            case let _1 as Api.WallPaperSettings:
                _1.serialize(buffer, boxed)
            case let _1 as Api.EmojiURL:
                _1.serialize(buffer, boxed)
            case let _1 as Api.channels.ChannelParticipant:
                _1.serialize(buffer, boxed)
            case let _1 as Api.InputCheckPasswordSRP:
                _1.serialize(buffer, boxed)
            case let _1 as Api.storage.FileType:
                _1.serialize(buffer, boxed)
            case let _1 as Api.messages.ArchivedStickers:
                _1.serialize(buffer, boxed)
            case let _1 as Api.InputEncryptedFile:
                _1.serialize(buffer, boxed)
            case let _1 as Api.messages.InactiveChats:
                _1.serialize(buffer, boxed)
            case let _1 as Api.messages.SentEncryptedMessage:
                _1.serialize(buffer, boxed)
            case let _1 as Api.ExportedMessageLink:
                _1.serialize(buffer, boxed)
            case let _1 as Api.auth.Authorization:
                _1.serialize(buffer, boxed)
            case let _1 as Api.InputFile:
                _1.serialize(buffer, boxed)
            case let _1 as Api.Peer:
                _1.serialize(buffer, boxed)
            case let _1 as Api.PaymentRequestedInfo:
                _1.serialize(buffer, boxed)
            case let _1 as Api.UserStatus:
                _1.serialize(buffer, boxed)
            case let _1 as Api.Folder:
                _1.serialize(buffer, boxed)
            case let _1 as Api.Dialog:
                _1.serialize(buffer, boxed)
            case let _1 as Api.SendMessageAction:
                _1.serialize(buffer, boxed)
            case let _1 as Api.PrivacyKey:
                _1.serialize(buffer, boxed)
            case let _1 as Api.Update:
                _1.serialize(buffer, boxed)
            case let _1 as Api.messages.VotesList:
                _1.serialize(buffer, boxed)
            case let _1 as Api.PopularContact:
                _1.serialize(buffer, boxed)
            case let _1 as Api.FolderPeer:
                _1.serialize(buffer, boxed)
            case let _1 as Api.ChannelParticipant:
                _1.serialize(buffer, boxed)
            case let _1 as Api.MessageUserVote:
                _1.serialize(buffer, boxed)
            case let _1 as Api.contacts.Blocked:
                _1.serialize(buffer, boxed)
            case let _1 as Api.InputDialogPeer:
                _1.serialize(buffer, boxed)
            case let _1 as Api.Error:
                _1.serialize(buffer, boxed)
            case let _1 as Api.KeyboardButton:
                _1.serialize(buffer, boxed)
            case let _1 as Api.ContactStatus:
                _1.serialize(buffer, boxed)
            case let _1 as Api.SecureFile:
                _1.serialize(buffer, boxed)
            case let _1 as Api.account.Themes:
                _1.serialize(buffer, boxed)
            case let _1 as Api.PhotoSize:
                _1.serialize(buffer, boxed)
            case let _1 as Api.messages.Stickers:
                _1.serialize(buffer, boxed)
            case let _1 as Api.InlineBotSwitchPM:
                _1.serialize(buffer, boxed)
            case let _1 as Api.messages.FoundStickerSets:
                _1.serialize(buffer, boxed)
            case let _1 as Api.account.WallPapers:
                _1.serialize(buffer, boxed)
            case let _1 as Api.InputTheme:
                _1.serialize(buffer, boxed)
            case let _1 as Api.messages.FoundGifs:
                _1.serialize(buffer, boxed)
            case let _1 as Api.FileLocation:
                _1.serialize(buffer, boxed)
            case let _1 as Api.Poll:
                _1.serialize(buffer, boxed)
            case let _1 as Api.InputNotifyPeer:
                _1.serialize(buffer, boxed)
            case let _1 as Api.EncryptedMessage:
                _1.serialize(buffer, boxed)
            case let _1 as Api.ChannelParticipantsFilter:
                _1.serialize(buffer, boxed)
            case let _1 as Api.WebPage:
                _1.serialize(buffer, boxed)
            case let _1 as Api.InputBotInlineMessage:
                _1.serialize(buffer, boxed)
            case let _1 as Api.KeyboardButtonRow:
                _1.serialize(buffer, boxed)
            case let _1 as Api.StickerSet:
                _1.serialize(buffer, boxed)
            case let _1 as Api.SecureSecretSettings:
                _1.serialize(buffer, boxed)
            case let _1 as Api.photos.Photo:
                _1.serialize(buffer, boxed)
            case let _1 as Api.InputContact:
                _1.serialize(buffer, boxed)
            case let _1 as Api.TopPeerCategory:
                _1.serialize(buffer, boxed)
            case let _1 as Api.contacts.Contacts:
                _1.serialize(buffer, boxed)
            case let _1 as Api.ChannelMessagesFilter:
                _1.serialize(buffer, boxed)
            case let _1 as Api.auth.PasswordRecovery:
                _1.serialize(buffer, boxed)
            case let _1 as Api.messages.BotResults:
                _1.serialize(buffer, boxed)
            case let _1 as Api.InputDocument:
                _1.serialize(buffer, boxed)
            case let _1 as Api.PollAnswer:
                _1.serialize(buffer, boxed)
            case let _1 as Api.contacts.ResolvedPeer:
                _1.serialize(buffer, boxed)
            case let _1 as Api.SecureData:
                _1.serialize(buffer, boxed)
            case let _1 as Api.InputMedia:
                _1.serialize(buffer, boxed)
            case let _1 as Api.InputPeer:
                _1.serialize(buffer, boxed)
            case let _1 as Api.upload.WebFile:
                _1.serialize(buffer, boxed)
            case let _1 as Api.Contact:
                _1.serialize(buffer, boxed)
            case let _1 as Api.help.PassportConfig:
                _1.serialize(buffer, boxed)
            case let _1 as Api.FileHash:
                _1.serialize(buffer, boxed)
            case let _1 as Api.BotInlineResult:
                _1.serialize(buffer, boxed)
            case let _1 as Api.messages.BotCallbackAnswer:
                _1.serialize(buffer, boxed)
            case let _1 as Api.payments.PaymentResult:
                _1.serialize(buffer, boxed)
            case let _1 as Api.messages.Chats:
                _1.serialize(buffer, boxed)
            case let _1 as Api.InputSingleMedia:
                _1.serialize(buffer, boxed)
            case let _1 as Api.InputPrivacyRule:
                _1.serialize(buffer, boxed)
            case let _1 as Api.messages.DhConfig:
                _1.serialize(buffer, boxed)
            case let _1 as Api.ChannelAdminLogEventAction:
                _1.serialize(buffer, boxed)
            case let _1 as Api.help.ProxyData:
                _1.serialize(buffer, boxed)
            case let _1 as Api.auth.ExportedAuthorization:
                _1.serialize(buffer, boxed)
            case let _1 as Api.SecurePlainData:
                _1.serialize(buffer, boxed)
            case let _1 as Api.messages.AffectedHistory:
                _1.serialize(buffer, boxed)
            case let _1 as Api.StatsGraph:
                _1.serialize(buffer, boxed)
            case let _1 as Api.account.PasswordInputSettings:
                _1.serialize(buffer, boxed)
            case let _1 as Api.PageTableCell:
                _1.serialize(buffer, boxed)
            case let _1 as Api.ChatBannedRights:
                _1.serialize(buffer, boxed)
            case let _1 as Api.messages.MessageEditData:
                _1.serialize(buffer, boxed)
            case let _1 as Api.LabeledPrice:
                _1.serialize(buffer, boxed)
            case let _1 as Api.messages.ChatFull:
                _1.serialize(buffer, boxed)
            case let _1 as Api.InputSecureValue:
                _1.serialize(buffer, boxed)
            case let _1 as Api.help.DeepLinkInfo:
                _1.serialize(buffer, boxed)
            case let _1 as Api.account.WebAuthorizations:
                _1.serialize(buffer, boxed)
            case let _1 as Api.help.TermsOfService:
                _1.serialize(buffer, boxed)
            case let _1 as Api.ReportReason:
                _1.serialize(buffer, boxed)
            case let _1 as Api.InputEncryptedChat:
                _1.serialize(buffer, boxed)
            case let _1 as Api.PageTableRow:
                _1.serialize(buffer, boxed)
            case let _1 as Api.DraftMessage:
                _1.serialize(buffer, boxed)
            case let _1 as Api.account.SentEmailCode:
                _1.serialize(buffer, boxed)
            case let _1 as Api.EncryptedFile:
                _1.serialize(buffer, boxed)
            case let _1 as Api.CodeSettings:
                _1.serialize(buffer, boxed)
            case let _1 as Api.SecureValueError:
                _1.serialize(buffer, boxed)
            case let _1 as Api.NotifyPeer:
                _1.serialize(buffer, boxed)
            case let _1 as Api.wallet.KeySecretSalt:
                _1.serialize(buffer, boxed)
            case let _1 as Api.InputPrivacyKey:
                _1.serialize(buffer, boxed)
            case let _1 as Api.help.RecentMeUrls:
                _1.serialize(buffer, boxed)
            case let _1 as Api.ReplyMarkup:
                _1.serialize(buffer, boxed)
            case let _1 as Api.EmojiKeywordsDifference:
                _1.serialize(buffer, boxed)
            case let _1 as Api.HighScore:
                _1.serialize(buffer, boxed)
            case let _1 as Api.TopPeer:
                _1.serialize(buffer, boxed)
            case let _1 as Api.SecureValue:
                _1.serialize(buffer, boxed)
            case let _1 as Api.SecureValueHash:
                _1.serialize(buffer, boxed)
            case let _1 as Api.ContactBlocked:
                _1.serialize(buffer, boxed)
            case let _1 as Api.messages.SearchCounter:
                _1.serialize(buffer, boxed)
            case let _1 as Api.auth.CheckedPhone:
                _1.serialize(buffer, boxed)
            case let _1 as Api.PageListItem:
                _1.serialize(buffer, boxed)
            case let _1 as Api.InputUser:
                _1.serialize(buffer, boxed)
            case let _1 as Api.Page:
                _1.serialize(buffer, boxed)
            case let _1 as Api.SecureCredentialsEncrypted:
                _1.serialize(buffer, boxed)
            case let _1 as Api.StatsPercentValue:
                _1.serialize(buffer, boxed)
            case let _1 as Api.upload.File:
                _1.serialize(buffer, boxed)
            case let _1 as Api.ChannelLocation:
                _1.serialize(buffer, boxed)
            case let _1 as Api.MessageRange:
                _1.serialize(buffer, boxed)
            case let _1 as Api.messages.StickerSetInstallResult:
                _1.serialize(buffer, boxed)
            case let _1 as Api.Config:
                _1.serialize(buffer, boxed)
            case let _1 as Api.TopPeerCategoryPeers:
                _1.serialize(buffer, boxed)
            case let _1 as Api.Game:
                _1.serialize(buffer, boxed)
            case let _1 as Api.ChatAdminRights:
                _1.serialize(buffer, boxed)
            case let _1 as Api.SecurePasswordKdfAlgo:
                _1.serialize(buffer, boxed)
            case let _1 as Api.BotCommand:
                _1.serialize(buffer, boxed)
            case let _1 as Api.account.ContentSettings:
                _1.serialize(buffer, boxed)
            case let _1 as Api.messages.AffectedMessages:
                _1.serialize(buffer, boxed)
            case let _1 as Api.messages.SavedGifs:
                _1.serialize(buffer, boxed)
            case let _1 as Api.CdnPublicKey:
                _1.serialize(buffer, boxed)
            case let _1 as Api.InputGame:
                _1.serialize(buffer, boxed)
            case let _1 as Api.InputMessage:
                _1.serialize(buffer, boxed)
            case let _1 as Api.PhoneCallProtocol:
                _1.serialize(buffer, boxed)
            case let _1 as Api.StatsDateRangeDays:
                _1.serialize(buffer, boxed)
            case let _1 as Api.MessageFwdAuthor:
                _1.serialize(buffer, boxed)
            case let _1 as Api.WallPaper:
                _1.serialize(buffer, boxed)
            case let _1 as Api.messages.Messages:
                _1.serialize(buffer, boxed)
            case let _1 as Api.Invoice:
                _1.serialize(buffer, boxed)
            case let _1 as Api.PeerSettings:
                _1.serialize(buffer, boxed)
            case let _1 as Api.auth.SentCode:
                _1.serialize(buffer, boxed)
            case let _1 as Api.InputChatPhoto:
                _1.serialize(buffer, boxed)
            case let _1 as Api.PaymentCharge:
                _1.serialize(buffer, boxed)
            case let _1 as Api.stats.BroadcastStats:
                _1.serialize(buffer, boxed)
            case let _1 as Api.Updates:
                _1.serialize(buffer, boxed)
            case let _1 as Api.StatsAbsValueAndPrev:
                _1.serialize(buffer, boxed)
            case let _1 as Api.MessageMedia:
                _1.serialize(buffer, boxed)
            case let _1 as Api.PaymentSavedCredentials:
                _1.serialize(buffer, boxed)
            case let _1 as Api.Null:
                _1.serialize(buffer, boxed)
            case let _1 as Api.auth.CodeType:
                _1.serialize(buffer, boxed)
            case let _1 as Api.DocumentAttribute:
                _1.serialize(buffer, boxed)
            case let _1 as Api.account.Authorizations:
                _1.serialize(buffer, boxed)
            case let _1 as Api.ChatPhoto:
                _1.serialize(buffer, boxed)
            case let _1 as Api.PageCaption:
                _1.serialize(buffer, boxed)
            case let _1 as Api.payments.PaymentForm:
                _1.serialize(buffer, boxed)
            case let _1 as Api.payments.PaymentReceipt:
                _1.serialize(buffer, boxed)
            case let _1 as Api.messages.PeerDialogs:
                _1.serialize(buffer, boxed)
            case let _1 as Api.UrlAuthResult:
                _1.serialize(buffer, boxed)
            case let _1 as Api.InputStickerSet:
                _1.serialize(buffer, boxed)
            case let _1 as Api.BotInfo:
                _1.serialize(buffer, boxed)
            case let _1 as Api.updates.State:
                _1.serialize(buffer, boxed)
            case let _1 as Api.FoundGif:
                _1.serialize(buffer, boxed)
            case let _1 as Api.User:
                _1.serialize(buffer, boxed)
            case let _1 as Api.Message:
                _1.serialize(buffer, boxed)
            case let _1 as Api.messages.RecentStickers:
                _1.serialize(buffer, boxed)
            case let _1 as Api.InputFileLocation:
                _1.serialize(buffer, boxed)
            case let _1 as Api.GeoPoint:
                _1.serialize(buffer, boxed)
            case let _1 as Api.InputPhoneCall:
                _1.serialize(buffer, boxed)
            case let _1 as Api.ReceivedNotifyMessage:
                _1.serialize(buffer, boxed)
            case let _1 as Api.ChatParticipants:
                _1.serialize(buffer, boxed)
            case let _1 as Api.DialogFilter:
                _1.serialize(buffer, boxed)
            case let _1 as Api.InputPaymentCredentials:
                _1.serialize(buffer, boxed)
            case let _1 as Api.ShippingOption:
                _1.serialize(buffer, boxed)
            case let _1 as Api.InputSecureFile:
                _1.serialize(buffer, boxed)
            case let _1 as Api.PostAddress:
                _1.serialize(buffer, boxed)
            case let _1 as Api.InputFolderPeer:
                _1.serialize(buffer, boxed)
            case let _1 as Api.DataJSON:
                _1.serialize(buffer, boxed)
            case let _1 as Api.InputWallPaper:
                _1.serialize(buffer, boxed)
            case let _1 as Api.InputThemeSettings:
                _1.serialize(buffer, boxed)
            case let _1 as Api.InputStickeredMedia:
                _1.serialize(buffer, boxed)
            case let _1 as Api.WebPageAttribute:
                _1.serialize(buffer, boxed)
            case let _1 as Api.messages.FeaturedStickers:
                _1.serialize(buffer, boxed)
            case let _1 as Api.auth.LoginTokenInfo:
                _1.serialize(buffer, boxed)
            case let _1 as Api.PhoneCallDiscardReason:
                _1.serialize(buffer, boxed)
            case let _1 as Api.NearestDc:
                _1.serialize(buffer, boxed)
            case let _1 as Api.JSONObjectValue:
                _1.serialize(buffer, boxed)
            case let _1 as Api.photos.Photos:
                _1.serialize(buffer, boxed)
            case let _1 as Api.contacts.ImportedContacts:
                _1.serialize(buffer, boxed)
            case let _1 as Api.InputWebDocument:
                _1.serialize(buffer, boxed)
            case let _1 as Api.phone.PhoneCall:
                _1.serialize(buffer, boxed)
            case let _1 as Api.ChannelAdminLogEvent:
                _1.serialize(buffer, boxed)
            case let _1 as Api.Bool:
                _1.serialize(buffer, boxed)
            case let _1 as Api.LangPackString:
                _1.serialize(buffer, boxed)
            case let _1 as Api.InputWebFileLocation:
                _1.serialize(buffer, boxed)
            case let _1 as Api.MessageFwdHeader:
                _1.serialize(buffer, boxed)
            case let _1 as Api.BaseTheme:
                _1.serialize(buffer, boxed)
            case let _1 as Api.help.Support:
                _1.serialize(buffer, boxed)
            case let _1 as Api.MessagesFilter:
                _1.serialize(buffer, boxed)
            case let _1 as Api.messages.Dialogs:
                _1.serialize(buffer, boxed)
            case let _1 as Api.EmojiKeyword:
                _1.serialize(buffer, boxed)
            case let _1 as Api.upload.CdnFile:
                _1.serialize(buffer, boxed)
            case let _1 as Api.wallet.LiteResponse:
                _1.serialize(buffer, boxed)
            case let _1 as Api.help.InviteText:
                _1.serialize(buffer, boxed)
            case let _1 as Api.BotInlineMessage:
                _1.serialize(buffer, boxed)
            case let _1 as Api.InputPeerNotifySettings:
                _1.serialize(buffer, boxed)
            case let _1 as Api.messages.FavedStickers:
                _1.serialize(buffer, boxed)
            case let _1 as Api.ExportedChatInvite:
                _1.serialize(buffer, boxed)
            case let _1 as Api.account.AuthorizationForm:
                _1.serialize(buffer, boxed)
            case let _1 as Api.Authorization:
                _1.serialize(buffer, boxed)
            case let _1 as Api.MaskCoords:
                _1.serialize(buffer, boxed)
            case let _1 as Api.messages.AllStickers:
                _1.serialize(buffer, boxed)
            case let _1 as Api.PhoneConnection:
                _1.serialize(buffer, boxed)
            case let _1 as Api.AccountDaysTTL:
                _1.serialize(buffer, boxed)
            case let _1 as Api.SecureValueType:
                _1.serialize(buffer, boxed)
            case let _1 as Api.PasswordKdfAlgo:
                _1.serialize(buffer, boxed)
            case let _1 as Api.account.Password:
                _1.serialize(buffer, boxed)
            case let _1 as Api.InputBotInlineResult:
                _1.serialize(buffer, boxed)
            case let _1 as Api.account.PrivacyRules:
                _1.serialize(buffer, boxed)
            case let _1 as Api.PrivacyRule:
                _1.serialize(buffer, boxed)
            case let _1 as Api.MessageAction:
                _1.serialize(buffer, boxed)
            case let _1 as Api.PhoneCall:
                _1.serialize(buffer, boxed)
            case let _1 as Api.help.TermsOfServiceUpdate:
                _1.serialize(buffer, boxed)
            case let _1 as Api.account.AutoDownloadSettings:
                _1.serialize(buffer, boxed)
            case let _1 as Api.DialogPeer:
                _1.serialize(buffer, boxed)
            case let _1 as Api.WebDocument:
                _1.serialize(buffer, boxed)
            case let _1 as Api.Theme:
                _1.serialize(buffer, boxed)
            case let _1 as Api.contacts.Found:
                _1.serialize(buffer, boxed)
            case let _1 as Api.ChannelAdminLogEventsFilter:
                _1.serialize(buffer, boxed)
            case let _1 as Api.ThemeSettings:
                _1.serialize(buffer, boxed)
            case let _1 as Api.PeerNotifySettings:
                _1.serialize(buffer, boxed)
            case let _1 as Api.InputBotInlineMessageID:
                _1.serialize(buffer, boxed)
            case let _1 as Api.PageRelatedArticle:
                _1.serialize(buffer, boxed)
            case let _1 as Api.StickerPack:
                _1.serialize(buffer, boxed)
            case let _1 as Api.UserProfilePhoto:
                _1.serialize(buffer, boxed)
            case let _1 as Api.payments.SavedInfo:
                _1.serialize(buffer, boxed)
            case let _1 as Api.updates.ChannelDifference:
                _1.serialize(buffer, boxed)
            case let _1 as Api.StatsRowAbsValueAndPrev:
                _1.serialize(buffer, boxed)
            case let _1 as Api.channels.AdminLogResults:
                _1.serialize(buffer, boxed)
            case let _1 as Api.ChatOnlines:
                _1.serialize(buffer, boxed)
            case let _1 as Api.InputAppEvent:
                _1.serialize(buffer, boxed)
            case let _1 as Api.MessageEntity:
                _1.serialize(buffer, boxed)
            case let _1 as Api.InputPhoto:
                _1.serialize(buffer, boxed)
            case let _1 as Api.contacts.TopPeers:
                _1.serialize(buffer, boxed)
            case let _1 as Api.auth.SentCodeType:
                _1.serialize(buffer, boxed)
            case let _1 as Api.PageListOrderedItem:
                _1.serialize(buffer, boxed)
            case let _1 as Api.EncryptedChat:
                _1.serialize(buffer, boxed)
            case let _1 as Api.PeerLocated:
                _1.serialize(buffer, boxed)
            case let _1 as Api.Document:
                _1.serialize(buffer, boxed)
            case let _1 as Api.messages.HighScores:
                _1.serialize(buffer, boxed)
            case let _1 as Api.WebAuthorization:
                _1.serialize(buffer, boxed)
            case let _1 as Api.ImportedContact:
                _1.serialize(buffer, boxed)
            case let _1 as Api.payments.BankCardData:
                _1.serialize(buffer, boxed)
            default:
                break
        }
    }

}<|MERGE_RESOLUTION|>--- conflicted
+++ resolved
@@ -10,7 +10,7 @@
     dict[-206066487] = { return Api.InputGeoPoint.parse_inputGeoPoint($0) }
     dict[-784000893] = { return Api.payments.ValidatedRequestedInfo.parse_validatedRequestedInfo($0) }
     dict[461151667] = { return Api.ChatFull.parse_chatFull($0) }
-    dict[-253335766] = { return Api.ChatFull.parse_channelFull($0) }
+    dict[763976820] = { return Api.ChatFull.parse_channelFull($0) }
     dict[-932174686] = { return Api.PollResults.parse_pollResults($0) }
     dict[-925415106] = { return Api.ChatParticipant.parse_chatParticipant($0) }
     dict[-636267638] = { return Api.ChatParticipant.parse_chatParticipantCreator($0) }
@@ -619,7 +619,6 @@
     dict[1421174295] = { return Api.WebPageAttribute.parse_webPageAttributeTheme($0) }
     dict[82699215] = { return Api.messages.FeaturedStickers.parse_featuredStickersNotModified($0) }
     dict[-123893531] = { return Api.messages.FeaturedStickers.parse_featuredStickers($0) }
-    dict[1375940666] = { return Api.auth.LoginTokenInfo.parse_loginTokenInfo($0) }
     dict[-2048646399] = { return Api.PhoneCallDiscardReason.parse_phoneCallDiscardReasonMissed($0) }
     dict[-527056480] = { return Api.PhoneCallDiscardReason.parse_phoneCallDiscardReasonDisconnect($0) }
     dict[1471006352] = { return Api.PhoneCallDiscardReason.parse_phoneCallDiscardReasonHangup($0) }
@@ -690,6 +689,8 @@
     dict[-395967805] = { return Api.messages.AllStickers.parse_allStickersNotModified($0) }
     dict[-302170017] = { return Api.messages.AllStickers.parse_allStickers($0) }
     dict[-1655957568] = { return Api.PhoneConnection.parse_phoneConnection($0) }
+    dict[-206688531] = { return Api.help.UserInfo.parse_userInfoEmpty($0) }
+    dict[32192344] = { return Api.help.UserInfo.parse_userInfo($0) }
     dict[-1194283041] = { return Api.AccountDaysTTL.parse_accountDaysTTL($0) }
     dict[-1658158621] = { return Api.SecureValueType.parse_secureValueTypePersonalDetails($0) }
     dict[1034709504] = { return Api.SecureValueType.parse_secureValueTypePassport($0) }
@@ -756,7 +757,6 @@
     dict[1363483106] = { return Api.DialogPeer.parse_dialogPeerFolder($0) }
     dict[-104284986] = { return Api.WebDocument.parse_webDocumentNoProxy($0) }
     dict[475467473] = { return Api.WebDocument.parse_webDocument($0) }
-    dict[1211967244] = { return Api.Theme.parse_themeDocumentNotModified($0) }
     dict[42930452] = { return Api.Theme.parse_theme($0) }
     dict[-1290580579] = { return Api.contacts.Found.parse_found($0) }
     dict[-368018716] = { return Api.ChannelAdminLogEventsFilter.parse_channelAdminLogEventsFilter($0) }
@@ -818,11 +818,7 @@
     dict[-1707344487] = { return Api.messages.HighScores.parse_highScores($0) }
     dict[-892779534] = { return Api.WebAuthorization.parse_webAuthorization($0) }
     dict[-805141448] = { return Api.ImportedContact.parse_importedContact($0) }
-<<<<<<< HEAD
     dict[-419239361] = { return Api.payments.BankCardData.parse_bankCardData($0) }
-=======
-    dict[-1165694006] = { return Api.payments.BankCardData.parse_bankCardData($0) }
->>>>>>> 76893115
     return dict
 }()
 
@@ -1304,8 +1300,6 @@
                 _1.serialize(buffer, boxed)
             case let _1 as Api.messages.FeaturedStickers:
                 _1.serialize(buffer, boxed)
-            case let _1 as Api.auth.LoginTokenInfo:
-                _1.serialize(buffer, boxed)
             case let _1 as Api.PhoneCallDiscardReason:
                 _1.serialize(buffer, boxed)
             case let _1 as Api.NearestDc:
@@ -1363,6 +1357,8 @@
             case let _1 as Api.messages.AllStickers:
                 _1.serialize(buffer, boxed)
             case let _1 as Api.PhoneConnection:
+                _1.serialize(buffer, boxed)
+            case let _1 as Api.help.UserInfo:
                 _1.serialize(buffer, boxed)
             case let _1 as Api.AccountDaysTTL:
                 _1.serialize(buffer, boxed)
