import Foundation
import UIKit
import AsyncDisplayKit
import Display
import SwiftSignalKit
import AnimationUI
import AppBundle
import ManagedAnimationNode

private let titleFont = Font.regular(15.0)
private let subtitleFont = Font.regular(13.0)

private let white = UIColor(rgb: 0xffffff)
private let greyColor = UIColor(rgb: 0x2c2c2e)
private let secondaryGreyColor = UIColor(rgb: 0x1c1c1e)
private let blue = UIColor(rgb: 0x007fff)
private let lightBlue = UIColor(rgb: 0x00affe)
private let green = UIColor(rgb: 0x33c659)
private let activeBlue = UIColor(rgb: 0x00a0b9)
private let purple = UIColor(rgb: 0x3252ef)
private let pink = UIColor(rgb: 0xef436c)

private let areaSize = CGSize(width: 300.0, height: 300.0)
private let blobSize = CGSize(width: 190.0, height: 190.0)

private let smallScale: CGFloat = 0.48
private let smallIconScale: CGFloat = 0.69

private let buttonHeight: CGFloat = 52.0

final class VoiceChatActionButton: HighlightTrackingButtonNode {
    enum State: Equatable {
        enum ActiveState: Equatable {
            case cantSpeak
            case muted
            case on
        }
        
        enum ScheduledState: Equatable {
            case start
            case subscribe
            case unsubscribe
        }

        case button(text: String)
        case scheduled(state: ScheduledState)
        case connecting
        case active(state: ActiveState)
    }
    
    var stateValue: State {
        return self.currentParams?.state ?? .connecting
    }
    var statePromise = ValuePromise<State>()
    var state: Signal<State, NoError> {
        return self.statePromise.get()
    }
    
    let bottomNode: ASDisplayNode
    private let containerNode: ASDisplayNode
    private let backgroundNode: VoiceChatActionButtonBackgroundNode
    private let iconNode: VoiceChatActionButtonIconNode
    private let labelContainerNode: ASDisplayNode
    let titleLabel: ImmediateTextNode
    private let subtitleLabel: ImmediateTextNode
    private let buttonTitleLabel: ImmediateTextNode
    
    private var currentParams: (size: CGSize, buttonSize: CGSize, state: VoiceChatActionButton.State, dark: Bool, small: Bool, title: String, subtitle: String, snap: Bool)?
    
    private var activePromise = ValuePromise<Bool>(false)
    private var outerColorPromise = Promise<(UIColor?, UIColor?)>((nil, nil))
    var outerColor: Signal<(UIColor?, UIColor?), NoError> {
        return self.outerColorPromise.get()
    }
    
    var connectingColor: UIColor = UIColor(rgb: 0xb6b6bb) {
        didSet {
            self.backgroundNode.connectingColor = self.connectingColor
        }
    }
    
    var activeDisposable = MetaDisposable()
    
    var isDisabled: Bool = false
    
    var ignoreHierarchyChanges: Bool {
        get {
            return self.backgroundNode.ignoreHierarchyChanges
        } set {
            self.backgroundNode.ignoreHierarchyChanges = newValue
        }
    }
    
    var wasActiveWhenPressed = false
    var pressing: Bool = false {
        didSet {
            guard let (_, _, state, _, small, _, _, snap) = self.currentParams, !self.isDisabled else {
                return
            }
            if self.pressing {
                let transition: ContainedViewLayoutTransition = .animated(duration: 0.25, curve: .spring)
                if small {
                    transition.updateTransformScale(node: self.backgroundNode, scale: smallScale * 0.9)
                    transition.updateTransformScale(node: self.iconNode, scale: smallIconScale * 0.9)
                } else {
                    transition.updateTransformScale(node: self.iconNode, scale: snap ? 0.5 : 0.9)
                }
                
                switch state {
                    case let .active(state):
                        switch state {
                            case .on:
                                self.wasActiveWhenPressed = true
                            default:
                                break
                        }
                    case .connecting, .button, .scheduled:
                        break
                }
            } else {
                let transition: ContainedViewLayoutTransition = .animated(duration: 0.25, curve: .spring)
                if small {
                    transition.updateTransformScale(node: self.backgroundNode, scale: smallScale)
                    transition.updateTransformScale(node: self.iconNode, scale: smallIconScale)
                } else {
                    transition.updateTransformScale(node: self.iconNode, scale: snap ? 0.5 : 1.0)
                }
                self.wasActiveWhenPressed = false
            }
        }
    }
        
    init() {
        self.bottomNode = ASDisplayNode()
        self.bottomNode.isUserInteractionEnabled = false
        self.containerNode = ASDisplayNode()
        self.containerNode.isUserInteractionEnabled = false
        self.backgroundNode = VoiceChatActionButtonBackgroundNode()
        self.iconNode = VoiceChatActionButtonIconNode(isColored: false)
        
        self.labelContainerNode = ASDisplayNode()
        self.titleLabel = ImmediateTextNode()
        self.subtitleLabel = ImmediateTextNode()
        self.buttonTitleLabel = ImmediateTextNode()
        self.buttonTitleLabel.isUserInteractionEnabled = false
        self.buttonTitleLabel.alpha = 0.0
        
        super.init()
    
        self.addSubnode(self.bottomNode)
        self.labelContainerNode.addSubnode(self.titleLabel)
        self.labelContainerNode.addSubnode(self.subtitleLabel)
        self.addSubnode(self.labelContainerNode)
        
        self.addSubnode(self.containerNode)
        self.containerNode.addSubnode(self.backgroundNode)
        self.containerNode.addSubnode(self.iconNode)
        
        self.containerNode.addSubnode(self.buttonTitleLabel)
        
        self.highligthedChanged = { [weak self] pressing in
            if let strongSelf = self {
                guard let (_, _, state, _, small, _, _, snap) = strongSelf.currentParams else {
                    return
                }
                if pressing {
                    if case .button = state {
                        strongSelf.containerNode.layer.removeAnimation(forKey: "opacity")
                        strongSelf.containerNode.alpha = 0.4
                    } else {
                        let transition: ContainedViewLayoutTransition = .animated(duration: 0.25, curve: .spring)
                        if small {
                            transition.updateTransformScale(node: strongSelf.backgroundNode, scale: smallScale * 0.9)
                            transition.updateTransformScale(node: strongSelf.iconNode, scale: smallIconScale * 0.9)
                        } else {
                            transition.updateTransformScale(node: strongSelf.iconNode, scale: snap ? 0.5 : 0.9)
                        }
                    }
                } else if !strongSelf.pressing {
                    if case .button = state {
                        strongSelf.containerNode.alpha = 1.0
                        strongSelf.containerNode.layer.animateAlpha(from: 0.4, to: 1.0, duration: 0.2)
                    } else {
                        let transition: ContainedViewLayoutTransition = .animated(duration: 0.25, curve: .spring)
                        if small {
                            transition.updateTransformScale(node: strongSelf.backgroundNode, scale: smallScale)
                            transition.updateTransformScale(node: strongSelf.iconNode, scale: smallIconScale)
                        } else {
                            transition.updateTransformScale(node: strongSelf.iconNode, scale: snap ? 0.5 : 1.0)
                        }
                    }
                }
            }
        }
        
        self.backgroundNode.updatedActive = { [weak self] active in
            self?.activePromise.set(active)
        }
        
        self.backgroundNode.updatedColors = { [weak self] outerColor, activeColor in
            self?.outerColorPromise.set(.single((outerColor, activeColor)))
        }
    }
    
    deinit {
        self.activeDisposable.dispose()
    }
    
    func updateLevel(_ level: CGFloat) {
        self.backgroundNode.audioLevel = level
    }
    
    private func applyParams(animated: Bool) {
        guard let (size, _, state, _, small, title, subtitle, snap) = self.currentParams else {
            return
        }
        
        let updatedTitle = self.titleLabel.attributedText?.string != title
        let updatedSubtitle = self.subtitleLabel.attributedText?.string != subtitle
        
        self.titleLabel.attributedText = NSAttributedString(string: title, font: titleFont, textColor: .white)
        self.subtitleLabel.attributedText = NSAttributedString(string: subtitle, font: subtitleFont, textColor: .white)
                
        if animated && self.titleLabel.alpha > 0.0 {
            if let snapshotView = self.titleLabel.view.snapshotContentTree(), updatedTitle {
                self.titleLabel.view.superview?.insertSubview(snapshotView, belowSubview: self.titleLabel.view)
                snapshotView.frame = self.titleLabel.frame
                snapshotView.layer.animateAlpha(from: 1.0, to: 0.0, duration: 0.3, removeOnCompletion: false, completion: { [weak snapshotView] _ in
                    snapshotView?.removeFromSuperview()
                })
                self.titleLabel.layer.animateAlpha(from: 0.0, to: 1.0, duration: 0.3)
            }
            if let snapshotView = self.subtitleLabel.view.snapshotContentTree(), updatedSubtitle {
                self.subtitleLabel.view.superview?.insertSubview(snapshotView, belowSubview: self.subtitleLabel.view)
                snapshotView.frame = self.subtitleLabel.frame
                snapshotView.layer.animateAlpha(from: 1.0, to: 0.0, duration: 0.3, removeOnCompletion: false, completion: { [weak snapshotView] _ in
                    snapshotView?.removeFromSuperview()
                })
                self.subtitleLabel.layer.animateAlpha(from: 0.0, to: 1.0, duration: 0.3)
            }
        }

        let titleSize = self.titleLabel.updateLayout(CGSize(width: size.width, height: .greatestFiniteMagnitude))
        let subtitleSize = self.subtitleLabel.updateLayout(CGSize(width: size.width, height: .greatestFiniteMagnitude))
        let totalHeight = titleSize.height + subtitleSize.height + 1.0

        self.labelContainerNode.frame = CGRect(origin: CGPoint(), size: size)
        
        let titleLabelFrame = CGRect(origin: CGPoint(x: floor((size.width - titleSize.width) / 2.0), y: floor((size.height - totalHeight) / 2.0) + 84.0), size: titleSize)
        let subtitleLabelFrame = CGRect(origin: CGPoint(x: floor((size.width - subtitleSize.width) / 2.0), y: titleLabelFrame.maxY + 1.0), size: subtitleSize)
    
        self.titleLabel.bounds = CGRect(origin: CGPoint(), size: titleLabelFrame.size)
        self.titleLabel.position = titleLabelFrame.center
        self.subtitleLabel.bounds = CGRect(origin: CGPoint(), size: subtitleLabelFrame.size)
        self.subtitleLabel.position = subtitleLabelFrame.center
        
        self.bottomNode.frame = CGRect(origin: CGPoint(), size: size)
        self.containerNode.frame = CGRect(origin: CGPoint(), size: size)
        
        self.backgroundNode.bounds = CGRect(origin: CGPoint(), size: size)
        self.backgroundNode.position = CGPoint(x: size.width / 2.0, y: size.height / 2.0)
                
        var active = false
        switch state {
            case let .active(state):
                switch state {
                    case .on:
                        active = self.pressing && !self.wasActiveWhenPressed
                    default:
                        break
                }
            case .connecting, .button, .scheduled:
                break
        }
        
        if snap {
            let transition: ContainedViewLayoutTransition = animated ? .animated(duration: 0.2, curve: .easeInOut) : .immediate
            transition.updateTransformScale(node: self.backgroundNode, scale: active ? 0.9 : 0.625)
            transition.updateTransformScale(node: self.iconNode, scale: 0.625)
            transition.updateAlpha(node: self.titleLabel, alpha: 0.0)
            transition.updateAlpha(node: self.subtitleLabel, alpha: 0.0)
            transition.updateAlpha(layer: self.backgroundNode.maskProgressLayer, alpha: 0.0)
        } else {
            let transition: ContainedViewLayoutTransition = animated ? .animated(duration: 0.4, curve: .spring) : .immediate
            if small {
                transition.updateTransformScale(node: self.backgroundNode, scale: self.pressing ? smallScale * 0.9 : smallScale, delay: 0.0)
                transition.updateTransformScale(node: self.iconNode, scale: self.pressing ? smallIconScale * 0.9 : smallIconScale, delay: 0.0)
                transition.updateAlpha(node: self.titleLabel, alpha: 0.0)
                transition.updateAlpha(node: self.subtitleLabel, alpha: 0.0)
                transition.updateSublayerTransformOffset(layer: self.labelContainerNode.layer, offset: CGPoint(x: 0.0, y: -43.0))
                transition.updateTransformScale(node: self.titleLabel, scale: 0.8)
                transition.updateTransformScale(node: self.subtitleLabel, scale: 0.8)
            } else {
                transition.updateTransformScale(node: self.backgroundNode, scale: 1.0, delay: 0.0)
                transition.updateTransformScale(node: self.iconNode, scale: self.pressing ? 0.9 : 1.0, delay: 0.0)
                transition.updateAlpha(node: self.titleLabel, alpha: 1.0, delay: 0.05)
                transition.updateAlpha(node: self.subtitleLabel, alpha: 1.0, delay: 0.05)
                transition.updateSublayerTransformOffset(layer: self.labelContainerNode.layer, offset: CGPoint())
                transition.updateTransformScale(node: self.titleLabel, scale: 1.0)
                transition.updateTransformScale(node: self.subtitleLabel, scale: 1.0)
            }
            transition.updateAlpha(layer: self.backgroundNode.maskProgressLayer, alpha: 1.0)
        }
        
        let iconSize = CGSize(width: 100.0, height: 100.0)
        self.iconNode.bounds = CGRect(origin: CGPoint(), size: iconSize)
        self.iconNode.position = CGPoint(x: size.width / 2.0, y: size.height / 2.0)
    }
    
    private var previousIcon: VoiceChatActionButtonIconAnimationState?
    private func applyIconParams() {
        guard let (_, _, state, _, _, _, _, _) = self.currentParams else {
            return
        }
        
        let icon: VoiceChatActionButtonIconAnimationState
        switch state {
            case .button:
                icon = .empty
            case let .scheduled(state):
                switch state {
                    case .start:
                        icon = .start
                    case .subscribe:
                        icon = .subscribe
                    case .unsubscribe:
                        icon = .unsubscribe
                }
            case let .active(state):
                switch state {
                    case .on:
                        icon = .unmute
                    case .muted:
                        icon = .mute
                    case .cantSpeak:
                        icon = .hand
                }
            case .connecting:
                if let previousIcon = previousIcon {
                    icon = previousIcon
                } else {
                    icon = .mute
                }
        }
        self.previousIcon = icon
        
        self.iconNode.enqueueState(icon)
    }
    
    func update(snap: Bool, animated: Bool) {
        if let previous = self.currentParams {
            self.currentParams = (previous.size, previous.buttonSize, previous.state, previous.dark, previous.small, previous.title, previous.subtitle, snap)
            
            self.backgroundNode.isSnap = snap
            self.backgroundNode.glowHidden = snap || previous.small
            self.backgroundNode.updateColors()
            self.applyParams(animated: animated)
            self.applyIconParams()
        }
    }
    
    func update(size: CGSize, buttonSize: CGSize, state: VoiceChatActionButton.State, title: String, subtitle: String, dark: Bool, small: Bool, animated: Bool = false) {
        let previous = self.currentParams
        let previousState = previous?.state
        self.currentParams = (size, buttonSize, state, dark, small, title, subtitle, previous?.snap ?? false)

        self.statePromise.set(state)
        
        if let previousState = previousState, case .button = previousState, case .scheduled = state {
            self.buttonTitleLabel.alpha = 0.0
            self.buttonTitleLabel.layer.animateAlpha(from: 1.0, to: 0.0, duration: 0.2)
            self.buttonTitleLabel.layer.animateScale(from: 1.0, to: 0.001, duration: 0.24)
            
            self.iconNode.alpha = 1.0
            self.iconNode.layer.animateAlpha(from: 0.0, to: 1.0, duration: 0.2)
            self.iconNode.layer.animateSpring(from: 0.01 as NSNumber, to: 1.0 as NSNumber, keyPath: "transform.scale", duration: 0.42, damping: 104.0)
        }
        
        var backgroundState: VoiceChatActionButtonBackgroundNode.State
        var animated = true
        switch state {
            case let .button(text):
                backgroundState = .button
                self.buttonTitleLabel.alpha = 1.0
                self.buttonTitleLabel.attributedText = NSAttributedString(string: text, font: Font.semibold(17.0), textColor: .white)
                let titleSize = self.buttonTitleLabel.updateLayout(CGSize(width: size.width, height: 100.0))
                self.buttonTitleLabel.frame = CGRect(origin: CGPoint(x: floor((self.bounds.width - titleSize.width) / 2.0), y: floor((self.bounds.height - titleSize.height) / 2.0)), size: titleSize)
            case .scheduled:
                backgroundState = .disabled
                if previousState == .connecting {
                    animated = false
                }
            case let .active(state):
                switch state {
                    case .on:
                        backgroundState = .blob(true)
                    case .muted:
                        backgroundState = .blob(false)
                    case .cantSpeak:
                        backgroundState = .disabled
                }
            case .connecting:
                backgroundState = .connecting
        }
        self.applyIconParams()
        
        self.backgroundNode.glowHidden = (self.currentParams?.snap ?? false) || small
        self.backgroundNode.isDark = dark
        self.backgroundNode.update(state: backgroundState, animated: animated)
        
        if case .active = state, let previousState = previousState, case .connecting = previousState, animated {
            self.activeDisposable.set((self.activePromise.get()
            |> deliverOnMainQueue).start(next: { [weak self] active in
                if active {
                    self?.activeDisposable.set(nil)
                    self?.applyParams(animated: true)
                }
            }))
        } else {
            self.applyParams(animated: animated)
        }
    }
    
    override func hitTest(_ point: CGPoint, with event: UIEvent?) -> UIView? {
        var hitRect = self.bounds
        if let (_, buttonSize, state, _, _, _, _, _) = self.currentParams {
            if case .button = state {
                hitRect = CGRect(x: 0.0, y: floor((self.bounds.height - buttonHeight) / 2.0), width: self.bounds.width, height: buttonHeight)
            } else {
                hitRect = self.bounds.insetBy(dx: (self.bounds.width - buttonSize.width) / 2.0, dy: (self.bounds.height - buttonSize.height) / 2.0)
            }
        }
        let result = super.hitTest(point, with: event)
        if !hitRect.contains(point) {
            return nil
        }
        return result
    }
    
    func playAnimation() {
        self.iconNode.playRandomAnimation()
    }
}

extension UIBezierPath {
    static func smoothCurve(through points: [CGPoint], length: CGFloat, smoothness: CGFloat, curve: Bool = false) -> UIBezierPath {
        var smoothPoints = [SmoothPoint]()
        for index in (0 ..< points.count) {
            let prevIndex = index - 1
            let prev = points[prevIndex >= 0 ? prevIndex : points.count + prevIndex]
            let curr = points[index]
            let next = points[(index + 1) % points.count]

            let angle: CGFloat = {
                let dx = next.x - prev.x
                let dy = -next.y + prev.y
                let angle = atan2(dy, dx)
                if angle < 0 {
                    return abs(angle)
                } else {
                    return 2 * .pi - angle
                }
            }()

            smoothPoints.append(
                SmoothPoint(
                    point: curr,
                    inAngle: angle + .pi,
                    inLength: smoothness * distance(from: curr, to: prev),
                    outAngle: angle,
                    outLength: smoothness * distance(from: curr, to: next)
                )
            )
        }

        let resultPath = UIBezierPath()
        if curve {
            resultPath.move(to: CGPoint())
            resultPath.addLine(to: smoothPoints[0].point)
        } else {
            resultPath.move(to: smoothPoints[0].point)
        }

        let smoothCount = curve ? smoothPoints.count - 1 : smoothPoints.count
        for index in (0 ..< smoothCount) {
            let curr = smoothPoints[index]
            let next = smoothPoints[(index + 1) % points.count]
            let currSmoothOut = curr.smoothOut()
            let nextSmoothIn = next.smoothIn()
            resultPath.addCurve(to: next.point, controlPoint1: currSmoothOut, controlPoint2: nextSmoothIn)
        }
        if curve {
            resultPath.addLine(to: CGPoint(x: length, y: 0.0))
        }
        resultPath.close()
        return resultPath
    }

    static private func distance(from fromPoint: CGPoint, to toPoint: CGPoint) -> CGFloat {
        return sqrt((fromPoint.x - toPoint.x) * (fromPoint.x - toPoint.x) + (fromPoint.y - toPoint.y) * (fromPoint.y - toPoint.y))
    }

    struct SmoothPoint {
        let point: CGPoint

        let inAngle: CGFloat
        let inLength: CGFloat

        let outAngle: CGFloat
        let outLength: CGFloat

        func smoothIn() -> CGPoint {
            return smooth(angle: inAngle, length: inLength)
        }

        func smoothOut() -> CGPoint {
            return smooth(angle: outAngle, length: outLength)
        }

        private func smooth(angle: CGFloat, length: CGFloat) -> CGPoint {
            return CGPoint(
                x: point.x + length * cos(angle),
                y: point.y + length * sin(angle)
            )
        }
    }
}

private let progressLineWidth: CGFloat = 3.0 + UIScreenPixel
private let buttonSize = CGSize(width: 112.0, height: 112.0)
private let radius = buttonSize.width / 2.0

private final class VoiceChatActionButtonBackgroundNode: ASDisplayNode {
    enum State: Equatable {
        case connecting
        case disabled
        case button
        case blob(Bool)
    }
    
    private var state: State
    private var hasState = false
    
    private var transition: State?
    
    var audioLevel: CGFloat = 0.0  {
        didSet {
            self.maskBlobView.updateLevel(audioLevel)
        }
    }
    
    var updatedActive: ((Bool) -> Void)?
    var updatedColors: ((UIColor?, UIColor?) -> Void)?
    
    private let backgroundCircleLayer = CAShapeLayer()
    private let foregroundCircleLayer = CAShapeLayer()
    private let growingForegroundCircleLayer = CAShapeLayer()
    
    private let foregroundView = UIView()
    private let foregroundGradientLayer = CAGradientLayer()
    
    private let maskView = UIView()
    private let maskGradientLayer = CAGradientLayer()
    private let maskBlobView: VoiceBlobView
    private let maskCircleLayer = CAShapeLayer()
    
    fileprivate let maskProgressLayer = CAShapeLayer()
    
    private let maskMediumBlobLayer = CAShapeLayer()
    private let maskBigBlobLayer = CAShapeLayer()
    
    private let hierarchyTrackingNode: HierarchyTrackingNode
    private var isCurrentlyInHierarchy = false
    var ignoreHierarchyChanges = false
        
    override init() {
        self.state = .connecting
        
        self.maskBlobView = VoiceBlobView(frame: CGRect(origin: CGPoint(x: (areaSize.width - blobSize.width) / 2.0, y: (areaSize.height - blobSize.height) / 2.0), size: blobSize), maxLevel: 1.5, mediumBlobRange: (0.69, 0.87), bigBlobRange: (0.71, 1.0))
        self.maskBlobView.setColor(white)
        self.maskBlobView.isHidden = true
        
        var updateInHierarchy: ((Bool) -> Void)?
        self.hierarchyTrackingNode = HierarchyTrackingNode({ value in
            updateInHierarchy?(value)
        })
        
        super.init()
        
        self.addSubnode(self.hierarchyTrackingNode)
        
        let circlePath = UIBezierPath(ovalIn: CGRect(origin: CGPoint(), size: buttonSize)).cgPath
        self.backgroundCircleLayer.fillColor = greyColor.cgColor
        self.backgroundCircleLayer.path = circlePath
        
        let smallerCirclePath = UIBezierPath(ovalIn: CGRect(origin: CGPoint(), size: CGSize(width: buttonSize.width - progressLineWidth, height: buttonSize.height - progressLineWidth))).cgPath
        self.foregroundCircleLayer.fillColor = greyColor.cgColor
        self.foregroundCircleLayer.path = smallerCirclePath
        self.foregroundCircleLayer.transform = CATransform3DMakeScale(0.0, 0.0, 1)
        self.foregroundCircleLayer.isHidden = true
        
        self.growingForegroundCircleLayer.fillColor = greyColor.cgColor
        self.growingForegroundCircleLayer.path = smallerCirclePath
        self.growingForegroundCircleLayer.transform = CATransform3DMakeScale(1.0, 1.0, 1)
        self.growingForegroundCircleLayer.isHidden = true
        
        self.foregroundGradientLayer.type = .radial
        self.foregroundGradientLayer.colors = [lightBlue.cgColor, blue.cgColor, blue.cgColor]
        self.foregroundGradientLayer.locations = [0.0, 0.55, 1.0]
        self.foregroundGradientLayer.startPoint = CGPoint(x: 1.0, y: 0.0)
        self.foregroundGradientLayer.endPoint = CGPoint(x: 0.0, y: 1.0)
        
        self.maskView.backgroundColor = .clear
        
        self.maskGradientLayer.type = .radial
        self.maskGradientLayer.colors = [UIColor(rgb: 0xffffff, alpha: 0.4).cgColor, UIColor(rgb: 0xffffff, alpha: 0.0).cgColor]
        self.maskGradientLayer.startPoint = CGPoint(x: 0.5, y: 0.5)
        self.maskGradientLayer.endPoint = CGPoint(x: 1.0, y: 1.0)
        self.maskGradientLayer.transform = CATransform3DMakeScale(0.3, 0.3, 1.0)
        self.maskGradientLayer.isHidden = true
        
        let path = CGMutablePath()
        path.addArc(center: CGPoint(x: (buttonSize.width + 6.0) / 2.0, y: (buttonSize.height + 6.0) / 2.0), radius: radius, startAngle: 0.0, endAngle: CGFloat.pi * 2.0, clockwise: true)
        
        self.maskProgressLayer.strokeColor = white.cgColor
        self.maskProgressLayer.fillColor = UIColor.clear.cgColor
        self.maskProgressLayer.lineWidth = progressLineWidth
        self.maskProgressLayer.lineCap = .round
        self.maskProgressLayer.path = path
        
        let circleFrame = CGRect(origin: CGPoint(x: (areaSize.width - buttonSize.width) / 2.0, y: (areaSize.height - buttonSize.height) / 2.0), size: buttonSize).insetBy(dx: -progressLineWidth / 2.0, dy: -progressLineWidth / 2.0)
        let largerCirclePath = UIBezierPath(roundedRect: CGRect(x: circleFrame.minX, y: circleFrame.minY, width: circleFrame.width, height: circleFrame.height), cornerRadius: circleFrame.width / 2.0).cgPath
        
        self.maskCircleLayer.path = largerCirclePath
        self.maskCircleLayer.fillColor = white.cgColor
        self.maskCircleLayer.isHidden = true
        
        updateInHierarchy = { [weak self] value in
            if let strongSelf = self, !strongSelf.ignoreHierarchyChanges {
                strongSelf.isCurrentlyInHierarchy = value
                strongSelf.updateAnimations()
            }
        }
    }
    
    override func didLoad() {
        super.didLoad()
        
        self.layer.addSublayer(self.backgroundCircleLayer)
        
        self.view.addSubview(self.foregroundView)
        self.layer.addSublayer(self.foregroundCircleLayer)
        self.layer.addSublayer(self.growingForegroundCircleLayer)
    
        self.foregroundView.mask = self.maskView
        self.foregroundView.layer.addSublayer(self.foregroundGradientLayer)
          
        self.maskView.layer.addSublayer(self.maskGradientLayer)
        self.maskView.layer.addSublayer(self.maskProgressLayer)
        self.maskView.addSubview(self.maskBlobView)
        self.maskView.layer.addSublayer(self.maskCircleLayer)
        
        self.maskBlobView.scaleUpdated = { [weak self] scale in
            if let strongSelf = self {
                strongSelf.updateGlowScale(strongSelf.isActive ? scale : nil)
            }
        }
    }
        
    private func setupGradientAnimations() {
        if let _ = self.foregroundGradientLayer.animation(forKey: "movement") {
        } else {
            let previousValue = self.foregroundGradientLayer.startPoint
            let newValue: CGPoint
            if self.maskBlobView.presentationAudioLevel > 0.22 {
                newValue = CGPoint(x: CGFloat.random(in: 0.9 ..< 1.0), y: CGFloat.random(in: 0.15 ..< 0.35))
            } else if self.maskBlobView.presentationAudioLevel > 0.01 {
                newValue = CGPoint(x: CGFloat.random(in: 0.57 ..< 0.85), y: CGFloat.random(in: 0.15 ..< 0.45))
            } else {
                newValue = CGPoint(x: CGFloat.random(in: 0.6 ..< 0.75), y: CGFloat.random(in: 0.25 ..< 0.45))
            }
            self.foregroundGradientLayer.startPoint = newValue
            
            CATransaction.begin()
            
            let animation = CABasicAnimation(keyPath: "startPoint")
            animation.duration = Double.random(in: 0.8 ..< 1.4)
            animation.fromValue = previousValue
            animation.toValue = newValue
            
            CATransaction.setCompletionBlock { [weak self] in
                if let isCurrentlyInHierarchy = self?.isCurrentlyInHierarchy, isCurrentlyInHierarchy {
                    self?.setupGradientAnimations()
                }
            }
            
            self.foregroundGradientLayer.add(animation, forKey: "movement")
            CATransaction.commit()
        }
    }
    
    private func setupProgressAnimations() {
        if let _ = self.maskProgressLayer.animation(forKey: "progressRotation") {
        } else {
            self.maskProgressLayer.isHidden = false
            
            let animation = CABasicAnimation(keyPath: "transform.rotation.z")
            animation.timingFunction = CAMediaTimingFunction(name: CAMediaTimingFunctionName.linear)
            animation.duration = 1.0
            animation.fromValue = NSNumber(value: Float(0.0))
            animation.toValue = NSNumber(value: Float.pi * 2.0)
            animation.repeatCount = Float.infinity
            animation.beginTime = 0.0
            self.maskProgressLayer.add(animation, forKey: "progressRotation")
            
            let shrinkAnimation = CABasicAnimation(keyPath: "strokeEnd")
            shrinkAnimation.fromValue = 1.0
            shrinkAnimation.toValue = 0.0
            shrinkAnimation.duration = 1.0
            shrinkAnimation.beginTime = 0.0
            
            let growthAnimation = CABasicAnimation(keyPath: "strokeEnd")
            growthAnimation.fromValue = 0.0
            growthAnimation.toValue = 1.0
            growthAnimation.duration = 1.0
            growthAnimation.beginTime = 1.0
            
            let rotateAnimation = CABasicAnimation(keyPath: "transform.rotation.z")
            rotateAnimation.fromValue = 0.0
            rotateAnimation.toValue = CGFloat.pi * 2
            rotateAnimation.isAdditive = true
            rotateAnimation.duration = 1.0
            rotateAnimation.beginTime = 1.0
            
            let groupAnimation = CAAnimationGroup()
            groupAnimation.repeatCount = Float.infinity
            groupAnimation.animations = [shrinkAnimation, growthAnimation, rotateAnimation]
            groupAnimation.duration = 2.0
            
            self.maskProgressLayer.add(groupAnimation, forKey: "progressGrowth")
        }
    }
    
    var glowHidden: Bool = false {
        didSet {
            if self.glowHidden != oldValue {
                let initialAlpha = CGFloat(self.maskProgressLayer.opacity)
                let targetAlpha: CGFloat = self.glowHidden ? 0.0 : 1.0
                self.maskGradientLayer.opacity = Float(targetAlpha)
                self.maskGradientLayer.animateAlpha(from: initialAlpha, to: targetAlpha, duration: 0.2)
            }
        }
    }
    
    var disableGlowAnimations = false
    func updateGlowScale(_ scale: CGFloat?) {
        if self.disableGlowAnimations {
            return
        }
        if let scale = scale {
            self.maskGradientLayer.transform = CATransform3DMakeScale(0.89 + 0.11 * scale, 0.89 + 0.11 * scale, 1.0)
        } else {
            let initialScale: CGFloat = ((self.maskGradientLayer.value(forKeyPath: "presentationLayer.transform.scale.x") as? NSNumber)?.floatValue).flatMap({ CGFloat($0) }) ?? (((self.maskGradientLayer.value(forKeyPath: "transform.scale.x") as? NSNumber)?.floatValue).flatMap({ CGFloat($0) }) ?? (0.89))
            let targetScale: CGFloat = self.isActive ? 0.89 : 0.85
            if abs(targetScale - initialScale) > 0.03 {
                self.maskGradientLayer.transform = CATransform3DMakeScale(targetScale, targetScale, 1.0)
                self.maskGradientLayer.animateScale(from: initialScale, to: targetScale, duration: 0.3)
            }
        }
    }
    
    enum Gradient {
        case speaking
        case active
        case connecting
        case muted
    }
    
    func updateGlowAndGradientAnimations(type: Gradient, previousType: Gradient? = nil, animated: Bool = true) {
        let effectivePreviousTyoe = previousType ?? .active
        
        let scale: CGFloat
        if case .speaking = effectivePreviousTyoe {
            scale = 0.95
        } else {
            scale = 0.8
        }
        
        let initialScale: CGFloat = ((self.maskGradientLayer.value(forKeyPath: "presentationLayer.transform.scale.x") as? NSNumber)?.floatValue).flatMap({ CGFloat($0) }) ?? (((self.maskGradientLayer.value(forKeyPath: "transform.scale.x") as? NSNumber)?.floatValue).flatMap({ CGFloat($0) }) ?? scale)
        let initialColors = self.foregroundGradientLayer.colors
        
        let outerColor: UIColor?
        let activeColor: UIColor?
        let targetColors: [CGColor]
        let targetScale: CGFloat
        switch type {
            case .speaking:
                targetColors = [activeBlue.cgColor, green.cgColor, green.cgColor]
                targetScale = 0.89
                outerColor = UIColor(rgb: 0x134b22)
                activeColor = green
            case .active:
                targetColors = [lightBlue.cgColor, blue.cgColor, blue.cgColor]
                targetScale = 0.85
                outerColor = UIColor(rgb: 0x002e5d)
                activeColor = blue
            case .connecting:
                targetColors = [lightBlue.cgColor, blue.cgColor, blue.cgColor]
                targetScale = 0.3
                outerColor = nil
                activeColor = blue
            case .muted:
                targetColors = [pink.cgColor, purple.cgColor, purple.cgColor]
                targetScale = 0.85
                outerColor = UIColor(rgb: 0x24306b)
                activeColor = purple
        }
        self.updatedColors?(outerColor, activeColor)
        
        self.maskGradientLayer.transform = CATransform3DMakeScale(targetScale, targetScale, 1.0)
        if let _ = previousType {
            self.maskGradientLayer.animateScale(from: initialScale, to: targetScale, duration: 0.3)
        } else if animated {
            self.maskGradientLayer.animateSpring(from: initialScale as NSNumber, to: targetScale as NSNumber, keyPath: "transform.scale", duration: 0.45)
        }
        
        self.foregroundGradientLayer.colors = targetColors
        if animated {
            self.foregroundGradientLayer.animate(from: initialColors as AnyObject, to: targetColors as AnyObject, keyPath: "colors", timingFunction: CAMediaTimingFunctionName.linear.rawValue, duration: 0.3)
        }
    }
    
    private func playMuteAnimation() {
        self.maskBlobView.startAnimating()
        self.maskBlobView.layer.animateScale(from: 1.0, to: 0.0, duration: 0.15, removeOnCompletion: false, completion: { [weak self] _ in
            guard let strongSelf = self else {
                return
            }
            if strongSelf.state != .connecting {
                return
            }
            strongSelf.maskBlobView.isHidden = true
            strongSelf.maskBlobView.stopAnimating()
            strongSelf.maskBlobView.layer.removeAllAnimations()
        })
    }
    
    var animatingDisappearance = false
    private func playDeactivationAnimation() {
        if self.animatingDisappearance {
            return
        }
        self.animatingDisappearance = true
        CATransaction.begin()
        CATransaction.setDisableActions(true)
        self.growingForegroundCircleLayer.isHidden = false
        CATransaction.commit()
        
        self.disableGlowAnimations = true
        self.maskGradientLayer.removeAllAnimations()
        self.updateGlowAndGradientAnimations(type: .connecting, previousType: nil)
        
        self.maskBlobView.startAnimating()
        self.maskBlobView.layer.animateScale(from: 1.0, to: 0.0, duration: 0.15, removeOnCompletion: false, completion: { [weak self] _ in
            guard let strongSelf = self else {
                return
            }
            if strongSelf.state != .connecting {
                return
            }
            strongSelf.maskBlobView.isHidden = true
            strongSelf.maskBlobView.stopAnimating()
            strongSelf.maskBlobView.layer.removeAllAnimations()
        })
        
        CATransaction.begin()
        let growthAnimation = CABasicAnimation(keyPath: "transform.scale")
        growthAnimation.fromValue = 0.0
        growthAnimation.toValue = 1.0
        growthAnimation.duration = 0.15
        growthAnimation.timingFunction = CAMediaTimingFunction(name: CAMediaTimingFunctionName.easeOut)
        growthAnimation.isRemovedOnCompletion = false
        growthAnimation.fillMode = .forwards
        
        CATransaction.setCompletionBlock {
            self.animatingDisappearance = false
            self.growingForegroundCircleLayer.isHidden = true
            self.disableGlowAnimations = false
            if self.state != .connecting {
                return
            }
            CATransaction.begin()
            CATransaction.setDisableActions(true)
            self.maskGradientLayer.isHidden = true
            self.maskCircleLayer.isHidden = true
            self.growingForegroundCircleLayer.removeAllAnimations()
            CATransaction.commit()
        }
        
        self.growingForegroundCircleLayer.add(growthAnimation, forKey: "insideGrowth")
        CATransaction.commit()
    }
            
    private func playActivationAnimation(active: Bool) {
        CATransaction.begin()
        CATransaction.setDisableActions(true)
        self.maskCircleLayer.isHidden = false
        self.maskProgressLayer.isHidden = true
        self.maskGradientLayer.isHidden = false
        CATransaction.commit()
                
        self.maskGradientLayer.removeAllAnimations()
        self.updateGlowAndGradientAnimations(type: active ? .speaking : .active, previousType: nil)
        
        self.maskBlobView.isHidden = false
        self.maskBlobView.startAnimating()
        self.maskBlobView.layer.animateSpring(from: 0.1 as NSNumber, to: 1.0 as NSNumber, keyPath: "transform.scale", duration: 0.45)
    }
        
    private func playConnectionAnimation(type: Gradient, completion: @escaping () -> Void) {
        CATransaction.begin()
        let initialRotation: CGFloat = CGFloat((self.maskProgressLayer.value(forKeyPath: "presentationLayer.transform.rotation.z") as? NSNumber)?.floatValue ?? 0.0)
        let initialStrokeEnd: CGFloat = CGFloat((self.maskProgressLayer.value(forKeyPath: "presentationLayer.strokeEnd") as? NSNumber)?.floatValue ?? 1.0)
        
        self.maskProgressLayer.removeAnimation(forKey: "progressGrowth")
        self.maskProgressLayer.removeAnimation(forKey: "progressRotation")
        
        let duration: Double = (1.0 - Double(initialStrokeEnd)) * 0.3
        
        let growthAnimation = CABasicAnimation(keyPath: "strokeEnd")
        growthAnimation.fromValue = initialStrokeEnd
        growthAnimation.toValue = 1.0
        growthAnimation.duration = duration
        growthAnimation.timingFunction = CAMediaTimingFunction(name: CAMediaTimingFunctionName.easeIn)
        
        let rotateAnimation = CABasicAnimation(keyPath: "transform.rotation.z")
        rotateAnimation.fromValue = initialRotation
        rotateAnimation.toValue = initialRotation + CGFloat.pi * 2
        rotateAnimation.isAdditive = true
        rotateAnimation.duration = duration
        rotateAnimation.timingFunction = CAMediaTimingFunction(name: CAMediaTimingFunctionName.easeIn)
        
        let groupAnimation = CAAnimationGroup()
        groupAnimation.animations = [growthAnimation, rotateAnimation]
        groupAnimation.duration = duration
        
        CATransaction.setCompletionBlock {
            var active = true
            if case .connecting = self.state {
                active = false
            }
            if active {
                CATransaction.begin()
                CATransaction.setDisableActions(true)
                self.foregroundCircleLayer.isHidden = false
                self.foregroundCircleLayer.transform = CATransform3DMakeScale(1.0, 1.0, 1.0)
                self.maskCircleLayer.isHidden = false
                self.maskProgressLayer.isHidden = true
                self.maskGradientLayer.isHidden = false
                CATransaction.commit()
                
                completion()
                
                self.updateGlowAndGradientAnimations(type: type, previousType: nil)
                
                if case .connecting = self.state {
                } else {
                    self.maskBlobView.isHidden = false
                    self.maskBlobView.startAnimating()
                    self.maskBlobView.layer.animateSpring(from: 0.1 as NSNumber, to: 1.0 as NSNumber, keyPath: "transform.scale", duration: 0.45)
                }
                
                self.updatedActive?(true)
                
                CATransaction.begin()
                let shrinkAnimation = CABasicAnimation(keyPath: "transform.scale")
                shrinkAnimation.fromValue = 1.0
                shrinkAnimation.toValue = 0.00001
                shrinkAnimation.duration = 0.15
                shrinkAnimation.timingFunction = CAMediaTimingFunction(name: CAMediaTimingFunctionName.easeIn)
                shrinkAnimation.isRemovedOnCompletion = false
                shrinkAnimation.fillMode = .forwards
                
                CATransaction.setCompletionBlock {
                    CATransaction.begin()
                    CATransaction.setDisableActions(true)
                    self.foregroundCircleLayer.isHidden = true
                    self.foregroundCircleLayer.transform = CATransform3DMakeScale(0.0, 0.0, 1.0)
                    self.foregroundCircleLayer.removeAllAnimations()
                    CATransaction.commit()
                }
                
                self.foregroundCircleLayer.add(shrinkAnimation, forKey: "insideShrink")
                CATransaction.commit()
            }
        }

        self.maskProgressLayer.add(groupAnimation, forKey: "progressCompletion")
        CATransaction.commit()
    }
    
    private var maskIsCircle = true
    private func setupButtonAnimation() {
        CATransaction.begin()
        CATransaction.setDisableActions(true)
        self.backgroundCircleLayer.isHidden = true
        self.foregroundCircleLayer.isHidden = true
        self.maskCircleLayer.isHidden = false
        self.maskProgressLayer.isHidden = true
        self.maskGradientLayer.isHidden = true
        
        let path = UIBezierPath(roundedRect: CGRect(x: 0.0, y: floor((self.bounds.height - buttonHeight) / 2.0), width: self.bounds.width, height: buttonHeight), cornerRadius: 10.0).cgPath
        self.maskCircleLayer.path = path
        self.maskIsCircle = false
        
        CATransaction.commit()
        
        self.updateGlowAndGradientAnimations(type: .muted, previousType: nil)
        
        self.updatedActive?(true)
    }
    
    private func playScheduledAnimation() {
        CATransaction.begin()
        CATransaction.setDisableActions(true)
        self.maskGradientLayer.isHidden = false
        CATransaction.commit()
        
        let circleFrame = CGRect(origin: CGPoint(x: (self.bounds.width - buttonSize.width) / 2.0, y: (self.bounds.height - buttonSize.height) / 2.0), size: buttonSize).insetBy(dx: -progressLineWidth / 2.0, dy: -progressLineWidth / 2.0)
        let largerCirclePath = UIBezierPath(roundedRect: CGRect(x: circleFrame.minX, y: circleFrame.minY, width: circleFrame.width, height: circleFrame.height), cornerRadius: circleFrame.width / 2.0).cgPath
        
        let previousPath = self.maskCircleLayer.path
        self.maskCircleLayer.path = largerCirclePath
        self.maskIsCircle = true
        
        self.maskCircleLayer.animateSpring(from: previousPath as AnyObject, to: largerCirclePath as AnyObject, keyPath: "path", duration: 0.6, initialVelocity: 0.0, damping: 100.0)
        
        self.maskBlobView.isHidden = false
        self.maskBlobView.startAnimating()
        self.maskBlobView.layer.animateSpring(from: 0.1 as NSNumber, to: 1.0 as NSNumber, keyPath: "transform.scale", duration: 0.6, damping: 100.0)
        
        self.disableGlowAnimations = true
        self.maskGradientLayer.removeAllAnimations()
        self.maskGradientLayer.animateSpring(from: 0.3 as NSNumber, to: 0.85 as NSNumber, keyPath: "transform.scale", duration: 0.45, completion: { [weak self] _ in
            self?.disableGlowAnimations = false
        })
    }
    
    var isActive = false
    func updateAnimations() {
        if !self.isCurrentlyInHierarchy {
            self.foregroundGradientLayer.removeAllAnimations()
            self.growingForegroundCircleLayer.removeAllAnimations()
            self.maskGradientLayer.removeAllAnimations()
            self.maskProgressLayer.removeAllAnimations()
            self.maskBlobView.stopAnimating()
            return
        }
        self.setupGradientAnimations()
        
        switch self.state {
            case .connecting:
                self.updatedActive?(false)
                if let transition = self.transition {
                    self.updateGlowScale(nil)
                    if case .blob = transition {
                        self.playDeactivationAnimation()
                    } else if case .disabled = transition {
                        self.playDeactivationAnimation()
                    }
                    self.transition = nil
                }
                self.setupProgressAnimations()
                self.isActive = false
            case let .blob(newActive):
                if let transition = self.transition {
                    let type: Gradient = newActive ? .speaking : .active
                    if transition == .connecting {
                        self.playConnectionAnimation(type: type) { [weak self] in
                            self?.isActive = newActive
                        }
                    } else if transition == .disabled {
                        self.playActivationAnimation(active: newActive)
                        self.transition = nil
                        self.isActive = newActive
                        self.updatedActive?(true)
                    } else if case let .blob(previousActive) = transition {
                        self.updateGlowAndGradientAnimations(type: type, previousType: previousActive ? .speaking : .active)
                        self.transition = nil
                        self.isActive = newActive
                    }
                    self.transition = nil
                } else {
                    self.maskBlobView.startAnimating()
                }
            case .disabled:
                self.updatedActive?(true)
                self.isActive = false
                
                if let transition = self.transition {
                    if case .button = transition {
                        self.playScheduledAnimation()
                    } else if case .connecting = transition {
                        self.playConnectionAnimation(type: .muted) { [weak self] in
                            self?.isActive = false
                        }
                    } else if case let .blob(previousActive) = transition {
                        self.updateGlowAndGradientAnimations(type: .muted, previousType: previousActive ? .speaking : .active)
                        self.playMuteAnimation()
                    }
                    self.transition = nil
                } else {
                    if self.maskBlobView.isHidden {
                        self.updateGlowAndGradientAnimations(type: .muted, previousType: nil, animated: false)
                        self.maskCircleLayer.isHidden = false
                        self.maskProgressLayer.isHidden = true
                        self.maskGradientLayer.isHidden = false
                        self.maskBlobView.isHidden = false
                        self.maskBlobView.startAnimating()
                        self.maskBlobView.layer.animateSpring(from: 0.1 as NSNumber, to: 1.0 as NSNumber, keyPath: "transform.scale", duration: 0.45)
                    }
                }
            case .button:
                self.updatedActive?(true)
                self.isActive = false
                self.setupButtonAnimation()
        }
    }
    
    var isDark: Bool = false {
        didSet {
            if self.isDark != oldValue {
                self.updateColors()
            }
        }
    }
    
    var isSnap: Bool = false {
        didSet {
            if self.isSnap != oldValue {
                self.updateColors()
            }
        }
    }
    
    var connectingColor: UIColor = UIColor(rgb: 0xb6b6bb) {
        didSet {
            if self.connectingColor.rgb != oldValue.rgb {
                self.updateColors()
            }
        }
    }
    
    fileprivate func updateColors() {
        let previousColor: CGColor = self.backgroundCircleLayer.fillColor ?? greyColor.cgColor
        let targetColor: CGColor
        if self.isSnap {
            targetColor = self.connectingColor.cgColor
        } else if self.isDark {
            targetColor = secondaryGreyColor.cgColor
        } else {
            targetColor = greyColor.cgColor
        }
        self.backgroundCircleLayer.fillColor = targetColor
        self.foregroundCircleLayer.fillColor = targetColor
        self.growingForegroundCircleLayer.fillColor = targetColor
        self.backgroundCircleLayer.animate(from: previousColor, to: targetColor, keyPath: "fillColor", timingFunction: CAMediaTimingFunctionName.linear.rawValue, duration: 0.3)
        self.foregroundCircleLayer.animate(from: previousColor, to: targetColor, keyPath: "fillColor", timingFunction: CAMediaTimingFunctionName.linear.rawValue, duration: 0.3)
        self.growingForegroundCircleLayer.animate(from: previousColor, to: targetColor, keyPath: "fillColor", timingFunction: CAMediaTimingFunctionName.linear.rawValue, duration: 0.3)
    }
    
    func update(state: State, animated: Bool) {
        var animated = animated
        var hadState = true
        if !self.hasState {
            hadState = false
            self.hasState = true
            animated = false
        }
        
        if state != self.state || !hadState {
            if animated {
                self.transition = self.state
            }
            self.state = state
        }
        
        self.updateAnimations()
    }
    
    var previousSize: CGSize?
    override func layout() {
        super.layout()
        
        let sizeUpdated = self.previousSize != self.bounds.size
        self.previousSize = self.bounds.size
        
        let bounds = CGRect(x: (self.bounds.width - areaSize.width) / 2.0, y: (self.bounds.height - areaSize.height) / 2.0, width: areaSize.width, height: areaSize.height)
        let center = bounds.center
        
        self.maskBlobView.frame = CGRect(origin: CGPoint(x: bounds.minX + (bounds.width - blobSize.width) / 2.0, y: bounds.minY + (bounds.height - blobSize.height) / 2.0), size: blobSize)
        
        let circleFrame = CGRect(origin: CGPoint(x: bounds.minX + (bounds.width - buttonSize.width) / 2.0, y: bounds.minY + (bounds.height - buttonSize.height) / 2.0), size: buttonSize)
        self.backgroundCircleLayer.frame = circleFrame
        self.foregroundCircleLayer.position = center
        self.foregroundCircleLayer.bounds = CGRect(origin: CGPoint(), size: CGSize(width: circleFrame.width - progressLineWidth, height: circleFrame.height - progressLineWidth))
        self.growingForegroundCircleLayer.position = center
        self.growingForegroundCircleLayer.bounds = self.foregroundCircleLayer.bounds
        self.maskCircleLayer.frame = self.bounds

        if sizeUpdated && self.maskIsCircle {
            CATransaction.begin()
            CATransaction.setDisableActions(true)
            let circleFrame = CGRect(origin: CGPoint(x: (self.bounds.width - buttonSize.width) / 2.0, y: (self.bounds.height - buttonSize.height) / 2.0), size: buttonSize).insetBy(dx: -progressLineWidth / 2.0, dy: -progressLineWidth / 2.0)
            let largerCirclePath = UIBezierPath(roundedRect: CGRect(x: circleFrame.minX, y: circleFrame.minY, width: circleFrame.width, height: circleFrame.height), cornerRadius: circleFrame.width / 2.0).cgPath
            
            self.maskCircleLayer.path = largerCirclePath
            CATransaction.commit()
        }
        
        self.maskProgressLayer.frame = circleFrame.insetBy(dx: -3.0, dy: -3.0)
        self.foregroundView.frame = self.bounds
        self.foregroundGradientLayer.frame = self.bounds
        self.maskGradientLayer.position = center
        self.maskGradientLayer.bounds = bounds
        self.maskView.frame = self.bounds
    }
}

private final class VoiceBlobView: UIView {
    private let mediumBlob: BlobView
    private let bigBlob: BlobView
    
    private let maxLevel: CGFloat
    
    private var displayLinkAnimator: ConstantDisplayLinkAnimator?
    
    private var audioLevel: CGFloat = 0.0
    var presentationAudioLevel: CGFloat = 0.0
    
    var scaleUpdated: ((CGFloat) -> Void)? {
        didSet {
            self.bigBlob.scaleUpdated = self.scaleUpdated
        }
    }
    
    private(set) var isAnimating = false
    
    public typealias BlobRange = (min: CGFloat, max: CGFloat)
    
    public init(
        frame: CGRect,
        maxLevel: CGFloat,
        mediumBlobRange: BlobRange,
        bigBlobRange: BlobRange
    ) {
        self.maxLevel = maxLevel
        
        self.mediumBlob = BlobView(
            pointsCount: 8,
            minRandomness: 1,
            maxRandomness: 1,
            minSpeed: 0.9,
            maxSpeed: 4.0,
            minScale: mediumBlobRange.min,
            maxScale: mediumBlobRange.max
        )
        self.bigBlob = BlobView(
            pointsCount: 8,
            minRandomness: 1,
            maxRandomness: 1,
            minSpeed: 1.0,
            maxSpeed: 4.4,
            minScale: bigBlobRange.min,
            maxScale: bigBlobRange.max
        )
        
        super.init(frame: frame)
        
        addSubview(bigBlob)
        addSubview(mediumBlob)
        
        displayLinkAnimator = ConstantDisplayLinkAnimator() { [weak self] in
            guard let strongSelf = self else { return }
            
            strongSelf.presentationAudioLevel = strongSelf.presentationAudioLevel * 0.9 + strongSelf.audioLevel * 0.1
            
            strongSelf.mediumBlob.level = strongSelf.presentationAudioLevel
            strongSelf.bigBlob.level = strongSelf.presentationAudioLevel
        }
    }
    
    required init?(coder: NSCoder) {
        fatalError("init(coder:) has not been implemented")
    }
    
    public func setColor(_ color: UIColor) {
        mediumBlob.setColor(color.withAlphaComponent(0.5))
        bigBlob.setColor(color.withAlphaComponent(0.21))
    }
    
    public func updateLevel(_ level: CGFloat) {
        let normalizedLevel = min(1, max(level / maxLevel, 0))
        
        mediumBlob.updateSpeedLevel(to: normalizedLevel)
        bigBlob.updateSpeedLevel(to: normalizedLevel)
        
        audioLevel = normalizedLevel
    }
    
    public func startAnimating() {
        guard !isAnimating else { return }
        isAnimating = true
        
        updateBlobsState()
        
        displayLinkAnimator?.isPaused = false
    }
    
    public func stopAnimating() {
        self.stopAnimating(duration: 0.15)
    }
    
    public func stopAnimating(duration: Double) {
        guard isAnimating else { return }
        isAnimating = false
        
        updateBlobsState()
        
        displayLinkAnimator?.isPaused = true
    }
    
    private func updateBlobsState() {
        if isAnimating {
            if mediumBlob.frame.size != .zero {
                mediumBlob.startAnimating()
                bigBlob.startAnimating()
            }
        } else {
            mediumBlob.stopAnimating()
            bigBlob.stopAnimating()
        }
    }
    
    override public func layoutSubviews() {
        super.layoutSubviews()
        
        mediumBlob.frame = bounds
        bigBlob.frame = bounds
        
        updateBlobsState()
    }
}

final class BlobView: UIView {
    let pointsCount: Int
    let smoothness: CGFloat
    
    let minRandomness: CGFloat
    let maxRandomness: CGFloat
    
    let minSpeed: CGFloat
    let maxSpeed: CGFloat
    
    let minScale: CGFloat
    let maxScale: CGFloat
    
    var scaleUpdated: ((CGFloat) -> Void)?
    
    var level: CGFloat = 0 {
        didSet {
            return;
            
            CATransaction.begin()
            CATransaction.setDisableActions(true)
            let lv = minScale + (maxScale - minScale) * level
            shapeLayer.transform = CATransform3DMakeScale(lv, lv, 1)
            self.scaleUpdated?(level)
            CATransaction.commit()
        }
    }
    
    private var speedLevel: CGFloat = 0
    private var lastSpeedLevel: CGFloat = 0
    
    private let shapeLayer: CAShapeLayer = {
        let layer = CAShapeLayer()
        layer.strokeColor = nil
        return layer
    }()
    
    private var transition: CGFloat = 0 {
        didSet {
            guard let currentPoints = currentPoints else { return }
            
            shapeLayer.path = UIBezierPath.smoothCurve(through: currentPoints, length: bounds.width, smoothness: smoothness).cgPath
        }
    }
    
    private var fromPoints: [CGPoint]?
    private var toPoints: [CGPoint]?
    
    private var currentPoints: [CGPoint]? {
        guard let fromPoints = fromPoints, let toPoints = toPoints else { return nil }
        
        return fromPoints.enumerated().map { offset, fromPoint in
            let toPoint = toPoints[offset]
            return CGPoint(
                x: fromPoint.x + (toPoint.x - fromPoint.x) * transition,
                y: fromPoint.y + (toPoint.y - fromPoint.y) * transition
            )
        }
    }
    
    init(
        pointsCount: Int,
        minRandomness: CGFloat,
        maxRandomness: CGFloat,
        minSpeed: CGFloat,
        maxSpeed: CGFloat,
        minScale: CGFloat,
        maxScale: CGFloat
    ) {
        self.pointsCount = pointsCount
        self.minRandomness = minRandomness
        self.maxRandomness = maxRandomness
        self.minSpeed = minSpeed
        self.maxSpeed = maxSpeed
        self.minScale = minScale
        self.maxScale = maxScale
        
        let angle = (CGFloat.pi * 2) / CGFloat(pointsCount)
        self.smoothness = ((4 / 3) * tan(angle / 4)) / sin(angle / 2) / 2
        
        super.init(frame: .zero)
        
        self.layer.addSublayer(self.shapeLayer)
        
        self.shapeLayer.transform = CATransform3DMakeScale(minScale, minScale, 1)
    }
    
    required init?(coder: NSCoder) {
        fatalError("init(coder:) has not been implemented")
    }
    
    func setColor(_ color: UIColor) {
        self.shapeLayer.fillColor = color.cgColor
    }
    
    func updateSpeedLevel(to newSpeedLevel: CGFloat) {
        self.speedLevel = max(self.speedLevel, newSpeedLevel)
        
//        if abs(lastSpeedLevel - newSpeedLevel) > 0.45 {
//            animateToNewShape()
//        }
    }
    
    func startAnimating() {
        self.animateToNewShape()
    }
    
    func stopAnimating() {
        self.shapeLayer.removeAnimation(forKey: "path")
    }
    
    private func animateToNewShape() {
        if self.shapeLayer.path == nil {
            let points = generateNextBlob(for: self.bounds.size)
            self.shapeLayer.path = UIBezierPath.smoothCurve(through: points, length: bounds.width, smoothness: smoothness).cgPath
        }
        
        let nextPoints = generateNextBlob(for: self.bounds.size)
        let nextPath = UIBezierPath.smoothCurve(through: nextPoints, length: bounds.width, smoothness: smoothness).cgPath
        
        let animation = CABasicAnimation(keyPath: "path")
        let previousPath = self.shapeLayer.path
        self.shapeLayer.path = nextPath
        animation.duration = CFTimeInterval(1 / (minSpeed + (maxSpeed - minSpeed) * speedLevel))
        animation.timingFunction = CAMediaTimingFunction(name: .easeInEaseOut)
        animation.fromValue = previousPath
        animation.toValue = nextPath
        animation.isRemovedOnCompletion = false
        animation.fillMode = .forwards
        animation.completion = { [weak self] finished in
            if finished {
                self?.animateToNewShape()
            }
        }
<<<<<<< HEAD
        self.shapeLayer.add(animation, forKey: "path")
=======
        animation.duration = CFTimeInterval(1 / (minSpeed + (maxSpeed - minSpeed) * speedLevel))
        animation.timingFunction = CAMediaTimingFunction(name: .easeInEaseOut)
        animation.fromValue = 0
        animation.toValue = 1
        //pop_add(animation, forKey: "blob")
>>>>>>> 868dd6b4
        
        lastSpeedLevel = speedLevel
        speedLevel = 0
    }
    
    // MARK: Helpers
    
    private func generateNextBlob(for size: CGSize) -> [CGPoint] {
        let randomness = minRandomness + (maxRandomness - minRandomness) * speedLevel
        return blob(pointsCount: pointsCount, randomness: randomness)
            .map {
                return CGPoint(
                    x: $0.x * CGFloat(size.width),
                    y: $0.y * CGFloat(size.height)
                )
            }
    }
    
    func blob(pointsCount: Int, randomness: CGFloat) -> [CGPoint] {
        let angle = (CGFloat.pi * 2) / CGFloat(pointsCount)
        
        let rgen = { () -> CGFloat in
            let accuracy: UInt32 = 1000
            let random = arc4random_uniform(accuracy)
            return CGFloat(random) / CGFloat(accuracy)
        }
        let rangeStart: CGFloat = 1 / (1 + randomness / 10)
        
        let startAngle = angle * CGFloat(arc4random_uniform(100)) / CGFloat(100)
        
        let points = (0 ..< pointsCount).map { i -> CGPoint in
            let randPointOffset = (rangeStart + CGFloat(rgen()) * (1 - rangeStart)) / 2
            let angleRandomness: CGFloat = angle * 0.1
            let randAngle = angle + angle * ((angleRandomness * CGFloat(arc4random_uniform(100)) / CGFloat(100)) - angleRandomness * 0.5)
            let pointX = sin(startAngle + CGFloat(i) * randAngle)
            let pointY = cos(startAngle + CGFloat(i) * randAngle)
            return CGPoint(
                x: pointX * randPointOffset,
                y: pointY * randPointOffset
            )
        }
        
        return points
    }
    
    override func layoutSubviews() {
        super.layoutSubviews()
        
        CATransaction.begin()
        CATransaction.setDisableActions(true)
        shapeLayer.position = CGPoint(x: bounds.midX, y: bounds.midY)
        CATransaction.commit()
    }
}

enum VoiceChatActionButtonIconAnimationState: Equatable {
    case empty
    case start
    case subscribe
    case unsubscribe
    case unmute
    case mute
    case hand
}

final class VoiceChatActionButtonIconNode: ManagedAnimationNode {
    private let isColored: Bool
    private var iconState: VoiceChatActionButtonIconAnimationState = .mute
    
    init(isColored: Bool) {
        self.isColored = isColored
        super.init(size: CGSize(width: 100.0, height: 100.0))
        
        self.trackTo(item: ManagedAnimationItem(source: .local("VoiceUnmute"), frames: .range(startFrame: 0, endFrame: 0), duration: 0.1))
    }
    
    func enqueueState(_ state: VoiceChatActionButtonIconAnimationState) {
        guard self.iconState != state else {
            return
        }
        
        let previousState = self.iconState
        self.iconState = state
        
        if state != .empty {
            self.alpha = 1.0
        }
        switch previousState {
            case .empty:
                switch state {
                    case .start:
                        self.trackTo(item: ManagedAnimationItem(source: .local("VoiceStart"), frames: .range(startFrame: 0, endFrame: 0), duration: 0.001))
                    default:
                        break
                }
            case .subscribe:
                switch state {
                    case .unsubscribe:
                        self.trackTo(item: ManagedAnimationItem(source: .local("VoiceCancelReminder")))
                    case .mute:
                        self.trackTo(item: ManagedAnimationItem(source: .local("VoiceSetReminderToMute")))
                    case .hand:
                        self.trackTo(item: ManagedAnimationItem(source: .local("VoiceSetReminderToRaiseHand")))
                    default:
                        break
                }
            case .unsubscribe:
                switch state {
                    case .subscribe:
                        self.trackTo(item: ManagedAnimationItem(source: .local("VoiceSetReminder")))
                    case .mute:
                        self.trackTo(item: ManagedAnimationItem(source: .local("VoiceCancelReminderToMute")))
                    case .hand:
                        self.trackTo(item: ManagedAnimationItem(source: .local("VoiceCancelReminderToRaiseHand")))
                    default:
                        break
                }
            case .start:
                switch state {
                    case .mute:
                        self.trackTo(item: ManagedAnimationItem(source: .local("VoiceStart")))
                    default:
                        break
                }
            case .unmute:
                switch state {
                    case .mute:
                        self.trackTo(item: ManagedAnimationItem(source: .local("VoiceMute")))
                    case .hand:
                        self.trackTo(item: ManagedAnimationItem(source: .local("VoiceUnmuteToRaiseHand")))
                    default:
                        break
                }
            case .mute:
                switch state {
                    case .start:
                        self.trackTo(item: ManagedAnimationItem(source: .local("VoiceStart"), frames: .range(startFrame: 0, endFrame: 0), duration: 0.001))
                    case .unmute:
                        self.trackTo(item: ManagedAnimationItem(source: .local("VoiceUnmute")))
                    case .hand:
                        self.trackTo(item: ManagedAnimationItem(source: .local("VoiceMuteToRaiseHand")))
                    case .subscribe:
                        self.trackTo(item: ManagedAnimationItem(source: .local("VoiceSetReminderToRaiseHand"), frames: .range(startFrame: 0, endFrame: 0), duration: 0.001))
                    case .unsubscribe:
                        self.trackTo(item: ManagedAnimationItem(source: .local("VoiceCancelReminderToRaiseHand"), frames: .range(startFrame: 0, endFrame: 0), duration: 0.001))
                    case .empty:
                        self.alpha = 0.0
                    default:
                        break
                }
            case .hand:
                switch state {
                    case .mute, .unmute:
                        self.trackTo(item: ManagedAnimationItem(source: .local("VoiceRaiseHandToMute")))
                    default:
                        break
                }
        }
    }
    
    func playRandomAnimation() {
        if case .hand = self.iconState {
            if let next = self.trackStack.first, case let .local(name) = next.source, name.hasPrefix("VoiceHand_") {
                return
            }
            
            var useTiredAnimation = false
            var useAngryAnimation = false
            let val = Float.random(in: 0.0..<1.0)
            if val <= 0.01 {
                useTiredAnimation = true
            } else if val <= 0.05 {
                useAngryAnimation = true
            }
            
            let normalAnimations = ["VoiceHand_1", "VoiceHand_2", "VoiceHand_3", "VoiceHand_4", "VoiceHand_7", "VoiceHand_8"]
            let tiredAnimations = ["VoiceHand_5", "VoiceHand_6"]
            let angryAnimations = ["VoiceHand_9", "VoiceHand_10"]
            let animations: [String]
            if useTiredAnimation {
                animations = tiredAnimations
            } else if useAngryAnimation {
                animations = angryAnimations
            } else {
                animations = normalAnimations
            }
            if let animationName = animations.randomElement() {
                self.trackTo(item: ManagedAnimationItem(source: .local(animationName)))
            }
        }
    }
}


final class VoiceChatRaiseHandNode: ASDisplayNode {
    private let animationNode: AnimationNode
    private let color: UIColor?
    private var playedOnce = false
    
    init(color: UIColor?) {
        self.color = color
        if let color = color, let url = getAppBundle().url(forResource: "anim_hand1", withExtension: "json"), let data = try? Data(contentsOf: url) {
            self.animationNode = AnimationNode(animationData: transformedWithColors(data: data, colors: [(UIColor(rgb: 0xffffff), color)]))
        } else {
            self.animationNode = AnimationNode(animation: "anim_hand1", colors: nil, scale: 0.5)
        }
        super.init()
        self.addSubnode(self.animationNode)
    }
    
    func playRandomAnimation() {
        guard self.playedOnce else {
            self.playedOnce = true
            self.animationNode.play()
            return
        }
        
        guard !self.animationNode.isPlaying else {
            self.animationNode.completion = { [weak self] in
                self?.playRandomAnimation()
            }
            return
        }
        
        self.animationNode.completion = nil
        if let animationName = ["anim_hand1", "anim_hand2", "anim_hand3", "anim_hand4"].randomElement() {
            if let color = color, let url = getAppBundle().url(forResource: animationName, withExtension: "json"), let data = try? Data(contentsOf: url) {
                self.animationNode.setAnimation(data: transformedWithColors(data: data, colors: [(UIColor(rgb: 0xffffff), color)]))
            } else {
                self.animationNode.setAnimation(name: animationName)
            }
            self.animationNode.play()
        }
    }
    
    override func layout() {
        super.layout()
        self.animationNode.frame = self.bounds
    }
}<|MERGE_RESOLUTION|>--- conflicted
+++ resolved
@@ -1369,13 +1369,11 @@
     
     var level: CGFloat = 0 {
         didSet {
-            return;
-            
             CATransaction.begin()
             CATransaction.setDisableActions(true)
-            let lv = minScale + (maxScale - minScale) * level
-            shapeLayer.transform = CATransform3DMakeScale(lv, lv, 1)
-            self.scaleUpdated?(level)
+            let lv = self.minScale + (self.maxScale - self.minScale) * self.level
+            self.shapeLayer.transform = CATransform3DMakeScale(lv, lv, 1)
+            self.scaleUpdated?(self.level)
             CATransaction.commit()
         }
     }
@@ -1388,30 +1386,7 @@
         layer.strokeColor = nil
         return layer
     }()
-    
-    private var transition: CGFloat = 0 {
-        didSet {
-            guard let currentPoints = currentPoints else { return }
-            
-            shapeLayer.path = UIBezierPath.smoothCurve(through: currentPoints, length: bounds.width, smoothness: smoothness).cgPath
-        }
-    }
-    
-    private var fromPoints: [CGPoint]?
-    private var toPoints: [CGPoint]?
-    
-    private var currentPoints: [CGPoint]? {
-        guard let fromPoints = fromPoints, let toPoints = toPoints else { return nil }
-        
-        return fromPoints.enumerated().map { offset, fromPoint in
-            let toPoint = toPoints[offset]
-            return CGPoint(
-                x: fromPoint.x + (toPoint.x - fromPoint.x) * transition,
-                y: fromPoint.y + (toPoint.y - fromPoint.y) * transition
-            )
-        }
-    }
-    
+        
     init(
         pointsCount: Int,
         minRandomness: CGFloat,
@@ -1486,18 +1461,11 @@
                 self?.animateToNewShape()
             }
         }
-<<<<<<< HEAD
+
         self.shapeLayer.add(animation, forKey: "path")
-=======
-        animation.duration = CFTimeInterval(1 / (minSpeed + (maxSpeed - minSpeed) * speedLevel))
-        animation.timingFunction = CAMediaTimingFunction(name: .easeInEaseOut)
-        animation.fromValue = 0
-        animation.toValue = 1
-        //pop_add(animation, forKey: "blob")
->>>>>>> 868dd6b4
-        
-        lastSpeedLevel = speedLevel
-        speedLevel = 0
+        
+        self.lastSpeedLevel = self.speedLevel
+        self.speedLevel = 0
     }
     
     // MARK: Helpers
