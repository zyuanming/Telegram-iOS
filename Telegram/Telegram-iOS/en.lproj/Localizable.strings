// Notifications
"PUSH_MESSAGE_TEXT" = "%1$@|%2$@";
"PUSH_MESSAGE_NOTEXT" = "%1$@|sent you a message";
"PUSH_MESSAGE_PHOTO" = "%1$@|sent you a photo";
"PUSH_MESSAGE_PHOTO_SECRET" = "%1$@|sent you a self-destructing photo";
"PUSH_MESSAGE_VIDEO" = "%1$@|sent you a video";
"PUSH_MESSAGE_VIDEO_SECRET" = "%1$@|sent you a self-destructing video";
"PUSH_MESSAGE_ROUND" = "%1$@|sent you a video message";
"PUSH_MESSAGE_CONTACT" = "%1$@|shared a contact %2$@ with you";
"PUSH_MESSAGE_GEO" = "%1$@|sent you a map";
"PUSH_MESSAGE_GEOLIVE" = "%1$@|started sharing their live location";
"PUSH_MESSAGE_DOC" = "%1$@|sent you a file";
"PUSH_MESSAGE_AUDIO" = "%1$@|sent you a voice message";
"PUSH_MESSAGE_GIF" = "%1$@|sent you a GIF";
"PUSH_ENCRYPTED_MESSAGE" = "You have a new message%1$@";
"PUSH_LOCKED_MESSAGE" = "You have a new message%1$@";
"PUSH_MESSAGE_SCREENSHOT" = "%1$@|took a screenshot!";
"PUSH_ENCRYPTION_REQUEST" = "New encryption request%1$@";
"PUSH_ENCRYPTION_ACCEPT" = "Your encryption request was accepted%1$@";

"PUSH_MESSAGE_POLL" = "%1$@|sent you a poll %2$@";
"PUSH_CHANNEL_MESSAGE_POLL" = "%1$@|posted a poll %2$@";
"PUSH_PINNED_POLL" = "%1$@|pinned a poll";

"PUSH_MESSAGE_QUIZ" = "%1$@|sent you a quiz %2$@";
"PUSH_CHANNEL_MESSAGE_QUIZ" = "%1$@|posted a quiz %2$@";
"PUSH_PINNED_QUIZ" = "%1$@|pinned a quiz";

"PUSH_CHAT_MESSAGE_TEXT" = "%2$@|%1$@: %3$@";
"PUSH_CHAT_MESSAGE_NOTEXT" = "%2$@|%1$@ sent a message";
"PUSH_CHAT_MESSAGE_PHOTO" = "%2$@|%1$@ sent a photo";
"PUSH_CHAT_MESSAGE_VIDEO" = "%2$@|%1$@ sent a video";
"PUSH_CHAT_MESSAGE_ROUND" = "%2$@|%1$@ sent a video message";
"PUSH_CHAT_MESSAGE_CONTACT" = "%2$@|%1$@ shared a contact %3$@";
"PUSH_CHAT_MESSAGE_GEO" = "%2$@|%1$@ sent a map";
"PUSH_CHAT_MESSAGE_GEOLIVE" = "%2$@|%1$@ started sharing their live location";
"PUSH_CHAT_MESSAGE_DOC" = "%2$@|%1$@ sent a file";
"PUSH_CHAT_MESSAGE_AUDIO" = "%2$@|%1$@ sent a voice message";
"PUSH_CHAT_MESSAGE_GIF" = "%2$@|%1$@ sent a GIF";
"PUSH_CHAT_CREATED" = "%2$@|%1$@ invited you to the group";
"PUSH_CHAT_TITLE_EDITED" = "%2$@|%1$@ edited the group's name";
"PUSH_CHAT_PHOTO_EDITED" = "%2$@|%1$@ edited the group's photo";
"PUSH_CHAT_ADD_MEMBER" = "%2$@|%1$@ invited %3$@ to the group";
"PUSH_CHAT_ADD_YOU" = "%2$@|%1$@ invited you to the group";
"PUSH_CHAT_DELETE_YOU" = "%2$@|%1$@ removed you from the group";
"PUSH_CHAT_DELETE_MEMBER" = "%2$@|%1$@ removed %3$@ from the group";
"PUSH_CHAT_LEFT" = "%2$@|%1$@ left the group";
"PUSH_CHAT_RETURNED" = "%2$@|%1$@ returned to the group";

"PUSH_MESSAGE_STICKER" = "%1$@|sent you a %2$@sticker";
"PUSH_CHAT_MESSAGE_STICKER" = "%2$@|%1$@ sent a %3$@sticker";

"PUSH_CONTACT_JOINED" = "%1$@|joined Telegram!";

"PUSH_CHANNEL_MESSAGE_TEXT" = "%1$@|%2$@";
"PUSH_CHANNEL_MESSAGE_NOTEXT" = "%1$@|posted a message";
"PUSH_CHANNEL_MESSAGE_PHOTO" = "%1$@|posted a photo";
"PUSH_CHANNEL_MESSAGE_VIDEO" = "%1$@|posted a video";
"PUSH_CHANNEL_MESSAGE_ROUND" = "%1$@|posted a video message";
"PUSH_CHANNEL_MESSAGE_DOC" = "%1$@|posted a document";
"PUSH_CHANNEL_MESSAGE_STICKER" = "%1$@|posted a %2$@sticker";
"PUSH_CHANNEL_MESSAGE_AUDIO" = "%1$@|posted a voice message";
"PUSH_CHANNEL_MESSAGE_CONTACT" = "%1$@|posted a %2$@ contact";
"PUSH_CHANNEL_MESSAGE_GEO" = "%1$@|posted a map";
"PUSH_CHANNEL_MESSAGE_GEOLIVE" = "%1$@|posted a live location";
"PUSH_CHANNEL_MESSAGE_GIF" = "%1$@|posted a GIF";

"PUSH_MESSAGE_GAME" = "%1$@|invited you to play %2$@";
"PUSH_CHANNEL_MESSAGE_GAME" = "%1$@|invited you to play %2$@";
"PUSH_CHAT_MESSAGE_GAME" = "%2$@|%1$@ invited the group to play %3$@";

"PUSH_MESSAGE_TEXT" = "%1$@|%2$@";
"PUSH_MESSAGE_NOTEXT" = "%1$@|sent you a message";
"PUSH_MESSAGE_PHOTO" = "%1$@|sent you a photo";
"PUSH_MESSAGE_PHOTO_SECRET" = "%1$@|sent you a self-destructing photo";
"PUSH_MESSAGE_VIDEO" = "%1$@|sent you a video";
"PUSH_MESSAGE_VIDEO_SECRET" = "%1$@|sent you a self-destructing video";
"PUSH_MESSAGE_SCREENSHOT" = "%1$@|took a screenshot";
"PUSH_MESSAGE_ROUND" = "%1$@|sent you a video message";
"PUSH_MESSAGE_DOC" = "%1$@|sent you a file";
"PUSH_MESSAGE_STICKER" = "%1$@|sent you a %2$@sticker";
"PUSH_MESSAGE_AUDIO" = "%1$@|sent you a voice message";
"PUSH_MESSAGE_CONTACT" = "%1$@|shared a contact with you";
"PUSH_MESSAGE_GEO" = "%1$@|sent you a map";
"PUSH_MESSAGE_GEOLIVE" = "%1$@|started sharing their live location";
"PUSH_MESSAGE_POLL" = "%1$@|sent you a poll";
"PUSH_MESSAGE_QUIZ" = "%1$@|sent you a quiz";
"PUSH_MESSAGE_GIF" = "%1$@|sent you a GIF";
"PUSH_MESSAGE_GAME" = "%1$@|invited you to play %2$@";
"PUSH_MESSAGE_INVOICE" = "%1$@|sent you an invoice for %2$@";
"PUSH_MESSAGE_FWD" = "%1$@|forwarded you a message";
"PUSH_MESSAGE_FWDS_TEXT_1" = "forwarded you a message";
"PUSH_MESSAGE_FWDS_TEXT_any" = "forwarded you %d messages";
"PUSH_MESSAGE_PHOTO" = "%1$@|sent you a photo";
"PUSH_MESSAGE_PHOTOS_TEXT_1" = "sent you a photo";
"PUSH_MESSAGE_PHOTOS_TEXT_any" = "sent you %d photos";
"PUSH_MESSAGE_VIDEO" = "%1$@|sent you a video";
"PUSH_MESSAGE_VIDEOS_TEXT_1" = "sent you a video";
"PUSH_MESSAGE_VIDEOS_TEXT_any" = "sent you %d videos";
"PUSH_MESSAGE_ROUND" = "%1$@|sent you a video message";
"PUSH_MESSAGE" = "%1$@|sent you a message";
"PUSH_MESSAGES_TEXT_1" = "sent you a message";
"PUSH_MESSAGES_TEXT_any" = "sent you %d messages";
"PUSH_ALBUM" = "%1$@|sent you an album";
"PUSH_MESSAGE_FILES_TEXT_1" = "sent you a file";
"PUSH_MESSAGE_FILES_TEXT_any" = "sent you %d files";
"PUSH_MESSAGE_THEME" = "%1$@|changed chat theme to %2$@";
"PUSH_MESSAGE_NOTHEME" = "%1$@|disabled chat theme";
"PUSH_MESSAGE_RECURRING_PAY" = "%1$@|You were charged %2$@";
"CHAT_MESSAGE_RECURRING_PAY" = "%1$@|You were charged %2$@";

"PUSH_CHANNEL_MESSAGE_TEXT" = "%1$@|%2$@";
"PUSH_CHANNEL_MESSAGE_NOTEXT" = "%1$@|posted a message";
"PUSH_CHANNEL_MESSAGE_PHOTO" = "%1$@|posted a photo";
"PUSH_CHANNEL_MESSAGE_VIDEO" = "%1$@|posted a video";
"PUSH_CHANNEL_MESSAGE_ROUND" = "%1$@|posted a video message";
"PUSH_CHANNEL_MESSAGE_DOC" = "%1$@|posted a file";
"PUSH_CHANNEL_MESSAGE_STICKER" = "%1$@|posted a %2$@sticker";
"PUSH_CHANNEL_MESSAGE_AUDIO" = "%1$@|posted a voice message";
"PUSH_CHANNEL_MESSAGE_CONTACT" = "%1$@|posted a contact";
"PUSH_CHANNEL_MESSAGE_GEO" = "%1$@|posted a map";
"PUSH_CHANNEL_MESSAGE_GEOLIVE" = "%1$@|posted a live location";
"PUSH_CHANNEL_MESSAGE_POLL" = "%1$@|posted a poll";
"PUSH_CHANNEL_MESSAGE_QUIZ" = "%1$@|posted a quiz";
"PUSH_CHANNEL_MESSAGE_GIF" = "%1$@|posted a GIF";
"PUSH_CHANNEL_MESSAGE_GAME" = "%1$@|invited you to play %2$@";
"PUSH_CHANNEL_MESSAGE_FWD" = "%1$@|posted a forwarded message";
"PUSH_CHANNEL_MESSAGE_PHOTO" = "%1$@|posted a photo";
"PUSH_CHANNEL_MESSAGE_PHOTOS_TEXT_1" = "posted a photo";
"PUSH_CHANNEL_MESSAGE_PHOTOS_TEXT_any" = "posted %d photos";
"PUSH_CHANNEL_MESSAGE_VIDEO" = "%1$@|posted a video";
"PUSH_CHANNEL_MESSAGE_VIDEOS_TEXT_1" = "posted a video";
"PUSH_CHANNEL_MESSAGE_VIDEOS_TEXT_any" = "posted %d videos";
"PUSH_CHANNEL_MESSAGE_ROUND" = "%1$@|posted a video message";
"PUSH_CHANNEL_MESSAGE" = "%1$@|posted a message";
"PUSH_CHANNEL_MESSAGES_TEXT_1" = "posted a message";
"PUSH_CHANNEL_MESSAGES_TEXT_any" = "posted %d messages";
"PUSH_CHANNEL_ALBUM" = "%1$@|posted an album";
"PUSH_CHANNEL_MESSAGE_DOCS_TEXT_1" = "posted a file";
"PUSH_CHANNEL_MESSAGE_DOCS_TEXT_any" = "posted %d files";

"PUSH_CHAT_MESSAGE_TEXT" = "%2$@|%1$@:%3$@";
"PUSH_CHAT_MESSAGE_NOTEXT" = "%2$@|%1$@ sent a message to the group";
"PUSH_CHAT_MESSAGE_VIDEO" = "%2$@|%1$@ sent a video ";
"PUSH_CHAT_MESSAGE_ROUND" = "%2$@|%1$@ sent a video message";
"PUSH_CHAT_MESSAGE_DOC" = "%2$@|%1$@ sent a file";
"PUSH_CHAT_MESSAGE_STICKER" = "%2$@|%1$@ sent a %3$@sticker";
"PUSH_CHAT_MESSAGE_AUDIO" = "%2$@|%1$@ sent a voice message";
"PUSH_CHAT_MESSAGE_CONTACT" = "%2$@|%1$@ shared a contact";
"PUSH_CHAT_MESSAGE_GEO" = "%2$@|%1$@ sent a map";
"PUSH_CHAT_MESSAGE_GEOLIVE" = "%2$@|%1$@ started sharing their live location";
"PUSH_CHAT_MESSAGE_POLL" = "%2$@|%1$@ sent a poll %3$@ to the group";
"PUSH_CHAT_MESSAGE_QUIZ" = "%2$@|%1$@ sent a quiz %3$@ to the group";
"PUSH_CHAT_MESSAGE_GIF" = "%2$@|%1$@ sent a GIF";
"PUSH_CHAT_MESSAGE_GAME" = "%2$@|%1$@ invited the group to play %3$@";
"PUSH_CHAT_MESSAGE_INVOICE" = "%2$@|%1$@ sent an invoice for %3$@";
"PUSH_CHAT_CREATED" = "%2$@|%1$@ invited you to the group";
"PUSH_CHAT_TITLE_EDITED" = "%2$@|%1$@ edited the group\'s name";
"PUSH_CHAT_PHOTO_EDITED" = "%2$@|%1$@ edited the group\'s photo";
"PUSH_CHAT_ADD_MEMBER" = "%2$@|%1$@ invited %3$@ to the group";
"PUSH_CHAT_ADD_YOU" = "%2$@|%1$@ invited you to the group";
"PUSH_CHAT_DELETE_MEMBER" = "%2$@|%1$@ kicked %3$@ from the group";
"PUSH_CHAT_DELETE_YOU" = "%2$@|%1$@ kicked you from the group ";
"PUSH_CHAT_LEFT" = "%2$@|%1$@ has left the group";
"PUSH_CHAT_RETURNED" = "%2$@|%1$@ has returned to the group";
"PUSH_CHAT_JOINED" = "%2$@|%1$@ has joined the group";
"PUSH_CHAT_MESSAGE_FWD" = "%2$@|%1$@ forwarded a message";
"PUSH_CHAT_MESSAGE_FWDS_TEXT_1" = "{author} forwarded a message";
"PUSH_CHAT_MESSAGE_FWDS_TEXT_any" = "{author} forwarded %d messages";
"PUSH_CHAT_MESSAGE_PHOTO" = "%2$@|%1$@ sent a photo";
"PUSH_CHAT_MESSAGE_PHOTOS_TEXT_1" = "{author} sent a photo";
"PUSH_CHAT_MESSAGE_PHOTOS_TEXT_any" = "{author} sent %d photos";
"PUSH_CHAT_MESSAGE_VIDEO" = "%2$@|%1$@ sent a video";
"PUSH_CHAT_MESSAGE_VIDEOS_TEXT_1" = "{author} sent a video";
"PUSH_CHAT_MESSAGE_VIDEOS_TEXT_any" = "{author} sent %d videos";
"PUSH_CHAT_MESSAGE_ROUND" = "%2$@|%1$@ sent a video message";
"PUSH_CHAT_MESSAGE" = "%2$@|%1$@ sent a message";
"PUSH_CHAT_MESSAGES_TEXT_1" = "{author} sent a message";
"PUSH_CHAT_MESSAGES_TEXT_any" = "{author} sent %d messages";
"PUSH_CHAT_ALBUM" = "%2$@|%1$@ sent an album";
"PUSH_CHAT_MESSAGE_DOCS_TEXT_1" = "{author} sent a file";
"PUSH_CHAT_MESSAGE_DOCS_TEXT_any" = "{author} sent %d files";
"PUSH_CHAT_MESSAGE_THEME" = "%1$@|set theme to %3$@ in the group %2$@";
"PUSH_CHAT_MESSAGE_NOTHEME" = "%1$@|disabled theme in the group %2$@";
"PUSH_CHAT_REQ_JOINED" = "%1$@ was accepted into the group %2$@";

"PUSH_PINNED_TEXT" = "%1$@|pinned \"%2$@\" ";
"PUSH_PINNED_NOTEXT" = "%1$@|pinned a message";
"PUSH_PINNED_PHOTO" = "%1$@|pinned a photo";
"PUSH_PINNED_VIDEO" = "%1$@|pinned a video";
"PUSH_PINNED_ROUND" = "%1$@|pinned a video message";
"PUSH_PINNED_DOC" = "%1$@|pinned a file";
"PUSH_PINNED_STICKER" = "%1$@|pinned a %2$@sticker";
"PUSH_PINNED_AUDIO" = "%1$@|pinned a voice message";
"PUSH_PINNED_CONTACT" = "%1$@|pinned a %2$@ contact";
"PUSH_PINNED_GEO" = "%1$@|pinned a map";
"PUSH_PINNED_GEOLIVE" = "%1$@|pinned a live location";
"PUSH_PINNED_POLL" = "|%1$@|pinned a poll %2$@";
"PUSH_PINNED_QUIZ" = "|%1$@|pinned a quiz %2$@";
"PUSH_PINNED_GAME" = "%1$@|pinned a game";
"PUSH_PINNED_INVOICE" = "%1$@|pinned an invoice";
"PUSH_PINNED_GIF" = "%1$@|pinned a GIF";

"PUSH_CONTACT_JOINED" = "%1$@|joined Telegram!";

"PUSH_AUTH_UNKNOWN" = "New login|from unrecognized device %1$@";
"PUSH_AUTH_REGION" = "New login|from unrecognized device %1$@, location: %2$@";

"PUSH_PHONE_CALL_REQUEST" = "%1$@|is calling you!";
"PUSH_VIDEO_CALL_REQUEST" = "%1$@|is calling you!";
"PUSH_PHONE_CALL_MISSED" = "%1$@|You missed a call";
"PUSH_VIDEO_CALL_MISSED" = "%1$@|You missed a video call";

"PUSH_MESSAGE_GAME_SCORE" = "%1$@ scored %3$@ in game %2$@";
"PUSH_MESSAGE_VIDEOS" = "%1$@ sent you %2$@ videos";
"PUSH_MESSAGE_CHANNEL_MESSAGE_GAME_SCORE" = "%1$@ scored %3$@ in game %2$@";
"PUSH_CHANNEL_MESSAGE_VIDEOS" = "%1$@ posted %2$@ videos";
"PUSH_PINNED_GAME_SCORE" = "%1$@ pinned a game score";
"PUSH_CHAT_MESSAGE_GAME_SCORE" = "%1$@ scored %4$@ in game %3$@ in the group %2$@";
"PUSH_CHAT_MESSAGE_VIDEOS" = "%1$@ sent %3$@ videos to the group %2$@";

"PUSH_REACT_TEXT" = "%1$@|%2$@ to your %3$@";
"PUSH_REACT_NOTEXT" = "%1$@|%2$@ to your message";
"PUSH_REACT_PHOTO" = "%1$@|%2$@ to your photo";
"PUSH_REACT_VIDEO" = "%1$@|%2$@ to your video";
"PUSH_REACT_ROUND" = "%1$@|%2$@ to your video message";
"PUSH_REACT_DOC" = "%1$@|%2$@ to your file";
"PUSH_REACT_STICKER" = "%1$@|%2$@ to your %3$@sticker";
"PUSH_REACT_AUDIO" = "%1$@|%2$@ to your voice message";
"PUSH_REACT_CONTACT" = "%1$@|%2$@ to your contact %3$@";
"PUSH_REACT_GEO" = "%1$@|%2$@ to your map";
"PUSH_REACT_GEOLIVE" = "%1$@|%2$@ to your live location";
"PUSH_REACT_POLL" = "%1$@|%2$@ to your poll %3$@";
"PUSH_REACT_QUIZ" = "%1$@|%2$@ to your quiz %3$@";
"PUSH_REACT_GAME" = "%1$@|%2$@ to your game";
"PUSH_REACT_INVOICE" = "%1$@|%2$@ to your invoice";
"PUSH_REACT_GIF" = "%1$@|%2$@ to your GIF";

"PUSH_CHAT_REACT_TEXT" = "%2$@|%1$@ %3$@ to your %4$@";
"PUSH_CHAT_REACT_NOTEXT" = "%2$@|%1$@ %3$@ to your message";
"PUSH_CHAT_REACT_PHOTO" = "%2$@|%1$@ %3$@ to your photo";
"PUSH_CHAT_REACT_VIDEO" = "%2$@|%1$@ %3$@ to your video";
"PUSH_CHAT_REACT_ROUND" = "%2$@|%1$@ %3$@ to your video message";
"PUSH_CHAT_REACT_DOC" = "%2$@|%1$@ %3$@ to your file";
"PUSH_CHAT_REACT_STICKER" = "%2$@|%1$@ %3$@ to your %4$@sticker";
"PUSH_CHAT_REACT_AUDIO" = "%2$@|%1$@ %3$@ to your voice message";
"PUSH_CHAT_REACT_CONTACT" = "%2$@|%1$@ %3$@ to your contact %4$@";
"PUSH_CHAT_REACT_GEO" = "%2$@|%1$@ %3$@ to your map";
"PUSH_CHAT_REACT_GEOLIVE" = "%2$@|%1$@ %3$@ to your live location";
"PUSH_CHAT_REACT_POLL" = "%2$@|%1$@ %3$@ to your poll %4$@";
"PUSH_CHAT_REACT_QUIZ" = "%2$@|%1$@ %3$@ to your quiz %4$@";
"PUSH_CHAT_REACT_GAME" = "%2$@|%1$@ %3$@ to your game";
"PUSH_CHAT_REACT_INVOICE" = "%2$@|%1$@ %3$@ to your invoice";
"PUSH_CHAT_REACT_GIF" = "%2$@|%1$@ %3$@ to your GIF";

"PUSH_MESSAGE_SUGGEST_USERPIC" = "%1$@|suggested you new profile photo";


"PUSH_REMINDER_TITLE" = "🗓 Reminder";
"PUSH_SENDER_YOU" = "📅 You";

"PUSH_CHAT_REQ_JOINED" = "%2$@|%1$@ was accepted into the group";

"LOCAL_MESSAGE_FWDS" = "%1$@ forwarded you %2$d messages";
"LOCAL_CHANNEL_MESSAGE_FWDS" = "%1$@ posted %2$d forwarded messages";
"LOCAL_CHAT_MESSAGE_FWDS" = "%1$@ forwarded %2$d messages";

// Common
"Common.OK" = "OK";
"Common.Cancel" = "Cancel";
"Common.Edit" = "Edit";
"Common.edit" = "edit";
"Common.Done" = "Done";
"Common.Next" = "Next";
"Common.Delete" = "Delete";
"Common.Create" = "Create";
"Common.Back" = "Back";
"Common.Close" = "Close";
"Common.Yes" = "Yes";
"Common.No" = "No";
"Common.TakePhotoOrVideo" = "Take Photo or Video";
"Common.TakePhoto" = "Take Photo";
"Common.ChoosePhoto" = "Choose Photo";
"Common.of" = "of";
"Common.Search" = "Search";
"Common.More" = "More";
"Common.Select" = "Select";
"Items.NOfM" = "%1$@ of %2$@";

// State
"State.Connecting" = "Connecting...";
"State.connecting" = "connecting...";
"State.ConnectingToProxy" = "Connecting to Proxy...";
"State.ConnectingToProxyInfo" = "tap here for settings";
"State.Updating" = "Updating...";
"State.WaitingForNetwork" = "Waiting for network";

"ChatState.Connecting" = "connecting...";
"ChatState.ConnectingToProxy" = "connecting to proxy...";
"ChatState.Updating" = "updating...";
"ChatState.WaitingForNetwork" = "waiting for network...";

// Presence
"Presence.online" = "online";

// Date
"Month.GenJanuary" = "January";
"Month.GenFebruary" = "February";
"Month.GenMarch" = "March";
"Month.GenApril" = "April";
"Month.GenMay" = "May";
"Month.GenJune" = "June";
"Month.GenJuly" = "July";
"Month.GenAugust" = "August";
"Month.GenSeptember" = "September";
"Month.GenOctober" = "October";
"Month.GenNovember" = "November";
"Month.GenDecember" = "December";
"Month.ShortJanuary" = "Jan";
"Month.ShortFebruary" = "Feb";
"Month.ShortMarch" = "Mar";
"Month.ShortApril" = "Apr";
"Month.ShortMay" = "May";
"Month.ShortJune" = "Jun";
"Month.ShortJuly" = "Jul";
"Month.ShortAugust" = "Aug";
"Month.ShortSeptember" = "Sep";
"Month.ShortOctober" = "Oct";
"Month.ShortNovember" = "Nov";
"Month.ShortDecember" = "Dec";
"Weekday.ShortMonday" = "Mon";
"Weekday.ShortTuesday" = "Tue";
"Weekday.ShortWednesday" = "Wed";
"Weekday.ShortThursday" = "Thu";
"Weekday.ShortFriday" = "Fri";
"Weekday.ShortSaturday" = "Sat";
"Weekday.ShortSunday" = "Sun";
"Weekday.Today" = "Today";
"Weekday.Yesterday" = "Yesterday";

"Calendar.ShortMon" = "M";
"Calendar.ShortTue" = "T";
"Calendar.ShortWed" = "W";
"Calendar.ShortThu" = "T";
"Calendar.ShortFri" = "F";
"Calendar.ShortSat" = "S";
"Calendar.ShortSun" = "S";

"Time.TodayAt" = "today at %@";
"Time.YesterdayAt" = "yesterday at %@";

"LastSeen.JustNow" = "last seen just now";
"LastSeen.MinutesAgo_0" = "last seen %@ minutes ago"; //three to ten
"LastSeen.MinutesAgo_1" = "last seen 1 minute ago"; //one
"LastSeen.MinutesAgo_2" = "last seen 2 minutes ago"; //two
"LastSeen.MinutesAgo_3_10" = "last seen %@ minutes ago"; //three to ten
"LastSeen.MinutesAgo_many" = "last seen %@ minutes ago"; // more than ten
"LastSeen.MinutesAgo_any" = "last seen %@ minutes ago"; // more than ten
"LastSeen.HoursAgo_0" = "last seen %@ hours ago";
"LastSeen.HoursAgo_1" = "last seen 1 hour ago";
"LastSeen.HoursAgo_2" = "last seen 2 hours ago";
"LastSeen.HoursAgo_3_10" = "last seen %@ hours ago";
"LastSeen.HoursAgo_any" = "last seen %@ hours ago";
"LastSeen.HoursAgo_many" = "last seen %@ hours ago";
"LastSeen.HoursAgo_0" = "last seen %@ hours ago";
"LastSeen.YesterdayAt" = "last seen yesterday at %@";
"LastSeen.AtDate" = "last seen %@";
"LastSeen.TodayAt" = "last seen today at %@";
"LastSeen.Lately" = "last seen recently";
"LastSeen.WithinAWeek" = "last seen within a week";
"LastSeen.WithinAMonth" = "last seen within a month";
"LastSeen.ALongTimeAgo" = "last seen a long time ago";
"LastSeen.Offline" = "offline";

"Date.DialogDateFormat" = "{month} {day}";
"Date.ChatDateHeader" = "%1$@ %2$@";
"Date.ChatDateHeaderYear" = "%1$@ %2$@, %3$@";

// Tour
"Tour.Title1" = "Telegram";
"Tour.Text1" = "The world's **fastest** messaging app.\nIt is **free** and **secure**.";

"Tour.Title2" = "Fast";
"Tour.Text2" = "**Telegram** delivers messages\nfaster than any other application.";

"Tour.Title3" = "Powerful";
"Tour.Text3" = "**Telegram** has no limits on\nthe size of your media and chats.";

"Tour.Title4" = "Secure";
"Tour.Text4" = "**Telegram** keeps your messages\nsafe from hacker attacks.";

"Tour.Title5" = "Cloud-Based";
"Tour.Text5" = "**Telegram** lets you access your\nmessages from multiple devices.";

"Tour.Title6" = "Free";
"Tour.Text6" = "**Telegram** provides free unlimited\ncloud storage for chats and media.";

"Tour.StartButton" = "Start Messaging";

// Login
"Login.PhoneAndCountryHelp" = "Please confirm your country code\nand enter your phone number.";
"Login.CodeSentInternal" = "We've sent the code to the **Telegram** app on your other device";
"Login.HaveNotReceivedCodeInternal" = "Didn't get the code?";
"Login.CodeSentSms" = "We've sent you an SMS with the code";
"Login.Code" = "Code";
"Login.WillCallYou" = "Telegram will call you in %@";
"Login.CallRequestState2" = "Requesting a call from Telegram…";
"Login.CallRequestState3" = "Telegram dialed your number\n[Didn't get the code?]";
"Login.EmailNotConfiguredError" = "An email account is required so that you can send us details about the error.\n\nPlease go to your device‘s settings > Passwords & Accounts > Add account and set up an email account.";
"Login.EmailCodeSubject" = "%@, no code";
"Login.EmailCodeBody" = "My phone number is:\n%@\nI can't get an activation code for Telegram.";
"Login.UnknownError" = "An error occurred, please try again later.";
"Login.InvalidCodeError" = "Invalid code, please try again.";
"Login.NetworkError" = "Please check your internet connection and try again.";
"Login.CodeExpiredError" = "Code expired, please start over.";
"Login.CodeFloodError" = "Too many attempts, please try again later.";
"Login.InvalidPhoneError" = "Invalid phone number, please try again.";
"Login.InvalidFirstNameError" = "This first name is not allowed, please try another.";
"Login.InvalidLastNameError" = "Sorry, this last name can't be used.";

"Login.InvalidPhoneEmailSubject" = "Invalid phone number: %@";
"Login.InvalidPhoneEmailBody" = "I'm trying to use my mobile phone number: %1$@\nBut Telegram says it's invalid. Please help.\n\nApp version: %2$@\nOS version: %3$@\nLocale: %4$@\nMNC: %5$@";

"Login.PhoneBannedEmailSubject" = "Banned phone number: %@";
"Login.PhoneBannedEmailBody" = "I'm trying to use my mobile phone number: %1$@\nBut Telegram says it's banned. Please help.\n\nApp version: %2$@\nOS version: %3$@\nLocale: %4$@\nMNC: %5$@";

"Login.PhoneGenericEmailSubject" = "Telegram iOS error: %@";
"Login.PhoneGenericEmailBody" = "I'm trying to use my mobile phone number: %1$@\nBut Telegram shows an error. Please help.\n\nError: %2$@\nApp version: %3$@\nOS version: %4$@\nLocale: %5$@\nMNC: %6$@";


"Login.PhoneTitle" = "Your Phone";
"Login.PhonePlaceholder" = "Your phone number";
"Login.CountryCode" = "Country Code";
"Login.InvalidCountryCode" = "Invalid Country Code";

"Login.InfoTitle" = "Your Info";
"Login.InfoAvatarAdd" = "add";
"Login.InfoAvatarPhoto" = "photo";
"Login.InfoFirstNamePlaceholder" = "First Name";
"Login.InfoLastNamePlaceholder" = "Last Name";
"Login.InfoDeletePhoto" = "Remove Photo";
"Login.InfoHelp" = "Enter your name and add a profile photo.";

// Login.SelectCountry
"Login.SelectCountry.Title" = "Country";

// Dialog List
"DialogList.TabTitle" = "Chats";
"DialogList.Title" = "Chats";
"DialogList.SearchLabel" = "Search for messages or users";
"DialogList.SearchLabelCompact" = "Search";
"DialogList.NoMessagesTitle" = "You have no conversations yet";
"DialogList.NoMessagesText" = "Start messaging by pressing the pencil button in the top right corner or go to the Contacts section.";
"DialogList.SingleTypingSuffix" = "%@ is typing";
"DialogList.SingleRecordingAudioSuffix" = "%@ is recording audio";
"DialogList.SingleUploadingPhotoSuffix" = "%@ is sending photo";
"DialogList.SingleUploadingVideoSuffix" = "%@ is sending video";
"DialogList.SingleRecordingVideoMessageSuffix" = "%@ is recording video";
"DialogList.SingleUploadingFileSuffix" = "%@ is sending file";
"DialogList.MultipleTypingSuffix" = "%d are typing";
"DialogList.Typing" = "typing";
"DialogList.ClearHistoryConfirmation" = "Clear History";
"DialogList.DeleteConversationConfirmation" = "Delete and Exit";
"DialogList.AwaitingEncryption" = "Waiting for %@ to get online...";
"DialogList.EncryptionRejected" = "Secret chat cancelled";
"DialogList.EncryptionProcessing" = "Exchanging encryption keys...";
"DialogList.EncryptedChatStartedOutgoing" = "%@ joined your secret chat.";
"DialogList.EncryptedChatStartedIncoming" = "%@ created a secret chat.";

// Compose
"Compose.TokenListPlaceholder" = "Whom would you like to message?";
"Compose.NewMessage" = "New Message";
"Compose.NewGroup" = "New Group";
"Compose.NewGroupTitle" = "New Group";
"Compose.NewEncryptedChat" = "New Secret Chat";
"Compose.NewEncryptedChatTitle" = "New Secret Chat";
"Compose.Create" = "Create";

// Contacts
"Contacts.TabTitle" = "Contacts";
"Contacts.Title" = "Contacts";
"Contacts.FailedToSendInvitesMessage" = "An error occurred.";
"Contacts.AccessDeniedError" = "Telegram does not have access to your contacts";
"Contacts.AccessDeniedHelpLandscape" = "Please go to your %@ Settings — Privacy — Contacts.\nThen select ON for Telegram.";
"Contacts.AccessDeniedHelpPortrait" = "Please go to your %@ Settings — Privacy — Contacts. Then select ON for Telegram.";
"Contacts.AccessDeniedHelpON" = "ON";
"Contacts.InviteToTelegram" = "Invite to Telegram";
"Contacts.InviteFriends" = "Invite Friends";
"Contacts.SelectAll" = "Select All";

// Conversation
"Conversation.InputTextPlaceholder" = "Message";
"Conversation.typing" = "typing";
"Conversation.MessageDeliveryFailed" = "Your message was not sent. Tap \"Resend\" to send this message.";
"Conversation.MessageDialogEdit" = "Edit";
"Conversation.MessageDialogRetry" = "Resend";
"Conversation.MessageDialogRetryAll" = "Resend %1$d Messages";
"Conversation.MessageDialogDelete" = "Delete";
"Conversation.LinkDialogOpen" = "Open";
"Conversation.LinkDialogCopy" = "Copy";
"Conversation.ForwardTitle" = "Forward";
"Conversation.ForwardChats" = "Chats";
"Conversation.ForwardContacts" = "Contacts";
"Conversation.StatusKickedFromGroup" = "you were removed from the group";
"Conversation.StatusLeftGroup" = "you have left the group";
"Conversation.StatusTyping" = "typing";
"Conversation.Call" = "Call";
"Conversation.Mute" = "Mute";
"ChatList.Mute" = "Mute";
"Conversation.TitleMute" = "Mute";
"Conversation.Unmute" = "Unmute";
"ChatList.Unmute" = "Unmute";
"Conversation.TitleUnmute" = "Unmute";
"Conversation.Edit" = "Edit";
"Conversation.Info" = "Info";
"Conversation.Search" = "Search";
"Conversation.Unblock" = "Unblock";
"Conversation.ClearAll" = "Delete All";
"Conversation.Location" = "Location";
"Conversation.Contact" = "Contact";
"Conversation.BlockUser" = "Block User";
"Conversation.UnblockUser" = "Unblock User";
"Conversation.UnsupportedMedia" = "This message is not supported on your version of Telegram. Update the app to view:\nhttps://telegram.org/update";
"Conversation.EncryptionWaiting" = "Waiting for %@ to get online...";
"Conversation.EncryptionProcessing" = "Exchanging encryption keys...";
"Conversation.EmptyPlaceholder" = "No messages here yet...";
"Conversation.EncryptedPlaceholderTitleIncoming" = "%@ invited you to join a secret chat.";
"Conversation.EncryptedPlaceholderTitleOutgoing" = "You have invited %@ to join a secret chat.";
"Conversation.EncryptedDescriptionTitle" = "Secret chats:";
"Conversation.EncryptedDescription1" = "Use end-to-end encryption";
"Conversation.EncryptedDescription2" = "Leave no trace on our servers";
"Conversation.EncryptedDescription3" = "Have a self-destruct timer";
"Conversation.EncryptedDescription4" = "Do not allow forwarding";
"Conversation.ContextMenuCopy" = "Copy";
"Conversation.ContextMenuDelete" = "Delete";
"Conversation.ContextMenuForward" = "Forward";
"Conversation.ContextMenuMore" = "More...";

"Conversation.StatusMembers_0" = "%@ members";
"Conversation.StatusMembers_1" = "1 member";
"Conversation.StatusMembers_2" = "2 members";
"Conversation.StatusMembers_3_10" = "%@ members";
"Conversation.StatusMembers_many" = "%@ members";
"Conversation.StatusMembers_any" = "%@ members";

"Conversation.StatusOnline_1" = "1 online";
"Conversation.StatusOnline_2" = "2 online";
"Conversation.StatusOnline_3_10" = "%@ online";
"Conversation.StatusOnline_any" = "%@ online";
"Conversation.StatusOnline_many" = "%@ online";
"Conversation.StatusOnline_0" = "%@ online";

"Conversation.UnreadMessages" = "Unread Messages";

// Notification
"Notification.RenamedChat" = "%@ renamed group";
"Notification.RenamedChannel" = "Channel renamed";
"Notification.ChangedGroupPhoto" = "%@ changed group photo";
"Notification.RemovedGroupPhoto" = "%@ removed group photo";
"Notification.JoinedChat" = "%@ joined the group";
"Notification.JoinedChannel" = "%@ joined the channel";
"Notification.Invited" = "%@ invited %@";
"Notification.InvitedMultiple" = "%@ invited %@";
"Notification.LeftChat" = "%@ left the group";
"Notification.LeftChannel" = "%@ left the channel";
"Notification.Kicked" = "%@ removed %@";
"Notification.CreatedChat" = "%@ created a group";
"Notification.CreatedChannel" = "Channel created";
"Notification.CreatedGroup" = "Group created";
"Notification.CreatedChatWithTitle" = "%@ created the group \"%@\" ";
"Notification.Joined" = "%@ joined Telegram";
"Notification.ChangedGroupName" = "%@ changed group name to \"%@\" ";
"Notification.NewAuthDetected" = "%1$@,\nWe detected a login into your account from a new device on %2$@, %3$@ at %4$@\n\nDevice: %5$@\nLocation: %6$@\n\nIf this wasn't you, you can go to Settings — Privacy and Security — Sessions and terminate that session.\n\nIf you think that somebody logged in to your account against your will, you can enable two-step verification in Privacy and Security settings.\n\nSincerely,\nThe Telegram Team";
"Notification.MessageLifetimeChanged" = "%1$@ set the self-destruct timer to %2$@";
"Notification.MessageLifetimeChangedOutgoing" = "You set the self-destruct timer to %1$@";
"Notification.MessageLifetimeRemoved" = "%1$@ disabled the self-destruct timer";
"Notification.MessageLifetimeRemovedOutgoing" = "You disabled the self-destruct timer";
"Notification.MessageLifetime2s" = "2 seconds";
"Notification.MessageLifetime5s" = "5 seconds";
"Notification.MessageLifetime1m" = "1 minute";
"Notification.MessageLifetime1h" = "1 hour";
"Notification.MessageLifetime1d" = "1 day";
"Notification.MessageLifetime1w" = "1 week";

"Notification.Exceptions.AlwaysOn" = "Always On";
"Notification.Exceptions.AlwaysOff" = "Always Off";
"Notification.Exceptions.MutedUntil" = "Muted until %@";

"Notification.Exceptions.AddException" = "Add an Exception";
"Notification.Exceptions.NewException" = "New Exception";
"Notification.Exceptions.NewException.NotificationHeader" = "NOTIFICATIONS";
"Notification.Exceptions.Sound" = "Sound: %@";
"Notification.Exceptions.SoundCustom" = "Sound: Custom";


// Message
"Message.Photo" = "Photo";
"Message.Video" = "Video";
"Message.Location" = "Location";
"Message.Contact" = "Contact";
"Message.File" = "File";
"Message.Sticker" = "Sticker";
"Message.StickerText" = "Sticker %@";
"Message.Audio" = "Voice Message";
"Message.ForwardedMessage" = "Forwarded Message\nFrom: %@";
"Message.Animation" = "GIF";
"Message.Game" = "Game";

// Conversation Profile
"ConversationProfile.ErrorCreatingConversation" = "An error occurred";
"ConversationProfile.UnknownAddMemberError" = "An unexpected error has occurred. Our wizards have been notified and will fix the problem soon. Sorry.";
"ConversationProfile.UsersTooMuchError" = "Sorry, this group is full. You cannot add any more members here.";

"ConversationProfile.LeaveDeleteAndExit" = "Delete and Exit";
"Group.LeaveGroup" = "Leave Group";
"Group.DeleteGroup" = "Delete Group";

"Conversation.Megabytes" = "%.1f MB";
"Conversation.Kilobytes" = "%d KB";
"Conversation.Bytes" = "%d B";
"Conversation.ShareMyContactInfo" = "Share My Contact Info";
"Conversation.AddContact" = "Add Contact";
"Conversation.SendMessage" = "Send Message";
"Conversation.EncryptionCanceled" = "Secret chat cancelled";
"Conversation.DeleteManyMessages" = "Delete Messages";
"Conversation.SlideToCancel" = "Slide to cancel";
"Conversation.ApplyLocalization" = "Apply Localization";
"Conversation.OpenFile" = "Open File";

// Media Picker
"MediaPicker.Send" = "Send";
"SearchImages.Title" = "Albums";
"MediaPicker.CameraRoll" = "Camera Roll";
"SearchImages.NoImagesFound" = "No images found";

// User Profile
"Profile.CreateEncryptedChatError" = "An error occurred.";
"Profile.CreateEncryptedChatOutdatedError" = "Cannot create a secret chat with %@.\n%@ is using an older version of Telegram and needs to update first.";
"Profile.CreateNewContact" = "Create New Contact";
"Profile.AddToExisting" = "Add to Existing Contact";
"Profile.EncryptionKey" = "Encryption Key";
"Profile.MessageLifetimeForever" = "Off";
"Profile.MessageLifetime2s" = "2s";
"Profile.MessageLifetime5s" = "5s";
"Profile.MessageLifetime1m" = "1m";
"Profile.MessageLifetime1h" = "1h";
"Profile.MessageLifetime1d" = "1d";
"Profile.MessageLifetime1w" = "1w";
"Profile.ShareContactButton" = "Share Contact";

// User Info
"UserInfo.Title" = "Info";
"UserInfo.FirstNamePlaceholder" = "First Name";
"UserInfo.LastNamePlaceholder" = "Last Name";
"UserInfo.GenericPhoneLabel" = "mobile";
"UserInfo.SendMessage" = "Send Message";
"UserInfo.AddContact" = "Add Contact";
"UserInfo.ShareContact" = "Share Contact";
"UserInfo.StartSecretChat" = "Start Secret Chat";
"UserInfo.StartSecretChatConfirmation" = "Are you sure you want to start a secret chat with %@?";
"UserInfo.StartSecretChatStart" = "Start";
"UserInfo.DeleteContact" = "Delete Contact";
"UserInfo.CreateNewContact" = "Create New Contact";
"UserInfo.AddToExisting" = "Add to Existing";
"UserInfo.AddPhone" = "add phone";
"UserInfo.NotificationsEnabled" = "Enabled";
"UserInfo.NotificationsDisabled" = "Disabled";
"UserInfo.NotificationsEnable" = "Enable";
"UserInfo.NotificationsDisable" = "Disable";
"UserInfo.Invite" = "Invite to Telegram";

// New Contact
"NewContact.Title" = "New Contact";

// Phone Label
"PhoneLabel.Title" = "Label";

// Secret Chat
"SecretChat.Title" = "Secret Chat";

// Group Info
"GroupInfo.Title" = "Group Info";
"GroupInfo.GroupNamePlaceholder" = "Group Name";
"GroupInfo.BroadcastListNamePlaceholder" = "List Name";
"GroupInfo.SetGroupPhoto" = "Set Group Photo";
"GroupInfo.SetGroupPhotoStop" = "Stop";
"GroupInfo.SetGroupPhotoDelete" = "Delete Photo";
"GroupInfo.Notifications" = "Notifications";
"GroupInfo.Sound" = "Sound";
"GroupInfo.SetSound" = "Set Sound";
"GroupInfo.SharedMedia" = "Shared Media";
"GroupInfo.SharedMediaNone" = "None";
"GroupInfo.DeleteAndExit" = "Delete and Exit";
"GroupInfo.DeleteAndExitConfirmation" = "You will not be able to join this group again.";
"GroupInfo.ParticipantCount_1" = "1 MEMBER";
"GroupInfo.ParticipantCount_2" = "2 MEMBERS";
"GroupInfo.ParticipantCount_3_10" = "%@ MEMBERS";
"GroupInfo.ParticipantCount_any" = "%@ MEMBERS";
"GroupInfo.ParticipantCount_many" = "%@ MEMBERS";
"GroupInfo.ParticipantCount_0" = "%@ MEMBERS";
"GroupInfo.AddParticipant" = "Add Member";
"GroupInfo.AddParticipantTitle" = "Contacts";
"GroupInfo.AddParticipantConfirmation" = "Add %@ to the group?";
"GroupInfo.LeftStatus" = "You have left the group";

// Encryption Key
"EncryptionKey.Title" = "Encryption Key";
"EncryptionKey.Description" = "This image and text were derived from the encryption key for this secret chat with %1$@.\n\n If they look the same on %2$@'s device, end-to-end encryption is guaranteed.\n\nLearn more at telegram.org";

// Conversation media
"ConversationMedia.Title" = "Media";

// Preview
"Preview.DeletePhoto" = "Delete Photo";
"Preview.SaveToCameraRoll" = "Save to Camera Roll";

// Map
"Map.ChooseLocationTitle" = "Location";
"Map.Map" = "Map";
"Map.Satellite" = "Satellite";
"Map.Hybrid" = "Hybrid";
"Map.GetDirections" = "Get Directions";
"Map.OpenInGoogleMaps" = "Open in Google Maps";

// Web
"Web.Error" = "Couldn't load page";
"Web.OpenExternal" = "Open in Safari";

// Document
"Document.TargetConfirmationFormat" = "Send file ({size}) to {target}?";

// Dialog List
"DialogList.You" = "You";

// Settings
"Settings.SetProfilePhoto" = "Set Profile Photo";
"Settings.Logout" = "Log Out";
"Settings.Title" = "Settings";
"Settings.NotificationsAndSounds" = "Notifications and Sounds";
"Settings.ChatSettings" = "Data and Storage";
"Settings.BlockedUsers" = "Blocked Users";
"Settings.ChatBackground" = "Chat Background";
"Settings.Support" = "Ask a Question";
"Settings.FAQ" = "Telegram FAQ";
"Settings.FAQ_URL" = "https://telegram.org/faq#general";
"Settings.FAQ_Intro" = "Please note that Telegram Support is done by volunteers. We try to respond as quickly as possible, but it may take a while.\n\nPlease take a look at the Telegram FAQ: it has important troubleshooting tips and answers to most questions.";
"Settings.FAQ_Button" = "FAQ";
"Settings.SaveIncomingPhotos" = "Save Incoming Photos";

// Notifications and Sounds
"Notifications.Title" = "Notifications";
"Notifications.MessageNotifications" = "MESSAGE NOTIFICATIONS";
"Notifications.MessageNotificationsAlert" = "Alert";
"Notifications.MessageNotificationsPreview" = "Message Preview";
"Notifications.MessageNotificationsSound" = "Sound";
"Notifications.MessageNotificationsHelp" = "You can set custom notifications for specific users on their Info page.";
"Notifications.MessageNotificationsExceptionsHelp" = "Set custom notifications for specific users.";



"Notifications.GroupNotifications" = "GROUP NOTIFICATIONS";
"Notifications.GroupNotificationsAlert" = "Alert";
"Notifications.GroupNotificationsPreview" = "Message Preview";
"Notifications.GroupNotificationsSound" = "Sound";
"Notifications.GroupNotificationsHelp" = "You can set custom notifications for specific groups on the Group Info page.";
"Notifications.GroupNotificationsExceptionsHelp" = "Set custom notifications for specific groups.";

"Notifications.ChannelNotifications" = "CHANNEL NOTIFICATIONS";
"Notifications.ChannelNotificationsAlert" = "Alert";
"Notifications.ChannelNotificationsPreview" = "Message Preview";
"Notifications.ChannelNotificationsSound" = "Sound";
"Notifications.ChannelNotificationsHelp" = "You can set custom notifications for specific channels on the Channel Info page.";
"Notifications.ChannelNotificationsExceptionsHelp" = "Set custom notifications for specific channels.";

"Notifications.TextTone" = "Text Tone";
"Notifications.AlertTones" = "ALERT TONES";
"Notifications.ClassicTones" = "CLASSIC";

"Notifications.InAppNotifications" = "IN-APP NOTIFICATIONS";
"Notifications.InAppNotificationsSounds" = "In-App Sounds";
"Notifications.InAppNotificationsVibrate" = "In-App Vibrate";
"Notifications.InAppNotificationsPreview" = "In-App Preview";

"Notifications.Reset" = "Reset";
"Notifications.ResetAllNotifications" = "Reset All Notifications";
"Notifications.ResetAllNotificationsHelp" = "Undo all custom notification settings for all your contacts and groups.";

// Chat Settings
"ChatSettings.Title" = "Data and Storage";
"ChatSettings.Appearance" = "APPEARANCE";
"ChatSettings.TextSize" = "Text Size";
"ChatSettings.TextSizeUnits" = "pt";
"ChatSettings.AutomaticPhotoDownload" = "AUTOMATIC PHOTO DOWNLOAD";
"ChatSettings.AutomaticAudioDownload" = "AUTOMATIC AUDIO DOWNLOAD";
"ChatSettings.PrivateChats" = "Private Chats";
"ChatSettings.Groups" = "Groups";
"ChatSettings.Cache" = "Storage Usage";

// Usage
"Cache.Title" = "Storage Usage";
"Cache.ClearCache" = "Clear Cache";
"Cache.KeepMedia" = "Keep Media";
"Cache.Help" = "Photos, videos and other files from cloud chats that you have **not accessed** during this period will be removed from this device to save disk space.\n\nAll media will stay in the Telegram cloud and can be re-downloaded if you need it again.";

// Blocked Users
"BlockedUsers.Title" = "Blocked";
"BlockedUsers.SelectUserTitle" = "Block User";
"BlockedUsers.BlockUser" = "Block User...";
"BlockedUsers.BlockTitle" = "Block";
"BlockedUsers.LeavePrefix" = "Leave ";
"BlockedUsers.Info" = "Blocked users can't send you messages or add you to groups. They will not see your profile pictures, online and last seen status.";
"BlockedUsers.AddNew" = "Add New...";
"BlockedUsers.Unblock" = "Unblock";

// Wallpaper
"Wallpaper.Title" = "Chat Background";
"Wallpaper.PhotoLibrary" = "Photo Library";
"Wallpaper.Set" = "Set";
"Wallpaper.Wallpaper" = "Wallpaper";

"Notification.SecretChatMessageScreenshot" = "%@ took a screenshot!";
"Notification.SecretChatScreenshot" = "Screenshot taken!";

"BroadcastListInfo.AddRecipient" = "Add Recipient";

"Settings.LogoutConfirmationTitle" = "Log out?";
"Settings.LogoutConfirmationText" = "\nNote that you can seamlessly use Telegram on all your devices at once.\n\nRemember, logging out kills all your Secret Chats.";

"Login.PadPhoneHelp" = "\nYou can use your main mobile number to log in to Telegram on all devices.\nDon't use your iPad's SIM number here — we'll need to send you an SMS.\n\nIs this number correct?\n{number}";
"Login.PadPhoneHelpTitle" = "Your Number";

"MessageTimer.Custom" = "Custom";

"MessageTimer.Forever" = "Forever";

"MessageTimer.Seconds_1" = "%@ second";
"MessageTimer.Seconds_2" = "%@ seconds";
"MessageTimer.Seconds_3_10" = "%@ seconds";
"MessageTimer.Seconds_any" = "%@ seconds";
"MessageTimer.Seconds_many" = "%@ seconds";
"MessageTimer.Seconds_0" = "%@ seconds";
"MessageTimer.Minutes_1" = "%@ minute";
"MessageTimer.Minutes_2" = "%@ minutes";
"MessageTimer.Minutes_3_10" = "%@ minutes";
"MessageTimer.Minutes_any" = "%@ minutes";
"MessageTimer.Minutes_many" = "%@ minutes";
"MessageTimer.Minutes_0" = "%@ minutes";
"MessageTimer.Hours_1" = "%@ hour";
"MessageTimer.Hours_2" = "%@ hours";
"MessageTimer.Hours_3_10" = "%@ hours";
"MessageTimer.Hours_any" = "%@ hours";
"MessageTimer.Hours_many" = "%@ hours";
"MessageTimer.Hours_0" = "%@ hours";
"MessageTimer.Days_1" = "%@ day";
"MessageTimer.Days_2" = "%@ days";
"MessageTimer.Days_3_10" = "%@ days";
"MessageTimer.Days_any" = "%@ days";
"MessageTimer.Days_many" = "%@ days";
"MessageTimer.Days_0" = "%@ days";
"MessageTimer.Weeks_1" = "%@ week";
"MessageTimer.Weeks_2" = "%@ weeks";
"MessageTimer.Weeks_3_10" = "%@ weeks";
"MessageTimer.Weeks_any" = "%@ weeks";
"MessageTimer.Weeks_many" = "%@ weeks";
"MessageTimer.Weeks_0" = "%@ weeks";
"MessageTimer.Months_1" = "%@ month";
"MessageTimer.Months_2" = "%@ months";
"MessageTimer.Months_3_10" = "%@ months";
"MessageTimer.Months_any" = "%@ months";
"MessageTimer.Months_many" = "%@ months";
"MessageTimer.Months_0" = "%@ months";
"MessageTimer.Years_1" = "%@ year";
"MessageTimer.Years_2" = "%@ years";
"MessageTimer.Years_3_10" = "%@ years";
"MessageTimer.Years_any" = "%@ years";

"MessageTimer.ShortSeconds_1" = "%@s";
"MessageTimer.ShortSeconds_2" = "%@s";
"MessageTimer.ShortSeconds_3_10" = "%@s";
"MessageTimer.ShortSeconds_any" = "%@s";
"MessageTimer.ShortSeconds_many" = "%@s";
"MessageTimer.ShortSeconds_0" = "%@s";
"MessageTimer.ShortMinutes_1" = "%@m";
"MessageTimer.ShortMinutes_2" = "%@m";
"MessageTimer.ShortMinutes_3_10" = "%@m";
"MessageTimer.ShortMinutes_any" = "%@m";
"MessageTimer.ShortMinutes_many" = "%@m";
"MessageTimer.ShortMinutes_0" = "%@m";
"MessageTimer.ShortHours_1" = "%@h";
"MessageTimer.ShortHours_2" = "%@h";
"MessageTimer.ShortHours_3_10" = "%@h";
"MessageTimer.ShortHours_any" = "%@h";
"MessageTimer.ShortHours_many" = "%@h";
"MessageTimer.ShortHours_0" = "%@h";
"MessageTimer.ShortDays_1" = "%@d";
"MessageTimer.ShortDays_2" = "%@d";
"MessageTimer.ShortDays_3_10" = "%@d";
"MessageTimer.ShortDays_any" = "%@d";
"MessageTimer.ShortDays_many" = "%@d";
"MessageTimer.ShortDays_0" = "%@d";
"MessageTimer.ShortWeeks_1" = "%@w";
"MessageTimer.ShortWeeks_2" = "%@w";
"MessageTimer.ShortWeeks_3_10" = "%@w";
"MessageTimer.ShortWeeks_any" = "%@w";
"MessageTimer.ShortWeeks_many" = "%@w";
"MessageTimer.ShortMonths_1" = "%@mo";
"MessageTimer.ShortMonths_any" = "%@mo";
"MessageTimer.ShortYears_1" = "%@y";
"MessageTimer.ShortYears_any" = "%@y";

"Activity.UploadingPhoto" = "sending photo";
"Activity.UploadingVideo" = "sending video";
"Activity.UploadingDocument" = "sending file";
"Activity.RecordingAudio" = "recording audio";
"Activity.RecordingVideoMessage" = "recording video";

"Compatibility.SecretMediaVersionTooLow" = "%@ is using an older version of Telegram, so secret photos will be shown in compatibility mode.\n\nOnce %@ updates Telegram, photos with timers for 1 minute or less will start working in 'Tap and hold to view' mode, and you will be notified whenever the other party takes a screenshot.";

"Contacts.GlobalSearch" = "Global Search";
"Profile.Username" = "username";
"Settings.Username" = "Username";
"Settings.UsernameEmpty" = "Add";

"Username.Title" = "Username";
"Username.Placeholder" = "Your Username";
"Username.Help" = "You can choose a username on **Telegram**. If you do, other people will be able to find you by this username and contact you without knowing your phone number.\n\nYou can use **a-z**, **0-9** and underscores. Minimum length is **5** characters.";
"Username.InvalidTooShort" = "A username must have at least 5 characters.";
"Username.InvalidStartsWithNumber" = "Sorry, a username can't start with a number.";
"Username.InvalidCharacters" = "Sorry, this username is invalid.";
"Username.InvalidTaken" = "Sorry, this username is already taken.";
"Username.InvalidValue" = "Sorry, this username is invalid.";

"Username.CheckingUsername" = "Checking username...";
"Username.UsernameIsAvailable" = "%@ is available.";

"WebSearch.Images" = "Images";
"WebSearch.GIFs" = "GIFs";
"WebSearch.RecentSectionTitle" = "Recent";
"WebSearch.RecentSectionClear" = "Clear";

"Settings.PrivacySettings" = "Privacy and Security";

"UserCount_1" = "1 user";
"UserCount_2" = "2 users";
"UserCount_3_10" = "%@ users";
"UserCount_any" = "%@ users";
"UserCount_many" = "%@ users";
"UserCount_0" = "%@ users";

"PrivacySettings.Title" = "Privacy and Security";

"PrivacySettings.PrivacyTitle" = "PRIVACY";
"PrivacySettings.LastSeen" = "Last Seen";
"PrivacySettings.LastSeenTitle" = "Last Seen";
"PrivacySettings.LastSeenEverybody" = "Everybody";
"PrivacySettings.LastSeenContacts" = "My Contacts";
"PrivacySettings.LastSeenNobody" = "Nobody";

"PrivacySettings.LastSeenEverybodyMinus" = "Everybody (-%@)";
"PrivacySettings.LastSeenContactsPlus" = "My Contacts (+%@)";
"PrivacySettings.LastSeenContactsMinus" = "My Contacts (-%@)";
"PrivacySettings.LastSeenContactsMinusPlus" = "My Contacts (-%@, +%@)";
"PrivacySettings.LastSeenNobodyPlus" = "Nobody (+%@)";

"PrivacySettings.SecurityTitle" = "SECURITY";

"PrivacySettings.DeleteAccountTitle" = "DELETE MY ACCOUNT";
"PrivacySettings.DeleteAccountIfAwayFor" = "If Away For";
"PrivacySettings.DeleteAccountHelp" = "If you do not log in at least once within this period, your account will be deleted along with all groups, messages and contacts.";

"PrivacyLastSeenSettings.Title" = "Last Seen";
"PrivacyLastSeenSettings.CustomHelp" = "Important: you won't be able to see Last Seen times for people with whom you don't share your Last Seen time. Approximate last seen will be shown instead (recently, within a week, within a month).";
"PrivacyLastSeenSettings.AlwaysShareWith" = "Always Share With";
"PrivacyLastSeenSettings.NeverShareWith" = "Never Share With";
"PrivacyLastSeenSettings.CustomShareSettingsHelp" = "These settings will override the values above.";

"PrivacyLastSeenSettings.CustomShareSettings.Delete" = "Delete";
"PrivacyLastSeenSettings.AlwaysShareWith.Title" = "Always Share";
"PrivacyLastSeenSettings.AlwaysShareWith.Placeholder" = "Always share with users...";
"PrivacyLastSeenSettings.NeverShareWith.Title" = "Never Share";
"PrivacyLastSeenSettings.NeverShareWith.Placeholder" = "Never share with users...";
"PrivacyLastSeenSettings.EmpryUsersPlaceholder" = "Add Users";
"PrivacyLastSeenSettings.AddUsers_1" = "Add 1 user to this list?";
"PrivacyLastSeenSettings.AddUsers_2" = "Add 2 users to this list?";
"PrivacyLastSeenSettings.AddUsers_3_10" = "Add %@ users to this list?";
"PrivacyLastSeenSettings.AddUsers_any" = "Add %@ users to this list?";
"PrivacyLastSeenSettings.AddUsers_many" = "Add %@ users to this list?";
"PrivacyLastSeenSettings.AddUsers_0" = "Add %@ users to this list?";

// Photo Editor
"PhotoEditor.DiscardChanges" = "Discard Changes";

"PhotoEditor.Original" = "Original";

"PhotoEditor.CropReset" = "RESET";
"PhotoEditor.CropAuto" = "AUTO";
"PhotoEditor.CropAspectRatioOriginal" = "Original";
"PhotoEditor.CropAspectRatioSquare" = "Square";

"PhotoEditor.EnhanceTool" = "Enhance";
"PhotoEditor.ExposureTool" = "Brightness";
"PhotoEditor.ContrastTool" = "Contrast";
"PhotoEditor.WarmthTool" = "Warmth";
"PhotoEditor.SaturationTool" = "Saturation";
"PhotoEditor.HighlightsTool" = "Highlights";
"PhotoEditor.ShadowsTool" = "Shadows";
"PhotoEditor.VignetteTool" = "Vignette";
"PhotoEditor.GrainTool" = "Grain";
"PhotoEditor.SharpenTool" = "Sharpen";

"PhotoEditor.BlurToolOff" = "Off";
"PhotoEditor.BlurToolRadial" = "Radial";
"PhotoEditor.BlurToolLinear" = "Linear";

"PhotoEditor.Set" = "Set";
"PhotoEditor.Skip" = "Skip";

// Camera
"Camera.PhotoMode" = "PHOTO";
"Camera.VideoMode" = "VIDEO";
"Camera.SquareMode" = "SQUARE";
"Camera.FlashOff" = "Off";
"Camera.FlashOn" = "On";
"Camera.FlashAuto" = "Auto";
"Camera.Retake" = "Retake";

"Settings.PhoneNumber" = "Change Number";

"PhoneNumberHelp.Help" = "You can change your Telegram number here. Your account and all your cloud data — messages, media, contacts, etc. will be moved to the new number.\n\n**Important:** all your Telegram contacts will get your **new number** added to their address book, provided they had your old number and you haven't blocked them in Telegram.";
"PhoneNumberHelp.Alert" = "All your Telegram contacts will get your new number added to their address book, provided they had your old number and you haven't blocked them in Telegram.";
"PhoneNumberHelp.ChangeNumber" = "Change Number";

"ChangePhoneNumberNumber.Title" = "Change Number";
"ChangePhoneNumberNumber.NewNumber" = "NEW NUMBER";
"ChangePhoneNumberNumber.Help" = "We will send an SMS with a confirmation code to your new number.";
"ChangePhoneNumberNumber.NumberPlaceholder" = "Enter your new number";

"ChangePhoneNumberCode.Code" = "YOUR CODE";
"ChangePhoneNumberCode.CodePlaceholder" = "Code";
"ChangePhoneNumberCode.Help" = "We have sent you an SMS with the code";
"ChangePhoneNumberCode.CallTimer" = "Telegram will call you in %@";
"ChangePhoneNumberCode.RequestingACall" = "Requesting a call from Telegram...";
"ChangePhoneNumberCode.Called" = "Telegram dialed your number";

"LoginPassword.Title" = "Your Password";
"LoginPassword.PasswordPlaceholder" = "Password";
"LoginPassword.InvalidPasswordError" = "Invalid password. Please try again.";
"LoginPassword.FloodError" = "Limit exceeded. Please try again later.";
"LoginPassword.ForgotPassword" = "Forgot password?";
"LoginPassword.PasswordHelp" = "Two-Step verification enabled. Your account is protected with an additional password.";
"LoginPassword.ResetAccount" = "Reset Account";

"QuickSend.Photos_1" = "Send 1 Photo";
"QuickSend.Photos_2" = "Send 2 Photos";
"QuickSend.Photos_3_10" = "Send %@ Photos";
"QuickSend.Photos_any" = "Send %@ Photos";
"QuickSend.Photos_many" = "Send %@ Photos";
"QuickSend.Photos_0" = "Send %@ Photos";

"Share.Title" = "Share";
"Forward.ConfirmMultipleFiles_1" = "Send 1 file to {target}?";
"Forward.ConfirmMultipleFiles_2" = "Send 2 files to {target}?";
"Forward.ConfirmMultipleFiles_3_10" = "Send %@ files to {target}?";
"Forward.ConfirmMultipleFiles_any" = "Send %@ files to {target}?";
"Forward.ConfirmMultipleFiles_many" = "Send %@ files to {target}?";
"Forward.ConfirmMultipleFiles_0" = "Send %@ files to {target}?";

"Notification.Reply" = "Reply";
"Notification.Mute1h" = "Mute for 1 hour";
"Notification.Mute1hMin" = "Mute for 1h";
"Conversation.ContextMenuShare" = "Share";
"Conversation.ContextMenuLookUp" = "Look Up";

"SharedMedia.TitleAll" = "Shared Media";

"SharedMedia.Photo_1" = "1 photo";
"SharedMedia.Photo_2" = "2 photos";
"SharedMedia.Photo_3_10" = "%@ photos";
"SharedMedia.Photo_any" = "%@ photos";
"SharedMedia.Photo_many" = "%@ photos";
"SharedMedia.Photo_0" = "%@ photos";

"SharedMedia.Video_1" = "1 video";
"SharedMedia.Video_2" = "2 videos";
"SharedMedia.Video_3_10" = "%@ videos";
"SharedMedia.Video_any" = "%@ videos";
"SharedMedia.Video_many" = "%@ videos";
"SharedMedia.Video_0" = "%@ videos";

"SharedMedia.File_1" = "1 file";
"SharedMedia.File_2" = "2 files";
"SharedMedia.File_3_10" = "%@ files";
"SharedMedia.File_any" = "%@ files";
"SharedMedia.File_many" = "%@ files";
"SharedMedia.File_0" = "%@ files";

"SharedMedia.Generic_1" = "1 media file";
"SharedMedia.Generic_2" = "2 media files";
"SharedMedia.Generic_3_10" = "%@ media files";
"SharedMedia.Generic_any" = "%@ media files";
"SharedMedia.Generic_many" = "%@ media files";
"SharedMedia.Generic_0" = "%@ media files";

"FileSize.B" = "%@ B";
"FileSize.KB" = "%@ KB";
"FileSize.MB" = "%@ MB";
"FileSize.GB" = "%@ GB";

"DownloadingStatus" = "Downloading %@ of %@";

"Time.MonthOfYear_m1" = "January %@";
"Time.MonthOfYear_m2" = "February %@";
"Time.MonthOfYear_m3" = "March %@";
"Time.MonthOfYear_m4" = "April %@";
"Time.MonthOfYear_m5" = "May %@";
"Time.MonthOfYear_m6" = "June %@";
"Time.MonthOfYear_m7" = "July %@";
"Time.MonthOfYear_m8" = "August %@";
"Time.MonthOfYear_m9" = "September %@";
"Time.MonthOfYear_m10" = "October %@";
"Time.MonthOfYear_m11" = "November %@";
"Time.MonthOfYear_m12" = "December %@";

"Time.PreciseDate_m1" = "Jan %1$@, %2$@ at %3$@";
"Time.PreciseDate_m2" = "Feb %1$@, %2$@ at %3$@";
"Time.PreciseDate_m3" = "Mar %1$@, %2$@ at %3$@";
"Time.PreciseDate_m4" = "Apr %1$@, %2$@ at %3$@";
"Time.PreciseDate_m5" = "May %1$@, %2$@ at %3$@";
"Time.PreciseDate_m6" = "Jun %1$@, %2$@ at %3$@";
"Time.PreciseDate_m7" = "Jul %1$@, %2$@ at %3$@";
"Time.PreciseDate_m8" = "Aug %1$@, %2$@ at %3$@";
"Time.PreciseDate_m9" = "Sep %1$@, %2$@ at %3$@";
"Time.PreciseDate_m10" = "Oct %1$@, %2$@ at %3$@";
"Time.PreciseDate_m11" = "Nov %1$@, %2$@ at %3$@";
"Time.PreciseDate_m12" = "Dec %1$@, %2$@ at %3$@";

"Time.MediumDate" = "%1$@ at %2$@";

"MuteFor.Minutes_1" = "Mute for 1 minute";
"MuteFor.Minutes_2" = "Mute for 2 minutes";
"MuteFor.Minutes_3_10" = "Mute for %@ minutes";
"MuteFor.Minutes_any" = "Mute for %@ minutes";
"MuteFor.Minutes_many" = "Mute for %@ minutes";
"MuteFor.Minutes_0" = "Mute for %@ minutes";

"MuteFor.Hours_1" = "Mute for 1 hour";
"MuteFor.Hours_2" = "Mute for 2 hours";
"MuteFor.Hours_3_10" = "Mute for %@ hours";
"MuteFor.Hours_any" = "Mute for %@ hours";
"MuteFor.Hours_many" = "Mute for %@ hours";
"MuteFor.Hours_0" = "Mute for %@ hours";

"MuteFor.Days_1" = "Mute for 1 day";
"MuteFor.Days_2" = "Mute for 2 days";
"MuteFor.Days_3_10" = "Mute for %@ days";
"MuteFor.Days_any" = "Mute for %@ days";
"MuteFor.Days_many" = "Mute for %@ days";
"MuteFor.Days_0" = "Mute for %@ days";

"MutedForTime.Minutes_1" = "1 minute";
"MutedForTime.Minutes_any" = "%@ minutes";

"MutedForTime.Hours_1" = "1 hour";
"MutedForTime.Hours_any" = "%@ hours";

"MutedForTime.Days_1" = "1 day";
"MutedForTime.Days_any" = "%@ days";

"MuteExpires.Minutes_1" = "in 1 minute";
"MuteExpires.Minutes_2" = "in 2 minutes";
"MuteExpires.Minutes_3_10" = "in %@ minutes";
"MuteExpires.Minutes_any" = "in %@ minutes";
"MuteExpires.Minutes_many" = "in %@ minutes";
"MuteExpires.Minutes_0" = "in %@ minutes";

"MuteExpires.Hours_1" = "in 1 hour";
"MuteExpires.Hours_2" = "in 2 hours";
"MuteExpires.Hours_3_10" = "in %@ hours";
"MuteExpires.Hours_any" = "in %@ hours";
"MuteExpires.Hours_many" = "in %@ hours";
"MuteExpires.Hours_0" = "in %@ hours";

"MuteExpires.Days_1" = "in 1 day";
"MuteExpires.Days_2" = "in 2 days";
"MuteExpires.Days_3_10" = "in %@ days";
"MuteExpires.Days_any" = "in %@ days";
"MuteExpires.Days_many" = "in %@ days";
"MuteExpires.Days_0" = "in %@ days";

"SharedMedia.EmptyTitle" = "No media files yet";
"SharedMedia.EmptyText" = "Share photos and videos in this chat\n — or this paperclip stays unhappy.";
"SharedMedia.EmptyFilesText" = "You can send and receive\nfiles of any type up to 1.5 GB each\nand access them anywhere.";

"ShareFileTip.Title" = "Sharing Files";
"ShareFileTip.Text" = "You can share **uncompressed** media files from your Camera Roll here.\n\nTo share files of any other type, open them on your %@ (e.g. in your browser), tap **Open in...** or the action button and choose Telegram.";
"ShareFileTip.CloseTip" = "Close Tip";

"DialogList.SearchSectionDialogs" = "Chats and Contacts";
"DialogList.SearchSectionChats" = "Chats";
"DialogList.SearchSectionGlobal" = "Global Search";
"DialogList.SearchSectionMessages" = "Messages";

"Username.LinkHint" = "This link opens a chat with you in Telegram:[\nhttps://t.me/%@]";
"Username.LinkCopied" = "Copied link to clipboard";

"SharedMedia.DeleteItemsConfirmation_1" = "Delete media file?";
"SharedMedia.DeleteItemsConfirmation_2" = "Delete 2 media files?";
"SharedMedia.DeleteItemsConfirmation_3_10" = "Delete %@ media files?";
"SharedMedia.DeleteItemsConfirmation_any" = "Delete %@ media files?";
"SharedMedia.DeleteItemsConfirmation_many" = "Delete %@ media files?";
"SharedMedia.DeleteItemsConfirmation_0" = "Delete %@ media files?";

"PrivacySettings.Passcode" = "Passcode Lock";
"PasscodeSettings.Title" = "Passcode Lock";
"PasscodeSettings.TurnPasscodeOn" = "Turn Passcode On";
"PasscodeSettings.TurnPasscodeOff" = "Turn Passcode Off";
"PasscodeSettings.ChangePasscode" = "Change Passcode";
"PasscodeSettings.Help" = "When you set up an additional passcode, a lock icon will appear on the chats page. Tap it to lock and unlock the app.\n\nNote: if you forget the passcode, you'll need to delete and reinstall the app. All secret chats will be lost.";
"PasscodeSettings.UnlockWithTouchId" = "Unlock with Touch ID";
"PasscodeSettings.SimplePasscode" = "Simple Passcode";
"PasscodeSettings.SimplePasscodeHelp" = "A simple passcode is a 4 digit number.";
"PasscodeSettings.EncryptData" = "Encrypt Local Database";
"PasscodeSettings.EncryptDataHelp" = "Experimental feature, use with caution. Encrypt your local Telegram data, using a derivative of your passcode as the key.";

"EnterPasscode.EnterTitle" = "Enter your Telegram Passcode";
"EnterPasscode.ChangeTitle" = "Change Passcode";
"EnterPasscode.EnterPasscode" = "Enter your Telegram Passcode";
"EnterPasscode.EnterNewPasscodeNew" = "Enter a passcode";
"EnterPasscode.EnterNewPasscodeChange" = "Enter your new passcode";
"EnterPasscode.RepeatNewPasscode" = "Re-enter your new passcode";
"EnterPasscode.EnterCurrentPasscode" = "Enter your current passcode";
"EnterPasscode.TouchId" = "Unlock Telegram";

"DialogList.PasscodeLockHelp" = "Tap to lock Telegram";

"PasscodeSettings.AutoLock" = "Auto-Lock";
"PasscodeSettings.AutoLock.Disabled" = "Disabled";
"PasscodeSettings.AutoLock.IfAwayFor_1minute" = "If away for 1 min";
"PasscodeSettings.AutoLock.IfAwayFor_5minutes" = "If away for 5 min";
"PasscodeSettings.AutoLock.IfAwayFor_1hour" = "If away for 1 hour";
"PasscodeSettings.AutoLock.IfAwayFor_5hours" = "If away for 5 hours";

"PasscodeSettings.FailedAttempts_1" = "1 Failed Passcode Attempt";
"PasscodeSettings.FailedAttempts_2" = "2 Failed Passcode Attempts";
"PasscodeSettings.FailedAttempts_3_10" = "%@ Failed Passcode Attempts";
"PasscodeSettings.FailedAttempts_any" = "%@ Failed Passcode Attempt";
"PasscodeSettings.FailedAttempts_many" = "%@ Failed Passcode Attempts";
"PasscodeSettings.FailedAttempts_0" = "%@ Failed Passcode Attempts";
"PasscodeSettings.TryAgainIn1Minute" = "Try again in 1 minute";

"AccessDenied.Title" = "Please Allow Access";

"AccessDenied.Contacts" = "Telegram messaging is based on your existing contact list.\n\nPlease go to Settings > Privacy > Contacts and set Telegram to ON.";

"AccessDenied.VoiceMicrophone" = "Telegram needs access to your microphone to send voice messages.\n\nPlease go to Settings > Privacy > Microphone and set Telegram to ON.";

"AccessDenied.VideoMicrophone" = "Telegram needs access to your microphone to record sound in videos recording.\n\nPlease go to Settings > Privacy > Microphone and set Telegram to ON.";

"AccessDenied.MicrophoneRestricted" = "Microphone access is restricted for Telegram.\n\nPlease go to Settings > General > Restrictions > Microphone and set Telegram to ON.";


"AccessDenied.Camera" = "Telegram needs access to your camera to take photos and videos.\n\nPlease go to Settings > Privacy > Camera and set Telegram to ON.";

"AccessDenied.CameraRestricted" = "Camera access is restricted for Telegram.\n\nPlease go to Settings > General > Restrictions > Camera and set Telegram to ON.";

"AccessDenied.CameraDisabled" = "Camera access is globally restricted on your phone.\n\nPlease go to Settings > General > Restrictions and set Camera to ON";

"AccessDenied.PhotosAndVideos" = "Telegram needs access to your photo library to send photos and videos.\n\nPlease go to Settings > Privacy > Photos and set Telegram to ON.";

"AccessDenied.SaveMedia" = "Telegram needs access to your photo library to save photos and videos.\n\nPlease go to Settings > Privacy > Photos and set Telegram to ON.";

"AccessDenied.PhotosRestricted" = "Photo access is restricted for Telegram.\n\nPlease go to Settings > General > Restrictions > Photos and set Telegram to ON.";

"AccessDenied.LocationDenied" = "Telegram needs access to your location so that you can share it with your contacts.\n\nPlease go to Settings > Privacy > Location Services and set Telegram to ON.";

"AccessDenied.LocationDisabled" = "Telegram needs access to your location so that you can share it with your contacts.\n\nPlease go to Settings > Privacy > Location Services and set it to ON.";

"AccessDenied.LocationTracking" = "Telegram needs access to your location to show you on the map.\n\nPlease go to Settings > Privacy > Location Services and set it to ON.";

"AccessDenied.Settings" = "Settings";

"WebSearch.RecentClearConfirmation" = "Are you sure you want to clear recent images?";

"FeatureDisabled.Oops" = "Oops";

"Conversation.ContextMenuReply" = "Reply";

"ForwardedMessages_1" = "Forwarded message";
"ForwardedMessages_2" = "2 forwarded messages";
"ForwardedMessages_3_10" = "%@ forwarded messages";
"ForwardedMessages_any" = "%@ forwarded messages";
"ForwardedMessages_many" = "%@ forwarded messages";
"ForwardedMessages_0" = "%@ forwarded messages";

"ForwardedFiles_1" = "Forwarded file";
"ForwardedFiles_2" = "2 forwarded files";
"ForwardedFiles_3_10" = "%@ forwarded files";
"ForwardedFiles_any" = "%@ forwarded files";
"ForwardedFiles_many" = "%@ forwarded files";
"ForwardedFiles_0" = "%@ forwarded files";

"ForwardedStickers_1" = "Forwarded sticker";
"ForwardedStickers_2" = "2 forwarded stickers";
"ForwardedStickers_3_10" = "%@ forwarded stickers";
"ForwardedStickers_any" = "%@ forwarded stickers";
"ForwardedStickers_many" = "%@ forwarded stickers";
"ForwardedStickers_0" = "%@ forwarded stickers";

"ForwardedPhotos_1" = "Forwarded photo";
"ForwardedPhotos_2" = "2 forwarded photos";
"ForwardedPhotos_3_10" = "%@ forwarded photos";
"ForwardedPhotos_any" = "%@ forwarded photos";
"ForwardedPhotos_many" = "%@ forwarded photos";
"ForwardedPhotos_0" = "%@ forwarded photos";

"ForwardedVideos_1" = "Forwarded video";
"ForwardedVideos_2" = "2 forwarded videos";
"ForwardedVideos_3_10" = "%@ forwarded videos";
"ForwardedVideos_any" = "%@ forwarded videos";
"ForwardedVideos_many" = "%@ forwarded videos";
"ForwardedVideos_0" = "%@ forwarded videos";

"ForwardedAudios_1" = "Forwarded audio";
"ForwardedAudios_2" = "2 forwarded audios";
"ForwardedAudios_3_10" = "%@ forwarded audios";
"ForwardedAudios_any" = "%@ forwarded audios";
"ForwardedAudios_many" = "%@ forwarded audios";
"ForwardedAudios_0" = "%@ forwarded audios";

"ForwardedLocations_1" = "Forwarded location";
"ForwardedLocations_2" = "2 forwarded locations";
"ForwardedLocations_3_10" = "%@ forwarded locations";
"ForwardedLocations_any" = "%@ forwarded locations";
"ForwardedLocations_many" = "%@ forwarded locations";
"ForwardedLocations_0" = "%@ forwarded locations";

"ForwardedGifs_1" = "Forwarded GIF";
"ForwardedGifs_2" = "2 forwarded GIFs";
"ForwardedGifs_3_10" = "%@ forwarded GIFs";
"ForwardedGifs_any" = "%@ forwarded GIFs";
"ForwardedGifs_many" = "%@ forwarded GIFs";
"ForwardedGifs_0" = "%@ forwarded GIFs";

"ForwardedContacts_1" = "Forwarded contact";
"ForwardedContacts_2" = "2 forwarded contacts";
"ForwardedContacts_3_10" = "%@ forwarded contacts";
"ForwardedContacts_any" = "%@ forwarded contacts";
"ForwardedContacts_many" = "%@ forwarded contacts";
"ForwardedContacts_0" = "%@ forwarded contacts";

"ForwardedAuthors2" = "%@, %@";

"PrivacySettings.TwoStepAuth" = "Two-Step Verification";
"TwoStepAuth.Title" = "Two-Step Verification";
"TwoStepAuth.SetPassword" = "Set Additional Password";
"TwoStepAuth.SetPasswordHelp" = "You can set a password that will be required when you log in on a new device in addition to the code you get in the SMS.";
"TwoStepAuth.SetupPasswordTitle" = "Your Password";

"TwoStepAuth.SetupHintTitle" = "Password Hint";
"TwoStepAuth.SetupHint" = "Please create a hint for your password:";

"TwoStepAuth.ChangePassword" = "Change Password";
"TwoStepAuth.RemovePassword" = "Turn Password Off";
"TwoStepAuth.SetupEmail" = "Set Recovery E-Mail";
"TwoStepAuth.ChangeEmail" = "Change Recovery E-Mail";
"TwoStepAuth.PendingEmailHelp" = "Your recovery e-mail %@ is not yet active and pending confirmation.";
"TwoStepAuth.GenericHelp" = "You have enabled Two-Step verification.\nYou'll need the password you set up here to log in to your Telegram account.";

"TwoStepAuth.ConfirmationTitle" = "Two-Step Verification";
"TwoStepAuth.ConfirmationText" = "Please check your e-mail and click on the validation link to complete Two-Step Verification setup. Be sure to check the spam folder as well.";
"TwoStepAuth.ConfirmationAbort" = "Abort Two-Step Verification Setup";

"TwoStepAuth.SetupPasswordEnterPasswordNew" = "Enter a password:";
"TwoStepAuth.SetupPasswordEnterPasswordChange" = "Please enter your new password:";
"TwoStepAuth.SetupPasswordConfirmPassword" = "Please re-enter your password:";
"TwoStepAuth.SetupPasswordConfirmFailed" = "Passwords don't match. Please try again.";

"TwoStepAuth.EnterPasswordTitle" = "Password";
"TwoStepAuth.EnterPasswordPassword" = "Password";
"TwoStepAuth.EnterPasswordHint" = "Hint: %@";
"TwoStepAuth.EnterPasswordHelp" = "You have enabled Two-Step Verification, so your account is protected with an additional password.";
"TwoStepAuth.EnterPasswordInvalid" = "Invalid password. Please try again.";
"TwoStepAuth.EnterPasswordForgot" = "Forgot password?";

"TwoStepAuth.EmailTitle" = "Recovery E-Mail";
"TwoStepAuth.EmailSkip" = "Skip";
"TwoStepAuth.EmailSkipAlert" = "No, seriously.\n\nIf you forget your password, you will lose access to your Telegram account. There will be no way to restore it.";
"TwoStepAuth.Email" = "E-Mail";
"TwoStepAuth.EmailPlaceholder" = "Your E-Mail";
"TwoStepAuth.EmailHelp" = "Please add your valid e-mail. It is the only way to recover a forgotten password.";
"TwoStepAuth.EmailInvalid" = "Invalid e-mail address. Please try again.";
"TwoStepAuth.EmailSent" = "We have sent you an e-mail to confirm your address.";
"TwoStepAuth.PasswordSet" = "Your password for Two-Step Verification is now active.";
"TwoStepAuth.PasswordRemoveConfirmation" = "Are you sure you want to disable your password?";
"TwoStepAuth.EmailCodeExpired" = "This confirmation code has expired. Please try again.";

"TwoStepAuth.RecoveryUnavailable" = "Since you haven't provided a recovery e-mail when setting up your password, your remaining options are either to remember your password or to reset your account.";
"TwoStepAuth.RecoveryFailed" = "Your remaining options are either to remember your password or to reset your account.";
"TwoStepAuth.ResetAccountHelp" = "You will lose all your chats and messages, along with any media and files you've shared, if you proceed with resetting your account.";
"TwoStepAuth.ResetAccountConfirmation" = "You will lose all your chats and messages, along with any media and files you've shared, if you proceed with resetting your account.";

"TwoStepAuth.RecoveryTitle" = "E-Mail Code";
"TwoStepAuth.RecoveryCode" = "Code";
"TwoStepAuth.RecoveryCodeHelp" = "Please check your e-mail and enter the 6-digit code we've sent there to deactivate your cloud password.";
"TwoStepAuth.RecoveryCodeInvalid" = "Invalid code. Please try again.";
"TwoStepAuth.RecoveryCodeExpired" = "We have sent you a new 6-digit code.";
"TwoStepAuth.RecoveryEmailUnavailable" = "Having trouble accessing your e-mail %@?";

"TwoStepAuth.FloodError" = "Limit exceeded. Please try again later.";

"Conversation.FilePhotoOrVideo" = "Photo or Video";
"Conversation.FileICloudDrive" = "iCloud Drive";
"Conversation.FileDropbox" = "Dropbox";

"Conversation.FileOpenIn" = "Open in...";
"Conversation.FileHowToText" = "To share files of any type, open them on your %@ (e.g. in your browser), tap **Open in...** or the action button and choose Telegram.";

"Map.LocationTitle" = "Location";
"Map.OpenInMaps" = "Open in Maps";
"Map.OpenInHereMaps" = "Open in HERE Maps";
"Map.OpenInYandexMaps" = "Open in Yandex Maps";
"Map.OpenInYandexNavigator" = "Open in Yandex Navigator";
"Map.OpenIn" = "Open In";

"Map.SendThisLocation" = "Send This Location";
"Map.SendMyCurrentLocation" = "Send My Current Location";
"Map.Locating" = "Locating...";
"Map.ChooseAPlace" = "Or choose a place";
"Map.AccurateTo" = "Accurate to %@";
"Map.Search" = "Search places nearby";
"Map.ShowPlaces" = "Show places";
"Map.LoadError" = "An error occurred. Please try again.";
"Map.LocatingError" = "Failed to locate";
"Map.Unknown" = "Unknown location";

"Map.DistanceAway" = "%@ away";
"Map.ETAMinutes_0" = "%@ min";
"Map.ETAMinutes_1" = "%@ min";
"Map.ETAMinutes_2" = "%@ min";
"Map.ETAMinutes_3_10" = "%@ min";
"Map.ETAMinutes_any" = "%@ min";
"Map.ETAMinutes_many" = "%@ min";
"Map.ETAMinutes_0" = "%@ min";
"Map.ETAHours_1" = "%@ h";
"Map.ETAHours_2" = "%@ h";
"Map.ETAHours_3_10" = "%@ h";
"Map.ETAHours_any" = "%@ h";
"Map.ETAHours_many" = "%@ h";

"ChangePhone.ErrorOccupied" = "The number %@ is already connected to a Telegram account. Please delete that account before migrating to the new number.";

"AccessDenied.LocationTracking" = "Telegram needs access to your location to show you on the map.\n\nPlease go to Settings > Privacy > Location Services and set it to ON.";

"PrivacySettings.AuthSessions" = "Active Sessions";
"AuthSessions.Title" = "Active Sessions";
"AuthSessions.CurrentSession" = "CURRENT SESSION";
"AuthSessions.TerminateOtherSessions" = "Terminate all other sessions";
"AuthSessions.TerminateOtherSessionsHelp" = "Logs out all devices except for this one.";
"AuthSessions.TerminateSession" = "Terminate session";
"AuthSessions.OtherSessions" = "ACTIVE SESSIONS";
"AuthSessions.EmptyTitle" = "No other sessions";
"AuthSessions.EmptyText" = "You can log in to Telegram from other mobile, tablet and desktop devices, using the same phone number. All your data will be instantly synchronized.";
"AuthSessions.AppUnofficial" = "(ID: %@)";

"WebPreview.GettingLinkInfo" = "Getting Link Info...";

"Preview.OpenInInstagram" = "Open in Instagram";

"MediaPicker.AddCaption" = "Add a caption...";

"GroupInfo.InviteByLink" = "Invite to Group via Link";

"GroupInfo.InviteLink.Title" = "Invite Link";
"GroupInfo.InviteLink.LinkSection" = "LINK";
"GroupInfo.InviteLink.Help" = "Anyone who has Telegram installed will be able to join your group by following this link.";
"GroupInfo.InviteLink.CopyLink" = "Copy Link";
"GroupInfo.InviteLink.RevokeLink" = "Revoke Link";
"GroupInfo.InviteLink.ShareLink" = "Share Link";
"GroupInfo.InviteLink.RevokeAlert.Text" = "Are you sure you want to revoke this link? Once you do, no one will be able to join the group using it.";
"GroupInfo.InviteLink.RevokeAlert.Revoke" = "Revoke";
"GroupInfo.InviteLink.RevokeAlert.Success" = "The previous invite link is now inactive. A new invite link has just been generated.";
"GroupInfo.InviteLink.CopyAlert.Success" = "Link copied to clipboard.";

"UserInfo.ShareMyContactInfo" = "Share My Contact Info";

"GroupInfo.InvitationLinkAcceptChannel" = "Do you want to join the channel \"%@\"?";
"GroupInfo.InvitationLinkDoesNotExist" = "Sorry, this group does not seem to exist.";
"GroupInfo.InvitationLinkGroupFull" = "Sorry, this group is already full.";

"Core.ServiceUserStatus" = "Service Notifications";

"Notification.JoinedGroupByLink" = "%@ joined the group via invite link";

"ChatSettings.Other" = "OTHER";
"ChatSettings.Stickers" = "Stickers";

"StickerPacksSettings.Title" = "Stickers";
"StickerPacksSettings.ShowStickersButton" = "Show Stickers Tab";
"StickerPacksSettings.ShowStickersButtonHelp" = "A sticker icon will appear in the input field.";

"StickerPacksSettings.StickerPacksSection" = "STICKER SETS";
"StickerPacksSettings.ManagingHelp" = "Artists are welcome to add their own sticker sets using our @stickers bot.\n\nTap on a sticker to view and add the whole set.";

"StickerPack.BuiltinPackName" = "Great Minds";
"StickerPack.StickerCount_1" = "1 sticker";
"StickerPack.StickerCount_2" = "2 stickers";
"StickerPack.StickerCount_3_10" = "%@ stickers";
"StickerPack.StickerCount_any" = "%@ stickers";
"StickerPack.StickerCount_many" = "%@ stickers";
"StickerPack.StickerCount_0" = "%@ stickers";

"StickerPack.AddStickerCount_1" = "Add 1 Sticker";
"StickerPack.AddStickerCount_2" = "Add 2 Stickers";
"StickerPack.AddStickerCount_3_10" = "Add %@ Stickers";
"StickerPack.AddStickerCount_any" = "Add %@ Stickers";
"StickerPack.AddStickerCount_many" = "Add %@ Stickers";
"StickerPack.AddStickerCount_0" = "Add %@ Stickers";

"Conversation.ContextMenuStickerPackAdd" = "Add Stickers";
"Conversation.ContextMenuStickerPackInfo" = "Info";

"MediaPicker.Nof" = "%@ of";

"UserInfo.ShareBot" = "Share";
"UserInfo.InviteBotToGroup" = "Add To Group";
"Profile.BotInfo" = "about";

"Target.SelectGroup" = "Choose Group";
"Target.InviteToGroupConfirmation" = "Add the bot to \"%@\"?";
"Target.InviteToGroupErrorAlreadyInvited" = "The bot is already a member of the group.";
"Bot.GenericBotStatus" = "bot";
"Bot.GenericSupportStatus" = "support";
"Bot.DescriptionTitle" = "What can this bot do?";
"Bot.GroupStatusReadsHistory" = "has access to messages";
"Bot.GroupStatusDoesNotReadHistory" = "has no access to messages";
"Bot.Start" = "Start";
"UserInfo.BotSettings" = "Settings";
"UserInfo.BotHelp" = "Help";

"Contacts.SearchLabel" = "Search for contacts or usernames";
"ChatSearch.SearchPlaceholder" = "Search";

"WatchRemote.NotificationText" = "Open this notification on your phone to view the message from your Apple Watch";
"WatchRemote.AlertTitle" = "Message from your Apple Watch";
"WatchRemote.AlertText" = "Open the message here?";
"WatchRemote.AlertOpen" = "Open";

"Conversation.SearchPlaceholder" = "Search this chat";
"Conversation.SearchNoResults" = "No Results";

"GroupInfo.AddUserLeftError" = "Sorry, if a person left a group, only a mutual contact can bring them back (they need to have your phone number, and you need theirs).";

"DialogList.SearchSectionRecent" = "Recent";

"DialogList.DeleteBotConfirmation" = "Delete";
"DialogList.DeleteBotConversationConfirmation" = "Delete and Stop";
"Bot.Stop" = "Stop Bot";
"Bot.Unblock" = "Restart Bot";

"Login.PhoneNumberHelp" = "Help";
"Login.EmailPhoneSubject" = "Invalid number %@";
"Login.EmailPhoneBody" = "I'm trying to use my mobile phone number: %@\nBut Telegram says it's invalid. Please help.\nAdditional Info: %@, %@.";

"SharedMedia.TitleLink" = "Shared Links";
"SharedMedia.EmptyLinksText" = "All links shared in this chat will appear here.";

"SharedMedia.Link_1" = "1 link";
"SharedMedia.Link_2" = "2 links";
"SharedMedia.Link_3_10" = "%@ links";
"SharedMedia.Link_any" = "%@ links";
"SharedMedia.Link_many" = "%@ links";
"SharedMedia.Link_0" = "%@ links";

"Compose.NewChannel" = "New Channel";
"GroupInfo.ChannelListNamePlaceholder" = "Channel Name";

"Channel.MessagePhotoUpdated" = "Channel photo updated";
"Channel.MessagePhotoRemoved" = "Channel photo removed";
"Channel.MessageTitleUpdated" = "Channel renamed to \"%@\" ";
"Channel.TitleInfo" = "Channel Info";

"Channel.UpdatePhotoItem" = "Set Channel Photo";

"Channel.LinkItem" = "share link";
"Channel.Edit.AboutItem" = "Description";
"Channel.Edit.LinkItem" = "Link";

"Channel.Username.Title" = "Link";
"Channel.Username.Help" = "You can choose a channel name on **Telegram**. If you do, other people will be able to find your channel by this name.\n\nYou can use **a-z**, **0-9** and underscores. Minimum length is **5** characters.";
"Channel.Username.LinkHint" = "This link opens your channel in Telegram:[\nhttps://t.me/%@]";
"Channel.Username.InvalidTooShort" = "Channel names must have at least 5 characters.";
"Channel.Username.InvalidStartsWithNumber" = "Channel names can't start with a number.";
"Channel.Username.InvalidCharacters" = "Sorry, this name is invalid.";
"Channel.Username.InvalidTaken" = "Sorry, this name is already taken.";
"Channel.Username.CheckingUsername" = "Checking name...";
"Channel.Username.UsernameIsAvailable" = "%@ is available.";

"Channel.LeaveChannel" = "Leave Channel";

"Channel.About.Title" = "Description";

"Channel.About.Placeholder" = "Description (Optional)";
"Channel.About.Help" = "You can provide an optional description for your channel.";
"Group.About.Help" = "You can provide an optional description for your group.";

"Channel.Status" = "channel";
"Group.Status" = "group";

"Compose.NewChannel.Members" = "MEMBERS";

"ChannelInfo.ConfirmLeave" = "Leave Channel";
"Channel.JoinChannel" = "Join";
"Forward.ChannelReadOnly" = "Sorry, you can't post to this channel.";

"Channel.ErrorAccessDenied" = "Sorry, this channel is private.";
"Group.ErrorAccessDenied" = "Sorry, this group is private.";
"CommentsGroup.ErrorAccessDenied" = "Sorry, you can't access this chat because you were banned by an admin.";
"Conversation.InputTextBroadcastPlaceholder" = "Broadcast";

"Channel.NotificationLoading" = "Loading...";

"Compose.ChannelTokenListPlaceholder" = "Search for contacts or usernames";
"Compose.GroupTokenListPlaceholder" = "Search for contacts or usernames";

"Compose.ChannelMembers" = "Members";

"Channel.Setup.TypeHeader" = "CHANNEL TYPE";
"Channel.Setup.TypePrivate" = "Private";
"Channel.Setup.TypePublic" = "Public";
"Channel.Setup.TypePublicHelp" = "Public channels can be found in search, anyone can join them.";
"Channel.Setup.TypePrivateHelp" = "Private channels can only be joined via an invite link.";

"Channel.Setup.Title" = "Channel";

"Channel.Username.CreatePublicLinkHelp" = "People can share this link with others and find your channel using Telegram search.";
"Channel.Username.CreatePrivateLinkHelp" = "People can join your channel by following this link. You can revoke the link at any time.";

"Channel.Setup.PublicNoLink" = "Please choose a link for your public channel, so that people can find it in search and share with others.\n\nIf you're not interested, we suggest creating a private channel instead.";

"Channel.Edit.PrivatePublicLinkAlert" = "Please note that if you choose a public link for your channel, anyone will be able to find it in search and join.\n\nDo not create this link if you want your channel to stay private.";

"Channel.Info.Description" = "description";

"Channel.Info.Management" = "Admins";
"Channel.Info.Banned" = "Blacklist";
"Channel.Info.Members" = "Members";

"Channel.Members.AddMembers" = "Add Subscribers";
"Channel.Members.AddMembersHelp" = "Only channel admins can see this list.";
"Channel.Members.Title" = "Members";
"Channel.BlackList.Title" = "Blacklist";
"Channel.Management.Title" = "Admins";
"Channel.Management.LabelCreator" = "Creator";
"Channel.Management.LabelEditor" = "Admin";

"Channel.Management.AddModerator" = "Add Admin";
"Channel.Management.AddModeratorHelp" = "You can add admins to help you manage your channel.";

"Channel.Members.InviteLink" = "Invite via Link";

"Channel.Management.ErrorNotMember" = "%@ hasn't joined the channel yet. Do you want to invite them?";

"Channel.Moderator.AccessLevelRevoke" = "Dismiss Admin";

"Channel.Moderator.Title" = "Admin";

"Notification.ChannelInviter" = "%@ invited you to this channel";
"Notification.ChannelInviterSelf" = "You joined this channel";

"Notification.GroupInviter" = "%@ invited you to this group";
"Notification.GroupInviterSelf" = "You joined this group";

"ChannelInfo.DeleteChannel" = "Delete Channel";
"ChannelInfo.DeleteChannelConfirmation" = "Wait! Deleting this channel will remove all members and all messages will be lost. Delete the channel anyway?";

"ChannelInfo.ChannelForbidden" = "Sorry, the channel \"%@\" is no longer accessible.";
"ChannelInfo.AddParticipantConfirmation" = "Add %@ to the channel?";

"PhotoEditor.FadeTool" = "Fade";
"PhotoEditor.TintTool" = "Tint";
"PhotoEditor.ShadowsTint" = "Shadows";
"PhotoEditor.HighlightsTint" = "Highlights";
"PhotoEditor.CurvesTool" = "Curves";
"PhotoEditor.CurvesAll" = "All";
"PhotoEditor.CurvesRed" = "Red";
"PhotoEditor.CurvesGreen" = "Green";
"PhotoEditor.CurvesBlue" = "Blue";

"Channel.ErrorAddBlocked" = "Sorry, you can't add this user to channels.";
"Channel.ErrorAddTooMuch" = "Sorry, you can only add the first 200 members to a channel. Note that an unlimited number of people may join via the channel's link.";

"ChannelIntro.Title" = "What is a Channel?";
"ChannelIntro.Text" = "Channels are a new tool for\nbroadcasting your messages\nto large audiences.";
"ChannelIntro.CreateChannel" = "Create Channel";

"ShareMenu.Send" = "Send";

"Conversation.ReportSpam" = "Report Spam";
"Conversation.ReportSpamAndLeave" = "Report Spam and Leave";
"Conversation.ReportSpamConfirmation" = "Are you sure you want to report spam from this user?";
"Conversation.ReportSpamGroupConfirmation" = "Are you sure you want to report spam from this group?";
"Conversation.ReportSpamChannelConfirmation" = "Are you sure you want to report spam from this channel?";
"SharedMedia.EmptyMusicText" = "All music shared in this chat will appear here.";

"ChatSettings.AutoPlayAnimations" = "Autoplay GIFs";

"GroupInfo.ChatAdmins" = "Add Admins";

"ChatAdmins.Title" = "Chat Admins";
"ChatAdmins.AllMembersAreAdmins" = "All Members Are Admins";
"ChatAdmins.AllMembersAreAdminsOnHelp" = "All members can add new members, edit name and photo of the group.";
"ChatAdmins.AllMembersAreAdminsOffHelp" = "Only admins can add and remove members, edit name and photo of the group.";
"ChatAdmins.AdminLabel" = "admin";

"Group.MessagePhotoUpdated" = "Group photo updated";
"Group.MessagePhotoRemoved" = "Group photo removed";

"Group.UpgradeNoticeHeader" = "MEMBERS LIMIT REACHED";

"Group.UpgradeNoticeText1" = "To go over the limit and get additional features, upgrade to a supergroup:";
"Group.UpgradeNoticeText2" = "•  Supergroups can get up to {supergroup_member_limit} members\n•  New members see the entire chat history\n•  Admins delete messages for everyone\n•  Notifications are muted by default";
"GroupInfo.UpgradeButton" = "Upgrade to supergroup";
"Group.UpgradeConfirmation" = "Warning: this action is irreversible. It is not possible to downgrade a supergroup to a regular group.";

"Notification.GroupActivated" = "Group deactivated";

"GroupInfo.DeactivatedStatus" = "Group Deactivated";

"Notification.RenamedGroup" = "Group renamed";

"Group.ErrorAddTooMuchBots" = "Sorry, you've reached the maximum number of bots for this group.";
"Group.ErrorAddTooMuchAdmins" = "Sorry, you've reached the maximum number of admins for this group.";
"Group.ErrorAddBlocked" = "Sorry, you can't add this user to groups.";
"Group.ErrorNotMutualContact" = "Sorry, you can only add mutual contacts to groups at the moment.";

"Conversation.SendMessageErrorFlood" = "Sorry, you can only send messages to mutual contacts at the moment.";
"Generic.ErrorMoreInfo" = "More Info";

"ChannelInfo.DeleteGroup" = "Delete Group";
"ChannelInfo.DeleteGroupConfirmation" = "Wait! Deleting this group will remove all members and all messages will be lost. Delete the group anyway?";

"ReportPeer.Report" = "Report";

"ReportPeer.ReasonSpam" = "Spam";
"ReportPeer.ReasonViolence" = "Violence";
"ReportPeer.ReasonPornography" = "Pornography";
"ReportPeer.ReasonChildAbuse" = "Child Abuse";
"ReportPeer.ReasonOther" = "Other";

"ReportPeer.AlertSuccess" = "Thank you!\nYour report will be reviewed by our team very soon.";

"Login.TermsOfServiceLabel" = "By signing up,\nyou agree to the [Terms of Service].";
"Login.TermsOfServiceHeader" = "Terms of Service";

"ReportPeer.ReasonOther.Placeholder" = "Description";
"ReportPeer.ReasonOther.Title" = "Report";
"ReportPeer.ReasonOther.Send" = "Send";

"Group.Management.AddModeratorHelp" = "You can add admins to help you manage your group.";

"Watch.AppName" = "Telegram";
"Watch.Compose.AddContact" = "Choose Contact";
"Watch.Compose.CreateMessage" = "Create Message";
"Watch.Compose.CurrentLocation" = "Current Location";
"Watch.Compose.Send" = "Send";
"Watch.Contacts.NoResults" = "No matching\ncontacts found";
"Watch.ChatList.NoConversationsTitle" = "No Conversations";
"Watch.ChatList.NoConversationsText" = "To start messaging,\npress firmly, then tap\nNew Message";
"Watch.ChatList.Compose" = "New Message";

"Watch.Conversation.Reply" = "Reply";
"Watch.Conversation.Unblock" = "Unblock";
"Watch.Conversation.UserInfo" = "Info";
"Watch.Conversation.GroupInfo" = "Group Info";
"Watch.Bot.Restart" = "Restart";

"Watch.UserInfo.Title" = "Info";
"Watch.UserInfo.Service" = "service notifications";

"Watch.UserInfo.Block" = "Block";
"Watch.UserInfo.Unblock" = "Unblock";
"Watch.UserInfo.Mute_1" = "Mute for 1 hour";
"Watch.UserInfo.Mute_2" = "Mute for 2 hours";
"Watch.UserInfo.Mute_3_10" = "Mute for %@ hours";
"Watch.UserInfo.Mute_any" = "Mute for %@ hours";
"Watch.UserInfo.Mute_many" = "Mute for %@ hours";
"Watch.UserInfo.Mute_0" = "Mute for %@ hours";
"Watch.UserInfo.MuteTitle" = "Mute";
"Watch.UserInfo.Unmute" = "Unmute";

"Watch.GroupInfo.Title" = "Group Info";
"Watch.ChannelInfo.Title" = "Channel Info";

"Watch.Message.ForwardedFrom" = "Forwarded from";

"Watch.Notification.Joined" = "Joined Telegram";

"Watch.MessageView.Title" = "Message";
"Watch.MessageView.Forward" = "Forward";
"Watch.MessageView.Reply" = "Reply";
"Watch.MessageView.ViewOnPhone" = "View On Phone";

"Watch.PhotoView.Title" = "Photo";

"Watch.Stickers.Recents" = "Recents";
"Watch.Stickers.RecentPlaceholder" = "Your most frequently used stickers will appear here";
"Watch.Stickers.StickerPacks" = "Sticker Sets";

"Watch.Location.Current" = "Current Location";
"Watch.Location.Access" = "Allow Telegram to access location on your phone";

"Watch.AuthRequired" = "Log in to Telegram on your phone to get started";

"Watch.NoConnection" = "No Connection";
"Watch.ConnectionDescription" = "Your Watch needs to be connected for the app to work";

"Watch.Time.ShortTodayAt" = "Today %@";
"Watch.Time.ShortYesterdayAt" = "Yesterday %@";
"Watch.Time.ShortWeekdayAt" = "%1$@ %2$@";
"Watch.Time.ShortFullAt" = "%1$@ %2$@";

"Watch.LastSeen.JustNow" = "just now";
"Watch.LastSeen.MinutesAgo_1" = "1 minute ago";
"Watch.LastSeen.MinutesAgo_2" = "2 minutes ago";
"Watch.LastSeen.MinutesAgo_3_10" = "%@ minutes ago";
"Watch.LastSeen.MinutesAgo_any" = "%@ minutes ago";
"Watch.LastSeen.MinutesAgo_many" = "%@ minutes ago";
"Watch.LastSeen.MinutesAgo_0" = "%@ minutes ago";
"Watch.LastSeen.HoursAgo_1" = "1 hour ago";
"Watch.LastSeen.HoursAgo_2" = "2 hours ago";
"Watch.LastSeen.HoursAgo_3_10" = "%@ hours ago";
"Watch.LastSeen.HoursAgo_any" = "%@ hours ago";
"Watch.LastSeen.HoursAgo_many" = "%@ hours ago";
"Watch.LastSeen.HoursAgo_0" = "%@ hours ago";
"Watch.LastSeen.YesterdayAt" = "yesterday at %@";
"Watch.LastSeen.AtDate" = "%@";
"Watch.LastSeen.Lately" = "recently";
"Watch.LastSeen.WithinAWeek" = "within a week";
"Watch.LastSeen.WithinAMonth" = "within a month";
"Watch.LastSeen.ALongTimeAgo" = "a long time ago";

"Watch.Suggestion.OK" = "OK";
"Watch.Suggestion.Thanks" = "Thanks!";
"Watch.Suggestion.WhatsUp" = "What's up?";
"Watch.Suggestion.TalkLater" = "Talk later?";
"Watch.Suggestion.CantTalk" = "Can't talk now...";
"Watch.Suggestion.HoldOn" = "Hold on a sec...";
"Watch.Suggestion.BRB" = "BRB";
"Watch.Suggestion.OnMyWay" = "I'm on my way.";
"Cache.Photos" = "Photos";
"Cache.Videos" = "Videos";
"Cache.Music" = "Music";
"Cache.Files" = "Files";
"Cache.Clear" = "Clear (%@)";
"Cache.ClearNone" = "Clear";
"Cache.ClearProgress" = "Please Wait...";
"Cache.ClearEmpty" = "Empty";
"Cache.ByPeerHeader" = "CHATS";
"Cache.Indexing" = "Telegram is calculating current cache size.\nThis can take a few minutes.";

"ExplicitContent.AlertTitle" = "Sorry";
"ExplicitContent.AlertChannel" = "You can't access this channel because it violates App Store rules.";

"StickerSettings.ContextHide" = "Archive";

"Conversation.LinkDialogSave" = "Save";
"Conversation.GifTooltip" = "Tap here to access saved GIFs";

"AttachmentMenu.PhotoOrVideo" = "Photo or Video";
"AttachmentMenu.File" = "File";

"AttachmentMenu.SendPhoto_1" = "Send 1 Photo";
"AttachmentMenu.SendPhoto_2" = "Send 2 Photos";
"AttachmentMenu.SendPhoto_3_10" = "Send %@ Photos";
"AttachmentMenu.SendPhoto_any" = "Send %@ Photos";
"AttachmentMenu.SendPhoto_many" = "Send %@ Photos";
"AttachmentMenu.SendPhoto_0" = "Send %@ Photos";

"AttachmentMenu.SendVideo_1" = "Send 1 Video";
"AttachmentMenu.SendVideo_2" = "Send 2 Videos";
"AttachmentMenu.SendVideo_3_10" = "Send %@ Videos";
"AttachmentMenu.SendVideo_any" = "Send %@ Videos";
"AttachmentMenu.SendVideo_many" = "Send %@ Videos";
"AttachmentMenu.SendVideo_0" = "Send %@ Videos";

"AttachmentMenu.SendGif_1" = "Send 1 GIF";
"AttachmentMenu.SendGif_2" = "Send 2 GIFs";
"AttachmentMenu.SendGif_3_10" = "Send %@ GIFs";
"AttachmentMenu.SendGif_any" = "Send %@ GIFs";
"AttachmentMenu.SendGif_many" = "Send %@ GIFs";
"AttachmentMenu.SendGif_0" = "Send %@ GIFs";

"AttachmentMenu.SendItem_1" = "Send 1 Item";
"AttachmentMenu.SendItem_2" = "Send 2 Items";
"AttachmentMenu.SendItem_3_10" = "Send %@ Items";
"AttachmentMenu.SendItem_any" = "Send %@ Items";
"AttachmentMenu.SendItem_many" = "Send %@ Items";
"AttachmentMenu.SendItem_0" = "Send %@ Items";

"AttachmentMenu.SendAsFile" = "Send as File";
"AttachmentMenu.SendAsFiles" = "Send as Files";

"Conversation.Processing" = "Processing...";

"Conversation.MessageViaUser" = "via %@";

"CreateGroup.SoftUserLimitAlert" = "You will be able to add more users after you finish creating the group and convert it to a supergroup.";

"Privacy.GroupsAndChannels" = "Groups";
"Privacy.GroupsAndChannels.WhoCanAddMe" = "WHO CAN ADD ME TO GROUP CHATS";
"Privacy.GroupsAndChannels.CustomHelp" = "You can restrict who can add you to groups and channels with granular precision.";
"Privacy.GroupsAndChannels.AlwaysAllow" = "Always Allow";
"Privacy.GroupsAndChannels.NeverAllow" = "Never Allow";
"Privacy.GroupsAndChannels.CustomShareHelp" = "These users will or will not be able to add you to groups and channels regardless of the settings above.";

"Privacy.GroupsAndChannels.AlwaysAllow.Title" = "Always Allow";
"Privacy.GroupsAndChannels.AlwaysAllow.Placeholder" = "Always allow...";
"Privacy.GroupsAndChannels.NeverAllow.Title" = "Never Allow";
"Privacy.GroupsAndChannels.NeverAllow.Placeholder" = "Never allow...";

"Privacy.GroupsAndChannels.InviteToGroupError" = "Sorry, you cannot add %@ to groups because of %@'s privacy settings.";
"Privacy.GroupsAndChannels.InviteToChannelError" = "Sorry, you cannot add %@ to channels because of %@'s privacy settings.";
"Privacy.GroupsAndChannels.InviteToChannelMultipleError" = "Sorry, you can't create a group with these users due to their privacy settings.";

"ChannelMembers.WhoCanAddMembers" = "Who can add members";
"ChannelMembers.WhoCanAddMembers.AllMembers" = "All Members";
"ChannelMembers.WhoCanAddMembers.Admins" = "Only Admins";
"ChannelMembers.WhoCanAddMembersAllHelp" = "Everybody can add new members.";
"ChannelMembers.WhoCanAddMembersAdminsHelp" = "Only admins can add new members.";

"ChannelMembers.GroupAdminsTitle" = "GROUP ADMINS";
"ChannelMembers.ChannelAdminsTitle" = "CHANNEL ADMINS";
"MusicPlayer.VoiceNote" = "Voice Message";

"PrivacyLastSeenSettings.WhoCanSeeMyTimestamp" = "WHO CAN SEE MY TIMESTAMP";

"PrivacyLastSeenSettings.GroupsAndChannelsHelp" = "Change who can add you to groups and channels.";
"MusicPlayer.VoiceNote" = "Voice Message";

"Watch.Microphone.Access" = "Allow Telegram to access the microphone on your phone";

"Settings.AppleWatch" = "Apple Watch";
"AppleWatch.Title" = "Apple Watch";
"AppleWatch.ReplyPresets" = "REPLY PRESETS";
"AppleWatch.ReplyPresetsHelp" = "You can select one of these default replies when you compose or reply to a message, or you can change them to anything you like.";

"KeyCommand.FocusOnInputField" = "Write Message";
"KeyCommand.Find" = "Search";
"KeyCommand.ScrollUp" = "Scroll Up";
"KeyCommand.ScrollDown" = "Scroll Down";
"KeyCommand.NewMessage" = "New Message";
"KeyCommand.JumpToPreviousChat" = "Jump to Previous Chat";
"KeyCommand.JumpToNextChat" = "Jump to Next Chat";
"KeyCommand.JumpToPreviousUnreadChat" = "Jump to Previous Unread Chat";
"KeyCommand.JumpToNextUnreadChat" = "Jump to Next Unread Chat";
"KeyCommand.SendMessage" = "Send Message";
"KeyCommand.ChatInfo" = "Chat Info";

"Conversation.SecretLinkPreviewAlert" = "Would you like to enable extended link previews in Secret Chats? Note that link previews are generated on Telegram servers.";
"Conversation.SecretChatContextBotAlert" = "Please note that inline bots are provided by third-party developers. For the bot to work, the symbols you type after the bot's username are sent to the respective developer.";

"Map.OpenInWaze" = "Open in Waze";

"ShareMenu.CopyShareLink" = "Copy Link";

"Channel.SignMessages" = "Sign Messages";
"Channel.SignMessages.Help" = "Add names of the admins to the messages they post.";

"Channel.EditMessageErrorGeneric" = "Sorry, you can't edit this message.";

"Conversation.InputTextSilentBroadcastPlaceholder" = "Silent Broadcast";
"Conversation.SilentBroadcastTooltipOn" = "Members will be notified when you post";
"Conversation.SilentBroadcastTooltipOff" = "Members will not be notified when you post";

"Settings.About" = "Bio";
"GroupInfo.LabelAdmin" = "admin";

"Conversation.Pin" = "Pin";
"Conversation.Unpin" = "Unpin";
"Conversation.Report" = "Report Spam";
"Conversation.PinnedMessage" = "Pinned Message";
"Conversation.PinnedPreviousMessage" = "Previous Message";

"Conversation.Moderate.Delete" = "Delete Message";
"Conversation.Moderate.Ban" = "Ban User";
"Conversation.Moderate.Report" = "Report Spam";
"Conversation.Moderate.DeleteAllMessages" = "Delete All From %@";

"Group.Username.InvalidTooShort" = "Group names must have at least 5 characters.";
"Group.Username.InvalidStartsWithNumber" = "Group names can't start with a number.";

"Notification.PinnedTextMessage" = "%@ pinned \"%@\" ";
"Notification.PinnedPhotoMessage" = "%@ pinned a photo";
"Notification.PinnedVideoMessage" = "%@ pinned a video";
"Notification.PinnedRoundMessage" = "%@ pinned a video message";
"Notification.PinnedAudioMessage" = "%@ pinned a voice message";
"Notification.PinnedDocumentMessage" = "%@ pinned a file";
"Notification.PinnedAnimationMessage" = "%@ pinned a GIF";
"Notification.PinnedStickerMessage" = "%@ pinned a sticker";
"Notification.PinnedLocationMessage" = "%@ pinned a map";
"Notification.PinnedContactMessage" = "%@ pinned a contact";
"Notification.PinnedDeletedMessage" = "%@ pinned deleted message";
"Notification.PinnedPollMessage" = "%@ pinned a poll";
"Notification.PinnedQuizMessage" = "%@ pinned a quiz";

"Message.PinnedTextMessage" = "pinned \"%@\" ";
"Message.PinnedPhotoMessage" = "pinned photo";
"Message.PinnedVideoMessage" = "pinned video";
"Message.PinnedAudioMessage" = "pinned voice message";
"Message.PinnedDocumentMessage" = "pinned file";
"Message.PinnedAnimationMessage" = "pinned GIF";
"Message.PinnedStickerMessage" = "pinned sticker";
"Message.PinnedLocationMessage" = "pinned location";
"Message.PinnedContactMessage" = "pinned contact";
"Message.PinnedGenericMessage" = "%@ pinned a message";

"Notification.PinnedMessage" = "pinned message";

"GroupInfo.ConvertToSupergroup" = "Convert to Supergroup";

"ConvertToSupergroup.Title" = "Supergroup";
"ConvertToSupergroup.HelpTitle" = "**In supergroups:**";
"ConvertToSupergroup.HelpText" = "• New members can see the full message history\n• Deleted messages will disappear for all members\n• Admins can pin important messages\n• Creator can set a public link for the group";

"ConvertToSupergroup.Note" = "**Note**: this action can't be undone.";

"GroupInfo.GroupType" = "Group Type";

"Group.Setup.TypeHeader" = "GROUP TYPE";
"Group.Setup.TypePublicHelp" = "Public groups can be found in search, chat history is available to everyone and anyone can join.";
"Group.Setup.TypePrivateHelp" = "Private groups can only be joined if you were invited or have an invite link.";

"Group.Username.CreatePublicLinkHelp" = "People can share this link with others and find your group using Telegram search.";
"Group.Username.CreatePrivateLinkHelp" = "People can join your group by following this link. You can revoke the link at any time.";

"Conversation.PinMessageAlertGroup" = "Pin this message and notify all members of the group?";
"Conversation.PinMessageAlert.OnlyPin" = "Only Pin";
"Conversation.PinMessageAlert.PinAndNotifyMembers" = "Pin and notify all members";

"Conversation.UnpinMessageAlert" = "Would you like to unpin this message?";

"Settings.About.Title" = "Bio";
"Settings.About.Help" = "Any details such as age, occupation or city.\nExample: 23 y.o. designer from San Francisco.";

"Profile.About" = "bio";

"Conversation.StatusKickedFromChannel" = "you were removed from the channel";

"Generic.OpenHiddenLinkAlert" = "Open %@?";

"Resolve.ErrorNotFound" = "Sorry, this user doesn't seem to exist.";

"StickerPack.Share" = "Share";
"StickerPack.Send" = "Send Sticker";

"StickerPack.RemoveStickerCount_1" = "Remove 1 Sticker";
"StickerPack.RemoveStickerCount_2" = "Remove 2 Stickers";
"StickerPack.RemoveStickerCount_3_10" = "Remove %@ Stickers";
"StickerPack.RemoveStickerCount_any" = "Remove %@ Stickers";
"StickerPack.RemoveStickerCount_many" = "Remove %@ Stickers";
"StickerPack.RemoveStickerCount_0" = "Remove %@ Stickers";

"StickerPack.HideStickers" = "Hide Stickers";
"StickerPack.ShowStickers" = "Show Stickers";

"ShareMenu.ShareTo" = "Share to";
"ShareMenu.SelectChats" = "Select chats";
"ShareMenu.Comment" = "Add a comment...";

"MediaPicker.Videos" = "Videos";

"Coub.TapForSound" = "Tap for sound";

"Preview.SaveGif" = "Save GIF";
"Preview.DeleteGif" = "Delete GIF";
"Preview.CopyAddress" = "Copy Address";

"Conversation.ShareBotLocationConfirmationTitle" = "Share Your Location?";
"Conversation.ShareBotLocationConfirmation" = "This will send your current location to the bot.";

"Conversation.ShareBotContactConfirmationTitle" = "Share Your Phone Number?";
"Conversation.ShareBotContactConfirmation" = "The bot will know your phone number. This can be useful for integration with other services.";

"Conversation.ShareInlineBotLocationConfirmation" = "This bot would like to know your location each time you send it a request. This can be used to provide location-specific results.";

"StickerPack.ErrorNotFound" = "Sorry, this sticker set doesn't seem to exist.";

"Camera.TapAndHoldForVideo" = "Tap and hold for video";

"DialogList.RecentTitlePeople" = "People";

"Conversation.MessageEditedLabel" = "edited";
"Conversation.EditingMessagePanelTitle" = "Edit Message";

"DialogList.Draft" = "Draft";
"Embed.PlayingInPIP" = "This video is playing in Picture in Picture";

"StickerPacksSettings.FeaturedPacks" = "Trending Stickers";
"FeaturedStickerPacks.Title" = "Trending Stickers";

"Invitation.JoinGroup" = "Join Group";
"Invitation.Members_1" = "1 member:";
"Invitation.Members_2" = "2 members:";
"Invitation.Members_3_10" = "%@ members:";
"Invitation.Members_any" = "%@ members:";
"Invitation.Members_many" = "%@ members:";
"Invitation.Members_0" = "%@ members:";

"StickerPacksSettings.ArchivedPacks" = "Archived Stickers";
"StickerPacksSettings.ArchivedPacks.Info" = "You can have up to 200 sticker sets installed.\nUnused stickers are archived when you add more.";

"Conversation.CloudStorageInfo.Title" = "Your Cloud Storage";
"Conversation.ClousStorageInfo.Description1" = "• Forward messages here to save them";
"Conversation.ClousStorageInfo.Description2" = "• Send media and files to store them";
"Conversation.ClousStorageInfo.Description3" = "• Access this chat from any device";
"Conversation.ClousStorageInfo.Description4" = "• Use search to quickly find things";

"Conversation.CloudStorage.ChatStatus" = "chat with yourself";

"ArchivedPacksAlert.Title" = "Some of your older sticker sets have been archived. You can reactivate them in the Sticker Settings.";

"StickerSettings.ContextInfo" = "If you archive a sticker set, you can quickly restore it later from the Archived Stickers section.";

"Contacts.TopSection" = "CONTACTS";

"Login.ResetAccountProtected.Title" = "Reset Account";
"Login.ResetAccountProtected.Text" = "Since the account %@ is active and protected by a password, we will delete it in 1 week for security purposes.\n\nYou can cancel this process at any time.";
"Login.ResetAccountProtected.TimerTitle" = "You'll be able to reset your account in:";
"Login.ResetAccountProtected.Reset" = "Reset";
"Login.ResetAccountProtected.LimitExceeded" = "Your recent attempts to reset this account have been cancelled by its active user. Please try again in 7 days.";

"Login.CodeSentCall" = "We are calling your phone to dictate a code.";

"Login.WillSendSms" = "You can request an SMS in %@";
"Login.SmsRequestState2" = "Requesting an SMS from Telegram...";
"Login.SmsRequestState3" = "Telegram sent you an SMS\n[Didn't get the code?]";

"CancelResetAccount.Title" = "Cancel Account Reset";
"CancelResetAccount.TextSMS" = "Somebody with access to your phone number %@ has requested to delete your Telegram account and reset your 2-Step Verification password.\n\nIf it wasn't you, please enter the code we've just sent you via SMS to your number.";

"CancelResetAccount.Success" = "The deletion process was cancelled for your account %@.";
"MediaPicker.MomentsDateRangeSameMonthYearFormat" = "{month} {day1} – {day2}, {year}";

"Paint.Clear" = "Clear All";
"Paint.ClearConfirm" = "Clear Painting";
"Paint.Delete" = "Delete";
"Paint.Edit" = "Edit";
"Paint.Duplicate" = "Duplicate";
"Paint.Stickers" = "Stickers";
"Paint.RecentStickers" = "Recent";
"Paint.Masks" = "Masks";

"Paint.Outlined" = "Outlined";
"Paint.Regular" = "Regular";

"MediaPicker.VideoMuteDescription" = "Sound is now muted, so the video will autoplay and loop like a GIF.";


"Group.Username.RemoveExistingUsernamesInfo" = "Sorry, you have reserved too many public usernames. You can revoke the link from one of your older groups or channels, or create a private entity instead.";

"ServiceMessage.GameScoreExtended_1" = "{name} scored %@ in {game}";
"ServiceMessage.GameScoreExtended_2" = "{name} scored %@ in {game}";
"ServiceMessage.GameScoreExtended_3_10" = "{name} scored %@ in {game}";
"ServiceMessage.GameScoreExtended_any" = "{name} scored %@ in {game}";
"ServiceMessage.GameScoreExtended_many" = "{name} scored %@ in {game}";
"ServiceMessage.GameScoreExtended_0" = "{name} scored %@ in {game}";

"ServiceMessage.GameScoreSelfExtended_1" = "You scored %@ in {game}";
"ServiceMessage.GameScoreSelfExtended_2" = "You scored %@ in {game}";
"ServiceMessage.GameScoreSelfExtended_3_10" = "You scored %@ in {game}";
"ServiceMessage.GameScoreSelfExtended_any" = "You scored %@ in {game}";
"ServiceMessage.GameScoreSelfExtended_many" = "You scored %@ in {game}";
"ServiceMessage.GameScoreSelfExtended_0" = "You scored %@ in {game}";

"ServiceMessage.GameScoreSimple_1" = "{name} scored %@";
"ServiceMessage.GameScoreSimple_2" = "{name} scored %@";
"ServiceMessage.GameScoreSimple_3_10" = "{name} scored %@";
"ServiceMessage.GameScoreSimple_any" = "{name} scored %@";
"ServiceMessage.GameScoreSimple_many" = "{name} scored %@";
"ServiceMessage.GameScoreSimple_0" = "{name} scored %@";

"ServiceMessage.GameScoreSelfSimple_1" = "You scored %@";
"ServiceMessage.GameScoreSelfSimple_2" = "You scored %@";
"ServiceMessage.GameScoreSelfSimple_3_10" = "You scored %@";
"ServiceMessage.GameScoreSelfSimple_any" = "You scored %@";
"ServiceMessage.GameScoreSelfSimple_many" = "You scored %@";
"ServiceMessage.GameScoreSelfSimple_0" = "You scored %@";

"Notification.GameScoreExtended_1" = "scored %@ in {game}";
"Notification.GameScoreExtended_2" = "scored %@ in {game}";
"Notification.GameScoreExtended_3_10" = "scored %@ in {game}";
"Notification.GameScoreExtended_any" = "scored %@ in {game}";
"Notification.GameScoreExtended_many" = "scored %@ in {game}";
"Notification.GameScoreExtended_0" = "scored %@ in {game}";

"Notification.GameScoreSelfExtended_1" = "scored %@ in {game}";
"Notification.GameScoreSelfExtended_2" = "scored %@ in {game}";
"Notification.GameScoreSelfExtended_3_10" = "scored %@ in {game}";
"Notification.GameScoreSelfExtended_any" = "scored %@ in {game}";
"Notification.GameScoreSelfExtended_many" = "scored %@ in {game}";
"Notification.GameScoreSelfExtended_0" = "scored %@ in {game}";

"Notification.GameScoreSimple_1" = "scored %@";
"Notification.GameScoreSimple_2" = "scored %@";
"Notification.GameScoreSimple_3_10" = "scored %@";
"Notification.GameScoreSimple_any" = "scored %@";
"Notification.GameScoreSimple_many" = "scored %@";
"Notification.GameScoreSimple_0" = "scored %@";

"Notification.GameScoreSelfSimple_1" = "scored %@";
"Notification.GameScoreSelfSimple_2" = "scored %@";
"Notification.GameScoreSelfSimple_3_10" = "scored %@";
"Notification.GameScoreSelfSimple_any" = "scored %@";
"Notification.GameScoreSelfSimple_many" = "scored %@";
"Notification.GameScoreSelfSimple_0" = "scored %@";

"Stickers.Install" = "ADD";
"Stickers.Installed" = "ADDED";

"MaskStickerSettings.Title" = "Masks";
"MaskStickerSettings.Info" = "You can add masks to photos and videos you send. To do this, open the photo editor before sending a photo or video.";

"StickerPack.Add" = "Add";
"StickerPack.AddMaskCount_1" = "Add 1 Mask";
"StickerPack.AddMaskCount_2" = "Add 2 Masks";
"StickerPack.AddMaskCount_3_10" = "Add %@ Masks";
"StickerPack.AddMaskCount_any" = "Add %@ Masks";
"StickerPack.AddMaskCount_many" = "Add %@ Masks";
"StickerPack.AddMaskCount_0" = "Add %@ Masks";

"StickerPack.RemoveMaskCount_1" = "Remove 1 Mask";
"StickerPack.RemoveMaskCount_2" = "Remove 2 Masks";
"StickerPack.RemoveMaskCount_3_10" = "Remove %@ Masks";
"StickerPack.RemoveMaskCount_any" = "Remove %@ Masks";
"StickerPack.RemoveMaskCount_many" = "Remove %@ Masks";
"StickerPack.RemoveMaskCount_0" = "Remove %@ Masks";

"Conversation.BotInteractiveUrlAlert" = "Allow %@ to pass your Telegram name and id (not your phone number) to pages you open with this bot?";
"StickerPacksSettings.ArchivedMasks" = "Archived Masks";
"StickerSettings.MaskContextInfo" = "If you archive a set of masks, you can quickly restore it later from the Archived Masks section.";
"StickerPacksSettings.ArchivedMasks.Info" = "You can have up to 200 sets of masks.
Unused sets are archived when you add more.";

"CloudStorage.Title" = "Cloud Storage";

"Widget.AuthRequired" = "Log in to Telegram";
"Widget.NoUsers" = "Start messaging to see your friends here";
"Widget.GalleryTitle" = "Telegram";
"Widget.GalleryDescription" = "Select chats";

"ShareMenu.CopyShareLinkGame" = "Copy link to game";

"Message.PinnedGame" = "pinned a game";
"Message.AuthorPinnedGame" = "%@ pinned a game";

"Target.ShareGameConfirmationPrivate" = "Share the game with %@?";
"Target.ShareGameConfirmationGroup" = "Share the game with \"%@\"?";

"Activity.PlayingGame" = "playing game";
"Activity.UploadingVideoMessage" = "sending video";

"DialogList.SinglePlayingGameSuffix" = "%@ is playing a game";

"UserInfo.GroupsInCommon" = "Groups In Common";
"Conversation.InstantPagePreview" = "INSTANT VIEW";

"StickerPack.ViewPack" = "View Sticker Set";
"InstantPage.AuthorAndDateTitle" = "By %1$@ • %2$@";
"InstantPage.FeedbackButton" = "Leave feedback about this preview";
"Conversation.JumpToDate" = "Jump To Date";
"Conversation.AddToReadingList" = "Add to Reading List";

"AccessDenied.CallMicrophone" = "Telegram needs access to your microphone for voice calls.\n\nPlease go to Settings > Privacy > Microphone and set Telegram to ON.";

"Call.EncryptionKey.Title" = "Encryption Key";

"Application.Name" = "Telegram";
"DialogList.Pin" = "Pin";
"DialogList.Unpin" = "Unpin";
"DialogList.PinLimitError" = "Sorry, you can pin no more than %@ chats to the top.";
"DialogList.UnknownPinLimitError" = "Sorry, you can't pin any more chats to the top.";

"Conversation.DeleteMessagesForMe" = "Delete for me";
"Conversation.DeleteMessagesFor" = "Delete for me and %@";
"Conversation.DeleteMessagesForEveryone" = "Delete for everyone";

"NetworkUsageSettings.Title" = "Network Usage";
"NetworkUsageSettings.Cellular" = "Cellular";
"NetworkUsageSettings.Wifi" = "Wi-Fi";

"NetworkUsageSettings.GeneralDataSection" = "MESSAGES";
"NetworkUsageSettings.MediaImageDataSection" = "PHOTOS";
"NetworkUsageSettings.MediaVideoDataSection" = "VIDEOS";
"NetworkUsageSettings.MediaAudioDataSection" = "AUDIO";
"NetworkUsageSettings.MediaDocumentDataSection" = "DOCUMENTS";
"NetworkUsageSettings.TotalSection" = "TOTAL BYTES";
"NetworkUsageSettings.BytesSent" = "Bytes Sent";
"NetworkUsageSettings.BytesReceived" = "Bytes Received";

"NetworkUsageSettings.ResetStats" = "Reset Statistics";
"NetworkUsageSettings.ResetStatsConfirmation" = "Do you want to reset your usage statistics?";
"NetworkUsageSettings.CellularUsageSince" = "Cellular usage since %@";
"NetworkUsageSettings.WifiUsageSince" = "Wi-Fi usage since %@";

"Settings.CallSettings" = "Voice Calls";

"Calls.TabTitle" = "Calls";
"Calls.All" = "All";
"Calls.Missed" = "Missed";

"CallSettings.Title" = "Voice Calls";
"CallSettings.RecentCalls" = "Recent Calls";
"CallSettings.TabIcon" = "Show Calls Tab";
"CallSettings.TabIconDescription" = "A call icon will appear in the tab bar.";
"CallSettings.UseLessData" = "Use Less Data";
"CallSettings.Never" = "Never";
"CallSettings.OnMobile" = "On Mobile Network";
"CallSettings.Always" = "Always";
"CallSettings.UseLessDataLongDescription" = "Using less data may improve your experience on bad networks, but will slightly decrease audio quality.";

"Calls.CallTabTitle" = "Calls Tab";
"Calls.CallTabDescription" = "You can add a Calls Tab to the tab bar.";
"Calls.NotNow" = "Not Now";
"Calls.AddTab" = "Add Tab";
"Calls.NewCall" = "New Call";

"Calls.RatingTitle" = "Please rate the quality\nof your Telegram call";
"Calls.SubmitRating" = "Submit";

"Call.Seconds_1" = "%@ second";
"Call.Seconds_2" = "%@ seconds";
"Call.Seconds_3_10" = "%@ seconds";
"Call.Seconds_any" = "%@ seconds";
"Call.Seconds_many" = "%@ seconds";
"Call.Seconds_0" = "%@ seconds";
"Call.Minutes_1" = "%@ minute";
"Call.Minutes_2" = "%@ minutes";
"Call.Minutes_3_10" = "%@ minutes";
"Call.Minutes_any" = "%@ minutes";
"Call.Minutes_many" = "%@ minutes";
"Call.Minutes_0" = "%@ minutes";
"Call.Hours_1" = "%@ hour";
"Call.Hours_2" = "%@ hours";
"Call.Hours_3_10" = "%@ hours";
"Call.Hours_any" = "%@ hours";
"Call.Hours_many" = "%@ hours";
"Call.Hours_0" = "%@ hours";
"Call.Days_1" = "%@ day";
"Call.Days_2" = "%@ days";
"Call.Days_3_10" = "%@ days";
"Call.Days_any" = "%@ days";
"Call.Days_many" = "%@ days";
"Call.Days_0" = "%@ days";


"Call.ShortSeconds_1" = "%@ sec";
"Call.ShortSeconds_2" = "%@ sec";
"Call.ShortSeconds_3_10" = "%@ sec";
"Call.ShortSeconds_any" = "%@ sec";
"Call.ShortSeconds_many" = "%@ sec";
"Call.ShortSeconds_0" = "%@ sec";
"Call.ShortMinutes_1" = "%@ min";
"Call.ShortMinutes_2" = "%@ min";
"Call.ShortMinutes_3_10" = "%@ min";
"Call.ShortMinutes_any" = "%@ min";
"Call.ShortMinutes_many" = "%@ min";
"Call.ShortMinutes_0" = "%@ min";

"Notification.CallTimeFormat" = "%1$@ (%2$@)"; // 1 - type, 2 - duration
"Notification.CallOutgoing" = "Outgoing Call";
"Notification.VideoCallOutgoing" = "Outgoing Video Call";
"Notification.CallIncoming" = "Incoming Call";
"Notification.VideoCallIncoming" = "Incoming Video Call";
"Notification.CallMissed" = "Missed Call";
"Notification.VideoCallMissed" = "Missed Video Call";
"Notification.CallCanceled" = "Cancelled Call";
"Notification.VideoCallCanceled" = "Cancelled Video Call";
"Notification.CallOutgoingShort" = "Outgoing";
"Notification.CallIncomingShort" = "Incoming";
"Notification.CallMissedShort" = "Missed";
"Notification.CallCanceledShort" = "Cancelled";
"Notification.CallFormat" = "%1$@, %2$@"; // 1 - time, 2 - duration

"Call.ConnectionErrorTitle" = "Unable to Call";
"Call.ConnectionErrorMessage" = "Please check your internet connection and try again.";

"Call.CallAgain" = "Call Again";

"Login.PhoneFloodError" = "Sorry, you have deleted and re-created your account too many times recently. Please wait for a few days before signing up again.";

"Checkout.Title" = "Checkout";
"Checkout.TotalAmount" = "Total";
"Checkout.TotalPaidAmount" = "Total Paid";
"Checkout.PaymentMethod" = "Payment Method";
"Checkout.ShippingMethod" = "Shipping Method";
"Checkout.ShippingAddress" = "Shipping Information";
"Checkout.Name" = "Name";
"Checkout.Email" = "E-Mail";
"Checkout.Phone" = "Phone";
"Checkout.PayPrice" = "Pay %@";
"Checkout.PayNone" = "Pay";

"Checkout.PaymentMethod.Title" = "Payment Method";
"Checkout.PaymentMethod.New" = "New Card...";

"Checkout.NewCard.Title" = "New Card";
"Checkout.NewCard.PaymentCard" = "PAYMENT CARD";
"Checkout.NewCard.SaveInfo" = "Save Payment Information";
"Checkout.NewCard.SaveInfoEnableHelp" = "You can save your payment information for future use.\nPlease [turn on Two-Step Verification] to enable this.";
"Checkout.NewCard.SaveInfoHelp" = "You can save your payment information for future use.";
"Checkout.NewCard.CardholderNameTitle" = "CARDHOLDER";
"Checkout.NewCard.CardholderNamePlaceholder" = "Cardholder Name";
"Checkout.NewCard.PostcodeTitle" = "BILLING ADDRESS";
"Checkout.NewCard.PostcodePlaceholder" = "Zip Code";

"Checkout.ShippingOption.Title" = "Shipping Method";

"Checkout.ErrorProviderAccountInvalid" = "This bot can't accept payments at the moment. Please try again later.";
"Checkout.ErrorProviderAccountTimeout" = "This bot can't process payments at the moment. Please try again later.";
"Checkout.ErrorInvoiceAlreadyPaid" = "You have already paid for this item.";

"Checkout.ErrorGeneric" = "An error occurred while processing your payment. Your card has not been billed.";
"Checkout.ErrorPaymentFailed" = "Payment failed. Your card has not been billed.";
"Checkout.ErrorPrecheckoutFailed" = "The bot couldn't process your payment. Your card has not been billed.";

"CheckoutInfo.Title" = "Shipping Information";
"CheckoutInfo.ShippingInfoTitle" = "SHIPPING ADDRESS";
"CheckoutInfo.ShippingInfoAddress1" = "Address 1";
"CheckoutInfo.ShippingInfoAddress1Placeholder" = "Address";
"CheckoutInfo.ShippingInfoAddress2" = "Address 2";
"CheckoutInfo.ShippingInfoAddress2Placeholder" = "Address";
"CheckoutInfo.ShippingInfoState" = "State";
"CheckoutInfo.ShippingInfoStatePlaceholder" = "State";
"CheckoutInfo.ShippingInfoCity" = "City";
"CheckoutInfo.ShippingInfoCityPlaceholder" = "City";
"CheckoutInfo.ShippingInfoCountry" = "Country";
"CheckoutInfo.ShippingInfoCountryPlaceholder" = "Country";
"CheckoutInfo.ShippingInfoPostcode" = "Postcode";
"CheckoutInfo.ShippingInfoPostcodePlaceholder" = "Postcode";
"CheckoutInfo.ReceiverInfoTitle" = "RECEIVER";
"CheckoutInfo.ReceiverInfoName" = "Name";
"CheckoutInfo.ReceiverInfoNamePlaceholder" = "Name Surname";
"CheckoutInfo.ReceiverInfoEmail" = "Email";
"CheckoutInfo.ReceiverInfoEmailPlaceholder" = "Email";
"CheckoutInfo.ReceiverInfoPhone" = "Phone";
"CheckoutInfo.SaveInfo" = "Save Info";
"CheckoutInfo.SaveInfoHelp" = "You can save your shipping information for future use.";
"CheckoutInfo.Pay" = "Pay";

"Checkout.Receipt.Title" = "Receipt";

"Message.ReplyActionButtonShowReceipt" = "Show Receipt";
"Message.InvoiceLabel" = "INVOICE";

"CheckoutInfo.ErrorShippingNotAvailable" = "Shipping to the selected country is not available.";
"CheckoutInfo.ErrorPostcodeInvalid" = "Please enter a valid postcode.";
"CheckoutInfo.ErrorStateInvalid" = "Please enter a valid state.";
"CheckoutInfo.ErrorCityInvalid" = "Please enter a valid city.";
"CheckoutInfo.ErrorNameInvalid" = "Please enter a valid name.";
"CheckoutInfo.ErrorEmailInvalid" = "Please enter a valid e-mail address.";
"CheckoutInfo.ErrorPhoneInvalid" = "Please enter a valid phone number.";

"Checkout.WebConfirmation.Title" = "Complete Payment";
"Checkout.PasswordEntry.Title" = "Payment Confirmation";
"Checkout.PasswordEntry.Pay" = "Pay";
"Checkout.PasswordEntry.Text" = "Your card %@ is on file. To pay with this card, please enter your 2-Step-Verification password.";

"Checkout.SavePasswordTimeout" = "Would you like to save your password for %@?";
"Checkout.SavePasswordTimeoutAndTouchId" = "Would you like to save your password for %@ and use Touch ID instead?";
"Checkout.PayWithTouchId" = "Pay with Touch ID";
"Checkout.EnterPassword" = "Enter Password";

"Your_card_has_expired" = "Your card has expired.";

/* Error when the card was declined by the credit card networks */
"Your_card_was_declined" = "Your card was declined.";

/* Error when the card's expiration month is not valid */
"Your_cards_expiration_month_is_invalid" ="You've entered an invalid expiration month.";

/* Error when the card's expiration year is not valid */
"Your_cards_expiration_year_is_invalid" ="You've entered an invalid expiration year.";

/* Error when the card number is not valid */
"Your_cards_number_is_invalid" = "You've entered an invalid card number.";

/* Error when the card's CVC is not valid */
"Your_cards_security_code_is_invalid" = "You've entered an invalid security code.";

"MESSAGE_INVOICE" = "%1$@ sent you an invoice for %2$@";
"CHAT_MESSAGE_INVOICE" = "%1$@ sent an invoice for %3$@ to the group %2$@";
"PINNED_INVOICE" = "%1$@ pinned an invoice";

"Message.PinnedInvoice" = "pinned an invoice";

"User.DeletedAccount" = "Deleted Account";

"Settings.SaveEditedPhotos" = "Save Edited Photos";

"Message.PaymentSent" = "Payment: %@";
"Notification.PaymentSent" = "You have just successfully transferred {amount} to {name} for {title}";
"Notification.PaymentSentNoTitle" = "You have just successfully transferred {amount} to {name}";

"Notification.PaymentSentRecurringInit" = "You have just successfully transferred {amount} to {name} for {title} and allowed future reccurrent payments";
"Notification.PaymentSentRecurringInitNoTitle" = "You have just successfully transferred {amount} to {name} and allowed future reccurrent payments";

"Notification.PaymentSentRecurringUsed" = "You have just successfully transferred {amount} to {name} for {title} via recurrent payments";
"Notification.PaymentSentRecurringUsedNoTitle" = "You have just successfully transferred {amount} to {name} via recurrent payments";

"Common.NotNow" = "Not Now";

"Calls.RatingFeedback" = "Write a comment...";

"Call.StatusIncoming" = "Telegram Audio...";
"Call.IncomingVoiceCall" = "Incoming Voice Call";
"Call.IncomingVideoCall" = "Incoming Video Call";
"Call.StatusRequesting" = "Contacting...";
"Call.StatusWaiting" = "Waiting...";
"Call.StatusRinging" = "Ringing...";
"Call.StatusConnecting" = "Connecting...";
"Call.StatusOngoing" = "Telegram Audio %@";
"Call.StatusEnded" = "Call Ended";
"Call.StatusFailed" = "Call Failed";
"Call.StatusBusy" = "Busy";
"Call.Accept" = "Accept";
"Call.Decline" = "Decline";

"Call.StatusBar" = "Touch to return to call %@";

"Call.ParticipantVersionOutdatedError" = "%@'s app does not support calls. They need to update their app before you can call them.";
"Call.ParticipantVideoVersionOutdatedError" = "%@'s app does not support video calls. They need to update their app before you can call them.";

"Privacy.Calls" = "Voice Calls";

"Privacy.Calls.WhoCanCallMe" = "WHO CAN CALL ME";
"Privacy.Calls.CustomHelp" = "You can restrict who can call you with granular precision.";
"Privacy.Calls.AlwaysAllow" = "Always Allow";
"Privacy.Calls.NeverAllow" = "Never Allow";
"Privacy.Calls.CustomShareHelp" = "These users will or will not be able to call you regardless of the settings above.";

"Privacy.Calls.AlwaysAllow.Title" = "Always Allow";
"Privacy.Calls.AlwaysAllow.Placeholder" = "Always allow...";
"Privacy.Calls.NeverAllow.Title" = "Never Allow";
"Privacy.Calls.NeverAllow.Placeholder" = "Never allow...";

"PhotoEditor.QualityTool" = "Quality";
"PhotoEditor.QualityVeryLow" = "Very Low";
"PhotoEditor.QualityLow" = "Low";
"PhotoEditor.QualityMedium" = "Medium";
"PhotoEditor.QualityHigh" = "High";
"PhotoEditor.QualityVeryHigh" = "Very High";

"Settings.SaveEditedPhotos" = "Save Edited Photos";

"Calls.NoCallsPlaceholder" = "Your recent calls will appear here";
"Calls.NoMissedCallsPlacehoder" = "You have no missed calls";

"Call.CallInProgressTitle" = "Call in Progress";
"Call.CallInProgressMessage" = "Finish call with %1$@ and start a new one with %2$@?";
"Call.CallInProgressVoiceChatMessage" = "Finish call with %1$@ and start a voice chat with %2$@?";
"Call.CallInProgressLiveStreamMessage" = "Finish call with %1$@ and start a live stream with %2$@?";
"Call.ExternalCallInProgressMessage" = "Please finish the current call first.";

"Call.VoiceChatInProgressTitle" = "Voice Chat in Progress";
"Call.LiveStreamInProgressTitle" = "Live Stream in Progress";
"Call.VoiceChatInProgressMessage" = "Leave voice chat in %1$@ and start a new one with %2$@?";
"Call.LiveStreamInProgressMessage" = "Leave live stream in %1$@ and start a new one with %2$@?";
"Call.VoiceChatInProgressCallMessage" = "Leave voice chat in %1$@ and start a call with %2$@?";
"Call.LiveStreamInProgressCallMessage" = "Leave live stream in %1$@ and start a call with %2$@?";

"Call.Message" = "Message";

"UserInfo.TapToCall" = "Tap to make an end-to-end encrypted call";
"Call.GroupFormat" = "%1$@ (%2$@)";

"NetworkUsageSettings.CallDataSection" = "CALLS";

"Call.PrivacyErrorMessage" = "Sorry, %@ doesn't accept calls.";

"Notification.CallBack" = "Call Back";

"Call.AudioRouteSpeaker" = "Speaker";
"Call.AudioRouteHeadphones" = "Headphones";
"Call.AudioRouteHide" = "Hide";

"Call.PhoneCallInProgressMessage" = "You can’t place a Telegram call if you’re already on a phone call.";
"Call.RecordingDisabledMessage" = "Please end your call before recording a voice message.";

"Call.EmojiDescription" = "If these emoji are the same on %@'s screen, this call is 100%% secure.";

"Message.VideoMessage" = "Video Message";

"Conversation.HoldForAudio" = "Hold to record audio. Tap to switch to video.";
"Conversation.HoldForVideo" = "Hold to record video. Tap to switch to audio.";

"UserInfo.TelegramCall" = "Telegram Call";
"UserInfo.TelegramVideoCall" = "Telegram Video Call";
"UserInfo.PhoneCall" = "Phone Call";

"SharedMedia.CategoryMedia" = "Media";
"SharedMedia.CategoryDocs" = "Docs";
"SharedMedia.CategoryLinks" = "Links";
"SharedMedia.CategoryOther" = "Audio";

"AccessDenied.VideoMessageCamera" = "Telegram needs access to your camera to send video messages.\n\nPlease go to Settings > Privacy > Camera and set Telegram to ON.";
"AccessDenied.VideoMessageMicrophone" = "Telegram needs access to your microphone to send video messages.\n\nPlease go to Settings > Privacy > Microphone and set Telegram to ON.";

"ChatSettings.AutomaticVideoMessageDownload" = "AUTOMATIC VIDEO MESSAGE DOWNLOAD";

"ForwardedVideoMessages_1" = "Forwarded video message";
"ForwardedVideoMessages_2" = "2 forwarded video messages";
"ForwardedVideoMessages_3_10" = "%@ forwarded video messages";
"ForwardedVideoMessages_any" = "%@ forwarded video messages";
"ForwardedVideoMessages_many" = "%@ forwarded video messages";
"ForwardedVideoMessages_0" = "%@ forwarded video messages";

"Conversation.DiscardVoiceMessageTitle" = "Discard Voice Message";
"Conversation.DiscardVoiceMessageDescription" = "Are you sure you want to stop recording and discard\nyour voice message?";
"Conversation.DiscardVoiceMessageAction" = "Discard";

"Message.ForwardedMessageShort" = "Forwarded From\n%@";

"Checkout.LiabilityAlertTitle" = "Warning";

"Settings.AppLanguage" = "Language";
"Settings.AppLanguage.Unofficial" = "UNOFFICIAL";

"InstantPage.AutoNightTheme" = "Auto-Night Theme";

"Privacy.PaymentsTitle" = "PAYMENTS";
"Privacy.PaymentsClearInfo" = "Clear payment & shipping info";
"Privacy.PaymentsClearInfoHelp" = "You can delete your shipping info and instruct all payment providers to remove your saved credit cards. Note that Telegram never stores your credit card data.";
"Privacy.PaymentsClear.PaymentInfo" = "Payment Info";
"Privacy.PaymentsClear.ShippingInfo" = "Shipping Info";

"Channel.EditAdmin.PermissionsHeader" = "WHAT CAN THIS ADMIN DO?";
"Channel.EditAdmin.PermissionChangeInfo" = "Change Channel Info";
"Group.EditAdmin.PermissionChangeInfo" = "Change Group Info";
"Channel.EditAdmin.PermissionPostMessages" = "Post Messages";
"Channel.EditAdmin.PermissionEditMessages" = "Edit Messages";
"Channel.EditAdmin.PermissionDeleteMessages" = "Delete Messages";
"Channel.EditAdmin.PermissionBanUsers" = "Ban Users";
"Channel.EditAdmin.PermissionInviteSubscribers" = "Add Subscribers";
"Channel.EditAdmin.PermissionInviteMembers" = "Add Members";
"Channel.EditAdmin.PermissionInviteViaLink" = "Invite Users via Link";
"Channel.EditAdmin.PermissionPinMessages" = "Pin Messages";
"Channel.EditAdmin.PermissionAddAdmins" = "Add New Admins";

"Channel.EditAdmin.PermissinAddAdminOn" = "This Admin will be able to add new admins with the same (or more limited) permissions.";
"Channel.EditAdmin.PermissinAddAdminOff" = "This Admin will not be able to add new admins.";

"Login.ContinueWithLocalization" = "Continue with English";
"Localization.LanguageName" = "English";
"Localization.ChooseLanguage" = "Choose Your Language";
"Localization.EnglishLanguageName" = "English";
"Localization.LanguageOther" = "Other";
"Localization.LanguageCustom" = "Custom";

"Channel.BanUser.Title" = "Ban User";
"Channel.BanUser.PermissionsHeader" = "User Restrictions";
"Channel.BanUser.PermissionReadMessages" = "Can Read Messages";
"Channel.BanUser.PermissionSendMessages" = "Can Send Messages";
"Channel.BanUser.PermissionSendMedia" = "Can Send Media";
"Channel.BanUser.PermissionSendStickersAndGifs" = "Can Send Stickers & GIFs";
"Channel.BanUser.PermissionEmbedLinks" = "Can Embed Links";
"Channel.BanUser.PermissionSendPolls" = "Send Polls";
"Channel.BanUser.PermissionChangeGroupInfo" = "Change Group Info";
"Channel.BanUser.PermissionAddMembers" = "Add Members";
"Channel.BanUser.Unban" = "Unban";

"Channel.BanUser.BlockFor" = "Block For";

"Channel.BanList.BlockedTitle" = "BLOCKED";
"Channel.BanList.RestrictedTitle" = "RESTRICTED";

"Group.Info.AdminLog" = "Recent Actions";
"Channel.AdminLog.InfoPanelTitle" = "What Is This?";
"Channel.AdminLog.InfoPanelAlertTitle" = "What is the event log?";
"Channel.AdminLog.InfoPanelAlertText" = "This is a list of all service actions taken by the group's members and admins in the last 48 hours.";
"Channel.AdminLog.InfoPanelChannelAlertText" = "This is a list of all service actions taken by the channel's admins in the last 48 hours.";

"Channel.AdminLog.BanReadMessages" = "Read Messages";
"Channel.AdminLog.BanSendMessages" = "Send Messages";
"Channel.AdminLog.BanSendMedia" = "Send Media";
"Channel.AdminLog.BanSendStickersAndGifs" = "Send Stickers & GIFs";
"Channel.AdminLog.BanEmbedLinks" = "Embed Links";
"Channel.AdminLog.MessageRestricted" = "%@ changed restrictions for %@ (%@)";
"Channel.AdminLog.MessageAdmin" = "%@ changed privileges for %@ (%@)";
"Channel.AdminLog.ChangeInfo" = "Change Info";
"Channel.AdminLog.PinMessages" = "Pin Messages";
"Channel.AdminLog.AddMembers" = "Add Members";
"Channel.AdminLog.SendPolls" = "Send Polls";
"Channel.AdminLog.ManageTopics" = "Manage Topics";

"Channel.AdminLog.CanChangeInfo" = "Change Info";
"Channel.AdminLog.CanSendMessages" = "Post Messages";
"Channel.AdminLog.CanDeleteMessages" = "Delete Messages";
"Channel.AdminLog.CanBanUsers" = "Ban Users";
"Channel.AdminLog.CanInviteUsers" = "Add Users";
"Channel.AdminLog.CanPinMessages" = "Pin Messages";
"Channel.AdminLog.CanManageTopics" = "Manage Topics";
"Channel.AdminLog.CanAddAdmins" = "Add New Admins";
"Channel.AdminLog.CanBeAnonymous" = "Remain Anonymous";
"Channel.AdminLog.CanEditMessages" = "Edit Messages";
"Channel.AdminLog.CanManageCalls" = "Manage Voice Chats";
"Channel.AdminLog.CanManageLiveStreams" = "Manage Live Streams";

"Channel.AdminLog.MessageToggleInvitesOn" = "%@ enabled group invites";
"Channel.AdminLog.MessageToggleInvitesOff" = "%@ disabled group invites";

"Channel.AdminLog.MessageUnpinned" = "%@ unpinned message";

"Channel.AdminLog.MessageToggleSignaturesOn" = "%@ enabled signatures";
"Channel.AdminLog.MessageToggleSignaturesOff" = "%@ disabled signatures";

"Channel.AdminLog.MessageChangedGroupUsername" = "%@ changed group link:";
"Channel.AdminLog.MessageChangedChannelUsername" = "%@ changed channel link:";
"Channel.AdminLog.MessageRemovedGroupUsername" = "%@ removed group link";
"Channel.AdminLog.MessageRemovedChannelUsername" = "%@ removed channel link";

"Channel.AdminLog.MessageChangedGroupAbout" = "%@ edited group description";
"Channel.AdminLog.MessageChangedChannelAbout" = "%@ edited channel description";

"Channel.AdminLog.MessageEdited" = "%@ edited message:";
"Channel.AdminLog.CaptionEdited" = "%@ edited caption:";
"Channel.AdminLog.MessageDeleted" = "%@ deleted message:";
"Channel.AdminLog.MessagePinned" = "%@ pinned message:";
"Channel.AdminLog.MessageUnpinnedExtended" = "%@ unpinned message:";

"Channel.AdminLog.MessageInvitedName" = "invited %1$@";
"Channel.AdminLog.MessageInvitedNameUsername" = "invited %1$@ (%2$@)";
"Channel.AdminLog.MessageKickedName" = "banned %1$@";
"Channel.AdminLog.MessageKickedNameUsername" = "banned %1$@ (%2$@)";
"Channel.AdminLog.MessageUnkickedName" = "unbanned %1$@";
"Channel.AdminLog.MessageUnkickedNameUsername" = "unbanned %1$@ (%2$@)";
"Channel.AdminLog.MessageRestrictedName" = "changed restrictions for %1$@";
"Channel.AdminLog.MessageRestrictedNameUsername" = "changed restrictions for %1$@ (%2$@)";
"Channel.AdminLog.MessagePromotedName" = "changed privileges for %1$@";
"Channel.AdminLog.MessagePromotedNameUsername" = "changed privileges for %1$@ (%2$@)";
"Channel.AdminLog.MessageRestrictedUntil" = "until %@";
"Channel.AdminLog.MessageRestrictedForever" = "indefinitely";
"Channel.AdminLog.MessageRestrictedNewSetting" = "now: %@";

"Channel.AdminLog.MessagePreviousMessage" = "Original message";
"Channel.AdminLog.MessagePreviousCaption" = "Original caption";
"Channel.AdminLog.MessagePreviousLink" = "Previous link";
"Channel.AdminLog.MessagePreviousDescription" = "Previous description";

"Contacts.MemberSearchSectionTitleGroup" = "Group Members";

"Channel.AdminLog.TitleAllEvents" = "All Actions";
"Channel.AdminLog.TitleSelectedEvents" = "Selected Actions";
"Channel.AdminLogFilter.Title" = "Filter";
"Channel.AdminLogFilter.EventsTitle" = "ACTIONS";
"Channel.AdminLogFilter.EventsAll" = "All Actions";
"Channel.AdminLogFilter.EventsRestrictions" = "New Restrictions";
"Channel.AdminLogFilter.EventsAdmins" = "New Admins";
"Channel.AdminLogFilter.EventsNewMembers" = "New Members";
"Channel.AdminLogFilter.EventsInfo" = "Group Info";
"Channel.AdminLogFilter.ChannelEventsInfo" = "Channel Info";
"Channel.AdminLogFilter.EventsDeletedMessages" = "Deleted Messages";
"Channel.AdminLogFilter.EventsEditedMessages" = "Edited Messages";
"Channel.AdminLogFilter.EventsPinned" = "Pinned Messages";
"Channel.AdminLogFilter.EventsLeaving" = "Members Removed";
"Channel.AdminLogFilter.EventsCalls" = "Voice Chats";
"Channel.AdminLogFilter.EventsLiveStreams" = "Live Streams";
"Channel.AdminLogFilter.EventsInviteLinks" = "Invite Links";
"Channel.AdminLogFilter.AdminsTitle" = "ADMINS";
"Channel.AdminLogFilter.AdminsAll" = "All Admins";

"Group.ErrorSendRestrictedStickers" = "Sorry, the admins of this group have restricted you from sending stickers.";
"Group.ErrorSendRestrictedMedia" = "Sorry, the admins of this group have restricted you from sending media.";

"SharedMedia.ViewInChat" = "View in Chat";

"Channel.Info.BlackList" = "Blacklist";

"Channel.Management.PromotedBy" = "Promoted by %@";
"DialogList.LanguageTooltip" = "You can change the language later in Settings";

"Contacts.PhoneNumber" = "Phone Number";
"Contacts.AddPhoneNumber" = "Add %@";
"Contacts.ShareTelegram" = "Share Telegram";

"Conversation.ViewChannel" = "VIEW CHANNEL";
"Conversation.ViewGroup" = "VIEW GROUP";
"Conversation.ViewBot" = "VIEW BOT";

"GroupInfo.ActionPromote" = "Promote";
"GroupInfo.ActionRestrict" = "Restrict";

"Conversation.RestrictedTextTimed" = "The admins of this group have restricted you from writing here until %@.";
"Conversation.RestrictedText" = "The admins of this group have restricted you from writing here.";
"Conversation.DefaultRestrictedText" = "Writing messages isn’t allowed in this group.";

"Conversation.RestrictedInlineTimed" = "The admins of this group have restricted you from posting inline content here until %@.";
"Conversation.RestrictedInline" = "The admins of this group have restricted you from posting inline content here.";
"Conversation.DefaultRestrictedInline" = "Posting inline content isn’t allowed in this group.";

"Conversation.RestrictedMediaTimed" = "The admins of this group have restricted you from posting media content here until %@.";
"Conversation.RestrictedMedia" = "The admins of this group have restricted you from posting media content here.";
"Conversation.DefaultRestrictedMedia" = "Posting media content isn’t allowed in this group.";

"Conversation.RestrictedStickersTimed" = "The admins of this group have restricted you from posting stickers here until %@.";
"Conversation.RestrictedStickers" = "The admins of this group have restricted you from posting stickers here.";
"Conversation.DefaultRestrictedStickers" = "Posting stickers isn’t allowed in this group.";

"ChatSettings.ConnectionType.Title" = "CONNECTION TYPE";
"ChatSettings.ConnectionType.UseProxy" = "Use Proxy";
"ChatSettings.ConnectionType.UseSocks5" = "SOCKS5";

"SocksProxySetup.Title" = "Proxy";

"SocksProxySetup.TypeNone" = "Disabled";
"SocksProxySetup.TypeSocks" = "SOCKS5";

"SocksProxySetup.Connection" = "CONNECTION";
"SocksProxySetup.Hostname" = "Server";
"SocksProxySetup.Port" = "Port";

"SocksProxySetup.Credentials" = "CREDENTIALS (OPTIONAL)";
"SocksProxySetup.Username" = "Username";
"SocksProxySetup.Password" = "Password";

"Channel.AdminLog.EmptyTitle" = "No actions here yet";
"Channel.AdminLog.EmptyText" = "No service actions were taken by the channel members and admins in the last 48 hours.";
"Group.AdminLog.EmptyText" = "No service actions were taken by the group's members and admins in the last 48 hours.";
"Broadcast.AdminLog.EmptyText" = "No service actions were taken by the channel's admins in the last 48 hours.";

"Channel.AdminLog.EmptyFilterTitle" = "No actions found";
"Channel.AdminLog.EmptyFilterQueryText" = "No recent actions that contain '%@' have been found.";
"Channel.AdminLog.EmptyFilterText" = "No recent actions that match your query have been found.";

"Channel.AdminLog.EmptyMessageText" = "Empty";

"Camera.Title" = "Take Photo or Video";

"Channel.Members.AddAdminErrorNotAMember" = "Sorry, you can't add this user as an admin because they are not a member of this group and you are not allowed to invite them.";

"Channel.Members.AddAdminErrorBlacklisted" = "Sorry, you can't add this user as an admin because they are in the blacklist and you can't unban them.";

"Channel.Members.AddBannedErrorAdmin" = "Sorry, you can't ban this user because they are an admin in this group and you are not allowed to demote them.";

"Group.Members.AddMemberBotErrorNotAllowed" = "Sorry, you don't have the necessary permissions to add bots to this group.";

"Privacy.Calls.P2P" = "Peer-to-Peer";
"Privacy.Calls.P2PHelp" = "Disabling peer-to-peer will relay all calls through Telegram servers to avoid revealing your IP address, but will slightly decrease audio quality.";

"Privacy.Calls.Integration" = "iOS Call Integration";
"Privacy.Calls.IntegrationHelp" = "iOS Call Integration shows Telegram calls on the lock screen and in the system's call history. If iCloud sync is enabled, your call history is shared with Apple.";

"Call.ReportPlaceholder" = "What went wrong?";
"Call.ReportIncludeLog" = "Send technical information";
"Call.ReportIncludeLogDescription" = "This won't reveal the contents of your conversation, but will help us fix the issue sooner.";
"Call.ReportSkip" = "Skip";
"Call.ReportSend" = "Send";

"Channel.EditAdmin.CannotEdit" = "You cannot edit the rights of this admin.";
"Call.RateCall" = "Rate This Call";
"Call.ShareStats" = "Share Statistics";

"Settings.ApplyProxyAlert" = "Are you sure you want to enable this proxy?\nServer: %1$@\nPort: %2$@\n\nYou can change your proxy server later it in the Settings (Data and Storage).";
"Settings.ApplyProxyAlertCredentials" = "Are you sure you want to enable this proxy?\nServer: %1$@\nPort: %2$@\nUsername: %3$@\nPassword: %4$@\n\nYou can change your proxy server later it in the Settings (Data and Storage).";
"Settings.ApplyProxyAlertEnable" = "Enable";

"Channel.Management.RestrictedBy" = "Restricted by %@";

"Stickers.FrequentlyUsed" = "Recently Used";

"Contacts.ImportersCount_1" = "1 contact on Telegram";
"Contacts.ImportersCount_2" = "2 contacts on Telegram";
"Contacts.ImportersCount_3_10" = "%@ contacts on Telegram";
"Contacts.ImportersCount_any" = "%@ contacts on Telegram";
"Contacts.ImportersCount_many" = "%@ contacts on Telegram";
"Contacts.ImportersCount_0" = "%@ contacts on Telegram";

"Conversation.ContextMenuBan" = "Restrict";

"SocksProxySetup.UseForCalls" = "Use for calls";
"SocksProxySetup.UseForCallsHelp" = "Proxy servers may degrade the quality of your calls.";

"InviteText.URL" = "https://telegram.org/dl";
"InviteText.SingleContact" = "Hey, I'm using Telegram to chat. Join me! Download it here: %@";
"InviteText.ContactsCountText_1" = "Hey, I'm using Telegram to chat. Join me! Download it here: {url}";
"InviteText.ContactsCountText_2" = "Hey, I'm using Telegram to chat – and so are 2 of our other contacts. Join us! Download it here: {url}";
"InviteText.ContactsCountText_3_10" = "Hey, I'm using Telegram to chat – and so are %@ of our other contacts. Join us! Download it here: {url}";
"InviteText.ContactsCountText_any" = "Hey, I'm using Telegram to chat – and so are %@ of our other contacts. Join us! Download it here: {url}";
"InviteText.ContactsCountText_many" = "Hey, I'm using Telegram to chat – and so are %@ of our other contacts. Join us! Download it here: {url}";
"InviteText.ContactsCountText_0" = "Hey, I'm using Telegram to chat. Join me! Download it here: {url}";

"Invite.LargeRecipientsCountWarning" = "Please note that it may take some time for your device to send all of these invitations";

"Contacts.InviteSearchLabel" = "Search for contacts";

"Message.ImageExpired" = "Photo has expired";
"Message.VideoExpired" = "Video has expired";

"SecretImage.Title" = "Disappearing Photo";
"SecretVideo.Title" = "Disappearing Video";
"SecretGif.Title" = "Disappearing GIF";
"SecretTimer.ImageDescription" = "If you set a timer, the photo will self-destruct after it was viewed.";
"SecretTimer.VideoDescription" = "If you set a timer, the video will self-destruct after it was viewed.";

"PhotoEditor.TiltShift" = "Tilt Shift";

"Notification.SecretChatMessageScreenshotSelf" = "You took a screenshot!";

"Settings.AboutEmpty" = "Add";

"SecretImage.NotViewedYet" = "%@ hasn't opened this photo yet";
"SecretVideo.NotViewedYet" = "%@ hasn't played this video yet";
"SecretGIF.NotViewedYet" = "%@ hasn't played this GIF yet";

"UserInfo.About.Placeholder" = "Bio";

"Call.StatusNoAnswer" = "No Answer";

"Conversation.SearchByName.Prefix" = "from: ";
"Conversation.SearchByName.Placeholder" = "Search Members";

"Login.PhoneBannedError" = "Your phone was banned.";

"Clipboard.SendPhoto" = "Send Photo";

"HashtagSearch.AllChats" = "All Chats";

"Stickers.AddToFavorites" = "Add to Favorites";
"Stickers.RemoveFromFavorites" = "Remove from Favorites";

"Channel.Info.Stickers" = "Group Sticker Set";
"Channel.Stickers.Placeholder" = "stickerset";
"Channel.Stickers.YourStickers" = "CHOOSE FROM YOUR STICKERS";

"Stickers.FavoriteStickers" = "Favorite Stickers";
"Stickers.GroupStickers" = "Group Stickers";
"Stickers.GroupChooseStickerPack" = "CHOOSE STICKER SET";
"Stickers.GroupStickersHelp" = "You can choose a set that will be available to all group members when they are chatting in this group.";

"Channel.AdminLog.MessageChangedGroupStickerPack" = "%@ changed group sticker set";
"Channel.AdminLog.MessageRemovedGroupStickerPack" = "%@ removed group sticker set";

"Conversation.ContextMenuCopyLink" = "Copy Link";

"Channel.Stickers.Searching" = "Searching...";
"Channel.Stickers.NotFound" = "No such sticker set found";
"Channel.Stickers.NotFoundHelp" = "Try again or choose from the list below";
"Channel.Stickers.CreateYourOwn" = "You can create your own custom sticker set using @stickers bot.";

"MediaPicker.TimerTooltip" = "You can now set a self-destruct timer";

"UserInfo.BlockConfirmation" = "Block %@?";

"FastTwoStepSetup.Title" = "Password & Email";
"FastTwoStepSetup.PasswordSection" = "PASSWORD";
"FastTwoStepSetup.PasswordPlaceholder" = "Enter a password";
"FastTwoStepSetup.PasswordConfirmationPlaceholder" = "Re-enter your password";
"FastTwoStepSetup.PasswordHelp" = "Please create a password to protect your payment info. You'll be asked to enter it when you log in.";
"FastTwoStepSetup.EmailSection" = "RECOVERY E-MAIL";
"FastTwoStepSetup.EmailPlaceholder" = "Your E-Mail";
"FastTwoStepSetup.EmailHelp" = "Please add your valid e-mail. It is the only way to recover a forgotten password.";

"Conversation.ViewMessage" = "VIEW MESSAGE";
"Conversation.ViewPost" = "VIEW POST";

"GroupInfo.GroupHistory" = "History For New Members";
"GroupInfo.GroupHistoryVisible" = "Visible";
"GroupInfo.GroupHistoryHidden" = "Hidden";

"Group.Setup.HistoryTitle" = "Chat History Settings";
"Group.Setup.HistoryHeader" = "HISTORY FOR NEW MEMBERS";
"Group.Setup.HistoryVisible" = "Visible";
"Group.Setup.HistoryHidden" = "Hidden";

"Group.Setup.HistoryVisibleHelp" = "New members will see messages that were sent before they joined.";
"Group.Setup.HistoryHiddenHelp" = "New members won't see earlier messages.";
"Group.Setup.BasicHistoryHiddenHelp" = "New members won't see more than 100 previous messages.";


"Channel.AdminLog.MessageGroupPreHistoryVisible" = "%@ made the group history visible for new members";
"Channel.AdminLog.MessageGroupPreHistoryHidden" = "%@ made the group history hidden from new members";

"Map.PullUpForPlaces" = "PULL UP TO SEE PLACES NEARBY";
"Map.ShareLiveLocation" = "Share My Live Location for...";
"Map.ShareLiveLocationHelp" = "Updated in real time as you move";
"Map.StopLiveLocation" = "Stop Sharing Location";
"Map.Directions" = "Directions";
"Map.DirectionsDriveEta" = "%@ drive";
"Map.Location" = "Location";
"Map.YouAreHere" = "you are here";
"Map.LiveLocationShowAll" = "Show All";

"Map.LiveLocationTitle" = "Live Location";
"Map.LiveLocationPrivateDescription" = "Choose for how long %@ will see your accurate location.";
"Map.LiveLocationGroupDescription" = "Choose for how long people in this chat will see your accurate location.";
"Map.LiveLocationFor15Minutes" = "for 15 minutes";
"Map.LiveLocationFor1Hour" = "for 1 hour";
"Map.LiveLocationFor8Hours" = "for 8 hours";
"Map.LiveLocationShortHour" = "%@h";

"Message.LiveLocation" = "Live Location";
"Conversation.LiveLocation" = "Live Location";

"Conversation.LiveLocationYou" = "You";
"Conversation.LiveLocationYouAnd" = "*You* and %@";
"Conversation.LiveLocationMembersCount_1" = "1 member";
"Conversation.LiveLocationMembersCount_2" = "2 members";
"Conversation.LiveLocationMembersCount_3_10" = "%@ members";
"Conversation.LiveLocationMembersCount_any" = "%@ members";
"Conversation.LiveLocationMembersCount_many" = "%@ members";
"Conversation.LiveLocationMembersCount_0" = "%@ members";

"Conversation.Admin" = "admin";

"LiveLocationUpdated.JustNow" = "updated just now";
"LiveLocationUpdated.MinutesAgo_0" = "updated %@ minutes ago"; //three to ten
"LiveLocationUpdated.MinutesAgo_1" = "updated 1 minute ago"; //one
"LiveLocationUpdated.MinutesAgo_2" = "updated 2 minutes ago"; //two
"LiveLocationUpdated.MinutesAgo_3_10" = "updated %@ minutes ago"; //three to ten
"LiveLocationUpdated.MinutesAgo_many" = "updated %@ minutes ago"; // more than ten
"LiveLocationUpdated.MinutesAgo_any" = "updated %@ minutes ago"; // more than ten
"LiveLocationUpdated.TodayAt" = "updated at %@";
"LiveLocationUpdated.YesterdayAt" = "updated yesterday at %@";

"LiveLocation.MenuChatsCount_1" = "You are sharing Live Location with 1 chat.";
"LiveLocation.MenuChatsCount_2" = "You are sharing Live Location with 2 chats.";
"LiveLocation.MenuChatsCount_3_10" = "You are sharing Live Location with %@ chats.";
"LiveLocation.MenuChatsCount_any" = "You are sharing Live Location with %@ chats.";
"LiveLocation.MenuChatsCount_many" = "You are sharing Live Location with %@ chats.";
"LiveLocation.MenuChatsCount_0" = "You are sharing Live Location with %@ chats.";
"LiveLocation.MenuStopAll" = "Stop All";

"DialogList.LiveLocationSharingTo" = "sharing with %@";
"DialogList.LiveLocationChatsCount_1" = "sharing with 1 chat";
"DialogList.LiveLocationChatsCount_2" = "sharing with 2 chats";
"DialogList.LiveLocationChatsCount_3_10" = "sharing with %@ chats";
"DialogList.LiveLocationChatsCount_any" = "sharing with %@ chats";
"DialogList.LiveLocationChatsCount_many" = "sharing with %@ chats";
"DialogList.LiveLocationChatsCount_0" = "sharing with %@ chats";

"Notification.PinnedLiveLocationMessage" = "%@ pinned a live location";
"Message.PinnedLiveLocationMessage" = "pinned live location";

"NotificationSettings.ContactJoined" = "New Contacts";

"AccessDenied.LocationAlwaysDenied" = "If you'd like to share your Live Location with friends, Telegram needs location access when the app is in the background.\n\nPlease go to Settings > Privacy > Location Services and set Telegram to Always.";

"UserInfo.UnblockConfirmation" = "Unblock %@?";

"Login.BannedPhoneSubject" = "Banned phone number: %@";
"Login.BannedPhoneBody" = "I'm trying to use my mobile phone number: %@\nBut Telegram says it's banned. Please help.";

"Conversation.StopLiveLocation" = "Stop Sharing";

"Settings.SavedMessages" = "Saved Messages";
"Conversation.SavedMessages" = "Saved Messages";
"DialogList.SavedMessages" = "Saved Messages";

"MediaPicker.TapToUngroupDescription" = "Tap to send media separately";
"MediaPicker.GroupDescription" = "Group media into one message";
"MediaPicker.UngroupDescription" = "Show media as separate messages";

"EditProfile.Title" = "Edit Profile";
"EditProfile.NameAndPhotoHelp" = "Enter your name and add an optional profile photo.";

"Settings.SetUsername" = "Set Username";

"DialogList.SearchSubtitleFormat" = "%1$@, %2$@";

"Media.ShareThisPhoto" = "This Photo";
"Media.SharePhoto_1" = "%@ Photo";
"Media.SharePhoto_2" = "All %@ Photos";
"Media.SharePhoto_3_10" = "All %@ Photos";
"Media.SharePhoto_any" = "All %@ Photos";
"Media.SharePhoto_many" = "All %@ Photos";
"Media.SharePhoto_0" = "All %@ Photos";

"Media.ShareThisVideo" = "This Video";
"Media.ShareVideo_1" = "%@ Video";
"Media.ShareVideo_2" = "All %@ Videos";
"Media.ShareVideo_3_10" = "All %@ Videos";
"Media.ShareVideo_any" = "All %@ Videos";
"Media.ShareVideo_many" = "All %@ Videos";
"Media.ShareVideo_0" = "All %@ Videos";

"Media.ShareItem_1" = "%@ Item";
"Media.ShareItem_2" = "All %@ Items";
"Media.ShareItem_3_10" = "All %@ Items";
"Media.ShareItem_any" = "All %@ Items";
"Media.ShareItem_many" = "All %@ Items";
"Media.ShareItem_0" = "All %@ Items";

"Settings.ViewPhoto" = "View Photo";

"DialogList.SavedMessagesTooltip" = "You can find your Saved Messages in Settings";

"PasscodeSettings.UnlockWithFaceId" = "Unlock with Face ID";
"Checkout.SavePasswordTimeoutAndFaceId" = "Would you like to save your password for %@ and use Face ID instead?";
"Checkout.PayWithFaceId" = "Pay with Face ID";

"Conversation.StatusSubscribers_0" = "%@ subscribers";
"Conversation.StatusSubscribers_1" = "%@ subscriber";
"Conversation.StatusSubscribers_2" = "%@ subscribers";
"Conversation.StatusSubscribers_3_10" = "%@ subscribers";
"Conversation.StatusSubscribers_many" = "%@ subscribers";
"Conversation.StatusSubscribers_any" = "%@ subscribers";

"DialogList.SavedMessagesHelp" = "Forward messages here for quick access";

"PrivacySettings.PasscodeAndTouchId" = "Passcode & Touch ID";
"PrivacySettings.PasscodeAndFaceId" = "Passcode & Face ID";

"TwoStepAuth.AdditionalPassword" = "Additional Password";

"PasscodeSettings.HelpTop" = "When you set up an additional passcode, a lock icon will appear on the chats page. Tap it to lock and unlock the app.";
"PasscodeSettings.HelpBottom" = "Note: if you forget the passcode, you'll need to delete and reinstall the app. All secret chats will be lost.";

"Channel.Setup.TypePublicHelp" = "Public channels can be found in search, channel history is available to everyone and anyone can join.";
"Channel.Setup.TypePrivateHelp" = "Private channels can only be joined if you were invited or have an invite link.";
"Group.Username.InvalidTooShort" = "Group names must have at least 5 characters.";
"Group.Username.InvalidStartsWithNumber" = "Group names can't start with a number.";
"Group.Username.CreatePublicLinkHelp" = "People can share this link with others and find your group using Telegram search.";
"Channel.TypeSetup.Title" = "Channel Type";

"Group.Setup.TypePrivate" = "Private";
"Group.Setup.TypePublic" = "Public";

"Channel.Info.Subscribers" = "Subscribers";
"Channel.Subscribers.Title" = "Subscribers";
"Conversation.InfoGroup" = "Group";

"Privacy.PaymentsClearInfoDoneHelp" = "Payment & shipping info cleared.";

"InfoPlist.NSContactsUsageDescription" = "Telegram will continuously upload your contacts to its heavily encrypted cloud servers to let you connect with your friends across all your devices.";
"InfoPlist.NSLocationWhenInUseUsageDescription" = "When you send your location to your friends, Telegram needs access to show them a map.";
"InfoPlist.NSCameraUsageDescription" = "We need this so that you can take and share photos and videos, as well as make video calls.";
"InfoPlist.NSPhotoLibraryUsageDescription" = "We need this so that you can share photos and videos from your photo library.";
"InfoPlist.NSPhotoLibraryAddUsageDescription" = "We need this so that you can save photos and videos to your photo library.";
"InfoPlist.NSMicrophoneUsageDescription" = "We need this so that you can record and share voice messages and videos with sound.";
"InfoPlist.NSSiriUsageDescription" = "You can use Siri to send messages.";
"InfoPlist.NSLocationAlwaysAndWhenInUseUsageDescription" = "When you choose to share your Live Location with friends in a chat, Telegram needs background access to your location to keep them updated for the duration of the live sharing.";
"InfoPlist.NSLocationAlwaysUsageDescription" = "When you choose to share your live location with friends in a chat, Telegram needs background access to your location to keep them updated for the duration of the live sharing. You also need this to send locations from an Apple Watch.";
"InfoPlist.NSLocationWhenInUseUsageDescription" = "When you send your location to your friends, Telegram needs access to show them a map.";
"InfoPlist.NSFaceIDUsageDescription" = "You can use Face ID to unlock the app.";

"Privacy.Calls.P2PNever" = "Never";
"Privacy.Calls.P2PContacts" = "My Contacts";
"Privacy.Calls.P2PAlways" = "Always";

"ChatSettings.AutoDownloadTitle" = "AUTO-DOWNLOAD MEDIA";
"ChatSettings.AutoDownloadEnabled" = "Auto-Download Media";
"ChatSettings.AutoDownloadPhotos" = "Photos";
"ChatSettings.AutoDownloadVideos" = "Videos";
"ChatSettings.AutoDownloadDocuments" = "Documents";
"ChatSettings.AutoDownloadVoiceMessages" = "Voice Messages";
"ChatSettings.AutoDownloadVideoMessages" = "Video Messages";
"ChatSettings.AutoDownloadReset" = "Reset Auto-Download Settings";

"AutoDownloadSettings.Title" = "Auto-Download";

"AutoDownloadSettings.PhotosTitle" = "Photos";
"AutoDownloadSettings.VideosTitle" = "Videos";
"AutoDownloadSettings.DocumentsTitle" = "Documents";
"AutoDownloadSettings.VoiceMessagesTitle" = "Voice Messages";
"AutoDownloadSettings.VideoMessagesTitle" = "Video Messages";

"AutoDownloadSettings.Cellular" = "CELLULAR";
"AutoDownloadSettings.WiFi" = "WI-FI";
"AutoDownloadSettings.Contacts" = "Contacts";
"AutoDownloadSettings.PrivateChats" = "Other Private Chats";
"AutoDownloadSettings.GroupChats" = "Group Chats";
"AutoDownloadSettings.Channels" = "Channels";
"AutoDownloadSettings.LimitBySize" = "LIMIT BY SIZE";
"AutoDownloadSettings.UpTo" = "up to %@";
"AutoDownloadSettings.Unlimited" = "unlimited";

"AutoDownloadSettings.Reset" = "Reset";
"AutoDownloadSettings.ResetHelp" = "Undo all custom auto-download settings.";

"SaveIncomingPhotosSettings.Title" = "Save Incoming Photos";
"SaveIncomingPhotosSettings.From" = "SAVE INCOMING PHOTOS FROM";

"Channel.AdminLog.ChannelEmptyText" = "No service actions were taken by the channel's subscribers and admins in the last 48 hours.";
"Channel.AdminLogFilter.EventsNewSubscribers" = "New Subscribers";
"Channel.AdminLogFilter.EventsLeavingSubscribers" = "Subscribers Removed";

"Conversation.ClearPrivateHistory" = "This will delete all messages and media in this chat from your Telegram cloud. Your chat partner will still have them.";
"Conversation.ClearGroupHistory" = "This will delete all messages and media in this chat from your Telegram cloud. Other members of the group will still have them.";
"Conversation.ClearSecretHistory" = "This will delete all messages and media in this chat for both you and your chat partner.";
"Conversation.ClearSelfHistory" = "This will delete all messages and media in this chat from your Telegram cloud.";

"MediaPicker.LivePhotoDescription" = "The live photo will be sent as a GIF.";

"Settings.Appearance" = "Appearance";
"Appearance.Title" = "Appearance";
"Appearance.Preview" = "CHAT PREVIEW";
"Appearance.ColorTheme" = "COLOR THEME";
"Appearance.ThemeDayClassic" = "Day Classic";
"Appearance.ThemeDay" = "Day";
"Appearance.ThemeNight" = "Night";
"Appearance.ThemeNightBlue" = "Night Blue";
"Appearance.PreviewReplyAuthor" = "Lucio";
"Appearance.PreviewReplyText" = "Reinhardt, we need to find you some...";
"Appearance.PreviewIncomingText" = "Ah you kids today with techno music! Enjoy the classics, like Hasselhoff!";
"Appearance.PreviewOutgoingText" = "I can't take you seriously right now. Sorry..";
"Appearance.AccentColor" = "Accent Color";
"Appearance.PickAccentColor" = "Pick an Accent Color";

"Appearance.AutoNightTheme" = "Auto-Night Theme";
"Appearance.AutoNightThemeDisabled" = "Disabled";

"AutoNightTheme.Title" = "Auto-Night Theme";
"AutoNightTheme.Disabled" = "Disabled";
"AutoNightTheme.Scheduled" = "Scheduled";
"AutoNightTheme.Automatic" = "Automatic";

"AutoNightTheme.ScheduleSection" = "SCHEDULE";
"AutoNightTheme.UseSunsetSunrise" = "Use Location Sunset & Sunrise";
"AutoNightTheme.ScheduledFrom" = "From";
"AutoNightTheme.ScheduledTo" = "To";

"AutoNightTheme.UpdateLocation" = "Update Location";
"AutoNightTheme.LocationHelp" = "Calculating sunset & sunrise times requires a one-time check of your approximate location. Note that this location is stored locally on your device only.\n\nSunset: %@\nSunrise: %@";
"AutoNightTheme.NotAvailable" = "N/A";

"AutoNightTheme.AutomaticSection" = "BRIGHTNESS THRESHOLD";
"AutoNightTheme.AutomaticHelp" = "Switch to night theme when brightness is %@%% or less. Auto-brightness should be enabled for this feature to work correctly.";

"AutoNightTheme.PreferredTheme" = "PREFERRED THEME";

"AuthSessions.Sessions" = "Sessions";
"AuthSessions.LoggedIn" = "Websites";
"AuthSessions.LogOutApplications" = "Disconnect All Websites";
"AuthSessions.LogOutApplicationsHelp" = "You can log in on websites that support signing in with Telegram.";
"AuthSessions.LoggedInWithTelegram" = "CONNECTED WEBSITES";
"AuthSessions.LogOut" = "Disconnect";
"AuthSessions.Message" = "You allowed this bot to message you when you logged in on %@.";

"Conversation.ContextMenuReport" = "Report";

"Stickers.Search" = "Search Stickers";
"Stickers.NoStickersFound" = "No Stickers Found";

"Camera.Discard" = "Discard All";

"Stickers.SuggestStickers" = "Suggest Stickers by Emoji";
"Stickers.SuggestAll" = "All Sets";
"Stickers.SuggestAdded" = "My Sets";
"Stickers.SuggestNone" = "None";

"Settings.Proxy" = "Proxy";
"Settings.ProxyDisabled" = "Disabled";
"Settings.ProxyConnecting" = "Connecting...";
"Settings.ProxyConnected" = "Connected";

"SocksProxySetup.UseProxy" = "Use Proxy";
"SocksProxySetup.SavedProxies" = "SAVED PROXIES";
"SocksProxySetup.AddProxy" = "Add Proxy";
"SocksProxySetup.SaveProxy" = "Save Proxy";
"SocksProxySetup.ConnectAndSave" = "Connect Proxy";
"SocksProxySetup.AddProxyTitle" = "Add Proxy";
"SocksProxySetup.ProxyDetailsTitle" = "Proxy Details";
"SocksProxySetup.ProxyStatusChecking" = "checking...";
"SocksProxySetup.ProxyStatusPing" = "%@ ms ping";
"SocksProxySetup.ProxyStatusUnavailable" = "unavailable";
"SocksProxySetup.ProxyStatusConnecting" = "connecting";
"SocksProxySetup.ProxyStatusConnected" = "connected";

"SocksProxySetup.ProxyType" = "TYPE";
"SocksProxySetup.ProxySocks5" = "SOCKS5";
"SocksProxySetup.ProxyTelegram" = "MTProto";
"SocksProxySetup.HostnamePlaceholder" = "Server";
"SocksProxySetup.PortPlaceholder" = "Port";
"SocksProxySetup.UsernamePlaceholder" = "Username";
"SocksProxySetup.PasswordPlaceholder" = "Password";
"SocksProxySetup.Secret" = "Secret";
"SocksProxySetup.SecretPlaceholder" = "Secret";
"SocksProxySetup.RequiredCredentials" = "CREDENTIALS";

"SocksProxySetup.Connecting" = "Connecting...";
"SocksProxySetup.FailedToConnect" = "Failed to connect";

"SocksProxySetup.ProxyEnabled" = "Proxy\nEnabled";

"DialogList.AdLabel" = "Proxy Sponsor";
"DialogList.AdNoticeAlert" = "The proxy you are using displays a sponsored channel in your chat list.";
"SocksProxySetup.AdNoticeHelp" = "This proxy may display a sponsored channel in your chat list. This doesn't reveal your Telegram traffic.";

"SocksProxySetup.ShareProxyList" = "Share Proxy List";

"Privacy.SecretChatsTitle" = "SECRET CHATS";
"Privacy.SecretChatsLinkPreviews" = "Link Previews";
"Privacy.SecretChatsLinkPreviewsHelp" = "Link previews will be generated on Telegram servers. We do not store data about the links you send.";

"Privacy.ContactsTitle" = "CONTACTS";
"Privacy.ContactsSync" = "Sync Contacts";
"Privacy.ContactsSyncHelp" = "Turn on to continuously sync contacts from this device with your account.";
"Privacy.ContactsReset" = "Delete Synced Contacts";
"Privacy.ContactsResetConfirmation" = "This will remove your contacts from the Telegram servers.\nIf 'Sync Contacts' is enabled, contacts will be re-synced.";

"Login.TermsOfServiceDecline" = "Decline";
"Login.TermsOfServiceAgree" = "Agree & Continue";

"Login.TermsOfService.ProceedBot" = "Please agree and proceed to %@.";

"Login.TermsOfServiceSignupDecline" = "We're very sorry, but this means you can't sign up for Telegram.\n\nUnlike others, we don't use your data for ad targeting or other commercial purposes. Telegram only stores the information it needs to function as a feature-rich cloud service. You can adjust how we use your data (e.g., delete synced contacts) in Privacy & Security settings.\n\nBut if you're generally not OK with Telegram's modest needs, it won't be possible for us to provide this service.";

"UserInfo.BotPrivacy" = "Privacy Policy";

"PrivacyPolicy.Title" = "Privacy Policy and Terms of Service";
"PrivacyPolicy.Decline" = "Decline";
"PrivacyPolicy.Accept" = "Agree & Continue";

"PrivacyPolicy.AgeVerificationTitle" = "Age Verification";
"PrivacyPolicy.AgeVerificationMessage" = "Tap Agree to confirm that you are %@ or over.";
"PrivacyPolicy.AgeVerificationAgree" = "Agree";

"PrivacyPolicy.DeclineTitle" = "Decline";
"PrivacyPolicy.DeclineMessage" = "We're very sorry, but this means we must part ways here. Unlike others, we don't use your data for ad targeting or other commercial purposes. Telegram only stores the information it needs to function as a feature-rich cloud service. You can adjust how we use your data (e.g., delete synced contacts) in Privacy & Security settings.\n\nBut if you're generally not OK with Telegram's modest needs, it won't be possible for us to provide this service.";
"PrivacyPolicy.DeclineDeclineAndDelete" = "Decline and Delete";

"PrivacyPolicy.DeclineLastWarning" = "Warning, this will irreversibly delete your Telegram account along with all the data you store in the Telegram cloud.\n\nWe will provide a tool to download your data before June, 23 – so you may want to wait a little before deleting.";
"PrivacyPolicy.DeclineDeleteNow" = "Delete Now";

"Settings.Passport" = "Telegram Passport";

"Passport.Title" = "Passport";

"Passport.RequestHeader" = "%@ requests access to your personal data to sign you up for their services.";

"Passport.InfoTitle" = "What is Telegram Passport?";
"Passport.InfoText" = "With **Telegram Passport** you can easily sign up for websites and services that require identity verification.\n\nYour information, personal data, and documents are protected by end-to-end encryption. Nobody, including Telegram, can access them without your permission.";
"Passport.InfoLearnMore" = "Learn More";
"Passport.InfoFAQ_URL" = "https://telegram.org/faq#passport";

"Passport.PassportInformation" = "PASSPORT INFORMATION";
"Passport.RequestedInformation" = "REQUESTED INFORMATION";
"Passport.FieldIdentity" = "Identity Document";
"Passport.FieldIdentityDetailsHelp" = "Fill in your personal details";
"Passport.FieldIdentityUploadHelp" = "Upload a scan of your passport or other ID";
"Passport.FieldIdentitySelfieHelp" = "Take a selfie with your document";
"Passport.FieldAddress" = "Residential Address";
"Passport.FieldAddressHelp" = "Please provide your address";
"Passport.FieldAddressUploadHelp" = "Upload proof of your address";
"Passport.FieldPhone" = "Phone Number";
"Passport.FieldPhoneHelp" = "Provide your contact phone number";
"Passport.FieldEmail" = "Email Address";
"Passport.FieldEmailHelp" = "Provide your contact email address";
"Passport.PrivacyPolicy" = "You accept the [%1$@ Privacy Policy] and allow their @%2$@ to send you messages.";
"Passport.AcceptHelp" = "You are sending your documents directly to %1$@ and allowing their @%2$@ to send you messages.";
"Passport.Authorize" = "Authorize";

"Passport.DeletePassport" = "Delete Telegram Passport";
"Passport.DeletePassportConfirmation" = "Are you sure you want to delete your Telegram Passport? All details will be lost.";

"Passport.PasswordHelp" = "Please enter your Telegram Password\nto decrypt your data";
"Passport.PasswordPlaceholder" = "Enter your password";
"Passport.InvalidPasswordError" = "Invalid password. Please try again.";
"Passport.FloodError" = "Limit exceeded. Please try again later.";
"Passport.UpdateRequiredError" = "Sorry, your Telegram app is out of date and can’t handle this request. Please update Telegram.";

"Passport.ForgottenPassword" = "Forgotten Password";
"Passport.PasswordReset" = "All documents uploaded to your Telegram Passport will be lost. You will be able to upload new documents.";

"Passport.PasswordDescription" = "Please create a password to secure your personal data with end-to-end encryption.\n\nThis password will also be required whenever you log in to Telegram on a new device.";
"Passport.PasswordCreate" = "Create a Password";
"Passport.PasswordCompleteSetup" = "Complete Password Setup";
"Passport.PasswordNext" = "Next";

"Passport.DeletePersonalDetails" = "Delete Personal Details";
"Passport.DeletePersonalDetailsConfirmation" = "Are you sure you want to delete personal details?";

"Passport.DeleteAddress" = "Delete Address";
"Passport.DeleteAddressConfirmation" = "Are you sure you want to delete address?";

"Passport.DeleteDocument" = "Delete Document";
"Passport.DeleteDocumentConfirmation" = "Are you sure you want to delete this document? All details will be lost.";

"Passport.ScansHeader" = "SCANS";
"Passport.Scans.Upload" = "Upload Scan";
"Passport.Scans.UploadNew" = "Upload Additional Scan";
"Passport.Scans.ScanIndex" = "Scan %@";

"Passport.Identity.TypePersonalDetails" = "Personal Details";
"Passport.Identity.TypePassport" = "Passport";
"Passport.Identity.TypePassportUploadScan" = "Upload a scan of your passport";
"Passport.Identity.TypeInternalPassport" = "Internal Passport";
"Passport.Identity.TypeInternalPassportUploadScan" = "Upload a scan of your internal passport";
"Passport.Identity.TypeIdentityCard" = "Identity Card";
"Passport.Identity.TypeIdentityCardUploadScan" = "Upload a scan of your identity card";
"Passport.Identity.TypeDriversLicense" = "Driver's License";
"Passport.Identity.TypeDriversLicenseUploadScan" = "Upload a scan of your driver's license";

"Passport.Identity.AddPersonalDetails" = "Add Personal Details";
"Passport.Identity.AddPassport" = "Add Passport";
"Passport.Identity.AddInternalPassport" = "Add Internal Passport";
"Passport.Identity.AddIdentityCard" = "Add Identity Card";
"Passport.Identity.AddDriversLicense" = "Add Driver's License";

"Passport.Identity.EditPersonalDetails" = "Edit Personal Details";
"Passport.Identity.EditPassport" = "Edit Passport";
"Passport.Identity.EditInternalPassport" = "Edit Internal Passport";
"Passport.Identity.EditIdentityCard" = "Edit Identity Card";
"Passport.Identity.EditDriversLicense" = "Edit Driver's License";

"Passport.Identity.DocumentDetails" = "DOCUMENT DETAILS";
"Passport.Identity.Name" = "First Name";
"Passport.Identity.NamePlaceholder" = "First Name";
"Passport.Identity.MiddleName" = "Middle Name";
"Passport.Identity.MiddleNamePlaceholder" = "Middle Name";
"Passport.Identity.Surname" = "Last Name";
"Passport.Identity.SurnamePlaceholder" = "Last Name";
"Passport.Identity.DateOfBirth" = "Date of Birth";
"Passport.Identity.DateOfBirthPlaceholder" = "Date of Birth";
"Passport.Identity.Gender" = "Gender";
"Passport.Identity.GenderPlaceholder" = "Gender";
"Passport.Identity.GenderMale" = "Male";
"Passport.Identity.GenderFemale" = "Female";
"Passport.Identity.Country" = "Citizenship";
"Passport.Identity.CountryPlaceholder" = "Citizenship";
"Passport.Identity.ResidenceCountry" = "Residence";
"Passport.Identity.ResidenceCountryPlaceholder" = "Residence";
"Passport.Identity.DocumentNumber" = "Document #";
"Passport.Identity.DocumentNumberPlaceholder" = "Document Number";
"Passport.Identity.IssueDate" = "Issue Date";
"Passport.Identity.IssueDatePlaceholder" = "Issue Date";
"Passport.Identity.ExpiryDate" = "Expiry Date";
"Passport.Identity.ExpiryDatePlaceholder" = "Expiry Date";
"Passport.Identity.ExpiryDateNone" = "None";
"Passport.Identity.DoesNotExpire" = "Does Not Expire";

"Passport.Identity.FilesTitle" = "REQUESTED FILES";
"Passport.Identity.ScansHelp" = "The document must contain your photograph, first and last name, date of birth, document number, country of issue, and expiry date.";
"Passport.Identity.FilesView" = "View";
"Passport.Identity.FilesUploadNew" = "Upload New";
"Passport.Identity.MainPage" = "Main Page";
"Passport.Identity.MainPageHelp" = "Upload a main page photo of the document";
"Passport.Identity.FrontSide" = "Front Side";
"Passport.Identity.FrontSideHelp" = "Upload a front side photo of the document";
"Passport.Identity.ReverseSide" = "Reverse Side";
"Passport.Identity.ReverseSideHelp" = "Upload a reverse side photo of the document";
"Passport.Identity.Selfie" = "Selfie";
"Passport.Identity.SelfieHelp" = "Upload a selfie holding this document";
"Passport.Identity.Translation" = "Translation";
"Passport.Identity.TranslationHelp" = "Upload a translation of this document";

"Passport.Address.TypeResidentialAddress" = "Residential Address";
"Passport.Address.TypePassportRegistration" = "Passport Registration";
"Passport.Address.TypeUtilityBill" = "Utility Bill";
"Passport.Address.TypeBankStatement" = "Bank Statement";
"Passport.Address.TypeRentalAgreement" = "Tenancy Agreement";
"Passport.Address.TypeTemporaryRegistration" = "Temporary Registration";

"Passport.Address.AddResidentialAddress" = "Add Residential Address";
"Passport.Address.AddPassportRegistration" = "Add Passport Registration";
"Passport.Address.AddUtilityBill" = "Add Utility Bill";
"Passport.Address.AddBankStatement" = "Add Bank Statement";
"Passport.Address.AddRentalAgreement" = "Add Tenancy Agreement";
"Passport.Address.AddTemporaryRegistration" = "Add Temporary Registration";

"Passport.Address.EditResidentialAddress" = "Edit Residential Address";
"Passport.Address.EditPassportRegistration" = "Edit Passport Registration";
"Passport.Address.EditUtilityBill" = "Edit Utility Bill";
"Passport.Address.EditBankStatement" = "Edit Bank Statement";
"Passport.Address.EditRentalAgreement" = "Edit Tenancy Agreement";
"Passport.Address.EditTemporaryRegistration" = "Edit Temporary Registration";

"Passport.Address.Address" = "ADDRESS";
"Passport.Address.Street" = "Street";
"Passport.Address.Street1Placeholder" = "Street and number, P.O. box";
"Passport.Address.Street2Placeholder" = "Apt., suite, unit, building, floor";
"Passport.Address.Postcode" = "Postcode";
"Passport.Address.PostcodePlaceholder" = "Postcode";
"Passport.Address.City" = "City";
"Passport.Address.CityPlaceholder" = "City";
"Passport.Address.Region" = "Region";
"Passport.Address.RegionPlaceholder" = "State / Province / Region";
"Passport.Address.Country" = "Country";
"Passport.Address.CountryPlaceholder" = "Country";

"Passport.Address.ScansHelp" = "The document must contain your first and last name, your residential address, a stamp / barcode / QR code / logo, and issue date, no more than 3 months ago.";

"Passport.Phone.Title" = "Phone Number";
"Passport.Phone.UseTelegramNumber" = "Use %@";
"Passport.Phone.UseTelegramNumberHelp" = "Use the same phone number as on Telegram.";
"Passport.Phone.EnterOtherNumber" = "OR ENTER NEW PHONE NUMBER";
"Passport.Phone.Help" = "Note: You will receive a confirmation code on the phone number you provide.";
"Passport.Phone.Delete" = "Delete Phone Number";

"Passport.Email.Title" = "Email";
"Passport.Email.UseTelegramEmail" = "Use %@";
"Passport.Email.UseTelegramEmailHelp" = "Use the same address as on Telegram.";
"Passport.Email.EnterOtherEmail" = "OR ENTER NEW EMAIL ADDRESS";
"Passport.Email.EmailPlaceholder" = "Enter your email address";
"Passport.Email.Help" = "Note: You will receive a confirmation code to the email address you provide.";
"Passport.Email.Delete" = "Delete Email Address";
"Passport.Email.CodeHelp" = "Please enter the confirmation code we've just sent to %@";

"Notification.PassportValuesSentMessage" = "%1$@ received the following documents: %2$@";
"Notification.PassportValuePersonalDetails" = "personal details";
"Notification.PassportValueProofOfIdentity" = "proof of identity";
"Notification.PassportValueAddress" = "your address";
"Notification.PassportValueProofOfAddress" = "proof of address";
"Notification.PassportValuePhone" = "phone number";
"Notification.PassportValueEmail" = "email address";

"FastTwoStepSetup.HintSection" = "HINT";
"FastTwoStepSetup.HintPlaceholder" = "Enter a hint";
"FastTwoStepSetup.HintHelp" = "Please create an optional hint for your password.";

"Passport.DiscardMessageTitle" = "Discard Changes";
"Passport.DiscardMessageDescription" = "Are you sure you want to discard all changes?";
"Passport.DiscardMessageAction" = "Discard";

"Passport.ScanPassport" = "Scan Your Passport";
"Passport.ScanPassportHelp" = "Scan your passport or identity card with machine-readable zone to fill personal details automatically.";

"TwoStepAuth.PasswordRemovePassportConfirmation" = "Are you sure you want to disable your password?\n\nWarning! All data saved in your Telegram Passport will be lost!";

"Application.Update" = "Update";

"Conversation.EditingMessagePanelMedia" = "Tap to edit media";
"Conversation.EditingMessageMediaChange" = "Change Photo or Video";
"Conversation.EditingMessageMediaEditCurrentPhoto" = "Edit Current Photo";
"Conversation.EditingMessageMediaEditCurrentVideo" = "Edit Current Video";

"Conversation.InputTextCaptionPlaceholder" = "Caption";

"Conversation.ViewContactDetails" = "VIEW CONTACT";

"DialogList.Read" = "Read";
"DialogList.Unread" = "Unread";

"ContactInfo.Title" = "Contact Info";
"ContactInfo.PhoneLabelHome" = "home";
"ContactInfo.PhoneLabelWork" = "work";
"ContactInfo.PhoneLabelMobile" = "mobile";
"ContactInfo.PhoneLabelMain" = "main";
"ContactInfo.PhoneLabelHomeFax" = "home fax";
"ContactInfo.PhoneLabelWorkFax" = "work fax";
"ContactInfo.PhoneLabelPager" = "pager";
"ContactInfo.PhoneLabelOther" = "other";
"ContactInfo.URLLabelHomepage" = "homepage";
"ContactInfo.BirthdayLabel" = "birthday";
"ContactInfo.Job" = "job";

"UserInfo.NotificationsDefault" = "Default";
"UserInfo.NotificationsDefaultSound" = "Default (%@)";

"DialogList.ProxyConnectionIssuesTooltip" = "Can’t connect to your preferred proxy.\nTap to change settings.";

"Conversation.TapAndHoldToRecord" = "Tap and hold to record";

"Privacy.TopPeers" = "Suggest Frequent Contacts";
"Privacy.TopPeersHelp" = "Display people you message frequently at the top of the search section for quick access.";
"Privacy.TopPeersWarning" = "This will delete all data about the people you message frequently as well the inline bots you are likely to use.";
"Privacy.TopPeersDelete" = "Delete";

"Conversation.EditingCaptionPanelTitle" = "Edit Caption";

"Passport.CorrectErrors" = "Tap to correct errors";

"Passport.NotLoggedInMessage" = "Please log in to your account to use Telegram Passport";

"Update.Title" = "Telegram Update";
"Update.AppVersion" = "Telegram %@";
"Update.UpdateApp" = "Update Telegram";
"Update.Skip" = "Skip";

"ReportPeer.ReasonCopyright" = "Copyright";

"PrivacySettings.DataSettings" = "Data Settings";
"PrivacySettings.DataSettingsHelp" = "Control which of your data is stored in the cloud and used by Telegram to enable advanced features.";

"PrivateDataSettings.Title" = "Data Settings";
"Privacy.ChatsTitle" = "CHATS";
"Privacy.DeleteDrafts" = "Delete All Cloud Drafts";

"UserInfo.NotificationsDefaultEnabled" = "Default (Enabled)";
"UserInfo.NotificationsDefaultDisabled" = "Default (Disabled)";

"Notifications.MessageNotificationsExceptions" = "Exceptions";
"Notifications.GroupNotificationsExceptions" = "Exceptions";

"Notifications.ExceptionsNone" = "None";
"Notifications.Exceptions_1" = "%@ chat";
"Notifications.Exceptions_2" = "%@ chats";
"Notifications.Exceptions_3_10" = "%@ chats";
"Notifications.Exceptions_any" = "%@ chats";
"Notifications.Exceptions_many" = "%@ chats";
"Notifications.Exceptions_0" = "%@ chats";

"Notifications.ExceptionMuteExpires.Minutes_1" = "In 1 minute";
"Notifications.ExceptionMuteExpires.Minutes_2" = "In 2 minutes";
"Notifications.ExceptionMuteExpires.Minutes_3_10" = "In %@ minutes";
"Notifications.ExceptionMuteExpires.Minutes_any" = "In %@ minutes";
"Notifications.ExceptionMuteExpires.Minutes_many" = "In %@ minutes";
"Notifications.ExceptionMuteExpires.Minutes_0" = "In %@ minutes";

"Notifications.ExceptionMuteExpires.Hours_1" = "In 1 hour";
"Notifications.ExceptionMuteExpires.Hours_2" = "In 2 hours";
"Notifications.ExceptionMuteExpires.Hours_3_10" = "In %@ hours";
"Notifications.ExceptionMuteExpires.Hours_any" = "In %@ hours";
"Notifications.ExceptionMuteExpires.Hours_many" = "In %@ hours";
"Notifications.ExceptionMuteExpires.Hours_0" = "In %@ hours";

"Notifications.ExceptionMuteExpires.Days_1" = "In 1 day";
"Notifications.ExceptionMuteExpires.Days_2" = "In 2 days";
"Notifications.ExceptionMuteExpires.Days_3_10" = "In %@ days";
"Notifications.ExceptionMuteExpires.Days_any" = "In %@ days";
"Notifications.ExceptionMuteExpires.Days_many" = "In %@ days";
"Notifications.ExceptionMuteExpires.Days_0" = "In %@ days";

"Notifications.ExceptionsTitle" = "Exceptions";
"Notifications.ExceptionsChangeSound" = "Change Sound (%@)";
"Notifications.ExceptionsDefaultSound" = "Default";
"Notifications.ExceptionsMuted" = "Muted";
"Notifications.ExceptionsUnmuted" = "Unmuted";
"Notifications.AddExceptionTitle" = "Add Exception";

"Notifications.ExceptionsMessagePlaceholder" = "This section will list all private chats with non-default notification settings.";
"Notifications.ExceptionsGroupPlaceholder" = "This section will list all groups and channels with non-default notification settings.";

"Passport.Identity.LatinNameHelp" = "Enter your name using the Latin alphabet";
"Passport.Identity.NativeNameTitle" = "YOUR NAME IN %@";
"Passport.Identity.NativeNameGenericTitle" = "NAME IN DOCUMENT LANGUAGE";
"Passport.Identity.NativeNameHelp" = "Your name in the language of the country that issued the document.";
"Passport.Identity.NativeNameGenericHelp" = "Your name in the language of the country (%@) that issued the document.";

"Passport.Identity.Translations" = "TRANSLATION";
"Passport.Identity.TranslationsHelp" = "Upload scans of verified translation of the document.";
"Passport.FieldIdentityTranslationHelp" = "Upload a translation of your document";
"Passport.FieldAddressTranslationHelp" = "Upload a translation of your document";

"Passport.FieldOneOf.Or" = "%1$@ or %2$@";
"Passport.Identity.UploadOneOfScan" = "Upload a scan of your %@";
"Passport.Address.UploadOneOfScan" = "Upload a scan of your %@";

"Passport.Address.TypeUtilityBillUploadScan" = "Upload a scan of your utiliity bill";
"Passport.Address.TypeBankStatementUploadScan" = "Upload a scan of your bank statement";
"Passport.Address.TypeRentalAgreementUploadScan" = "Upload a scan of your tenancy agreement";
"Passport.Address.TypePassportRegistrationUploadScan" = "Upload a scan of your passport registration";
"Passport.Address.TypeTemporaryRegistrationUploadScan" = "Upload a scan of your temporary registration";

"Passport.Identity.OneOfTypePassport" = "passport";
"Passport.Identity.OneOfTypeInternalPassport" = "internal passport";
"Passport.Identity.OneOfTypeIdentityCard" = "identity card";
"Passport.Identity.OneOfTypeDriversLicense" = "driver's license";

"Passport.Address.OneOfTypePassportRegistration" = "passport registration";
"Passport.Address.OneOfTypeUtilityBill" = "utility bill";
"Passport.Address.OneOfTypeBankStatement" = "bank statement";
"Passport.Address.OneOfTypeRentalAgreement" = "tenancy agreement";
"Passport.Address.OneOfTypeTemporaryRegistration" = "temporary registration";

"Passport.FieldOneOf.Delimeter" = ", ";
"Passport.FieldOneOf.FinalDelimeter" = " or ";

"Passport.Scans_1" = "%@ scan";
"Passport.Scans_2" = "%@ scans";
"Passport.Scans_3_10" = "%@ scans";
"Passport.Scans_any" = "%@ scans";
"Passport.Scans_many" = "%@ scans";
"Passport.Scans_0" = "%@ scans";

"NotificationsSound.None" = "None";
"NotificationsSound.Note" = "Note";
"NotificationsSound.Aurora" = "Aurora";
"NotificationsSound.Bamboo" = "Bamboo";
"NotificationsSound.Chord" = "Chord";
"NotificationsSound.Circles" = "Circles";
"NotificationsSound.Complete" = "Complete";
"NotificationsSound.Hello" = "Hello";
"NotificationsSound.Input" = "Input";
"NotificationsSound.Keys" = "Keys";
"NotificationsSound.Popcorn" = "Popcorn";
"NotificationsSound.Pulse" = "Pulse";
"NotificationsSound.Synth" = "Synth";

"NotificationsSound.Tritone" = "Tri-tone";
"NotificationsSound.Tremolo" = "Tremolo";
"NotificationsSound.Alert" = "Alert";
"NotificationsSound.Bell" = "Bell";
"NotificationsSound.Calypso" = "Calypso";
"NotificationsSound.Chime" = "Chime";
"NotificationsSound.Glass" = "Glass";
"NotificationsSound.Telegraph" = "Telegraph";

"Settings.CopyPhoneNumber" = "Copy Phone Number";
"Settings.CopyUsername" = "Copy Username";

"Passport.Language.ar" = "Arabic";
"Passport.Language.az" = "Azerbaijani";
"Passport.Language.bg" = "Bulgarian";
"Passport.Language.bn" = "Bangla";
"Passport.Language.cs" = "Czech";
"Passport.Language.da" = "Danish";
"Passport.Language.de" = "German";
"Passport.Language.dv" = "Divehi";
"Passport.Language.dz" = "Dzongkha";
"Passport.Language.el" = "Greek";
"Passport.Language.en" = "English";
"Passport.Language.es" = "Spanish";
"Passport.Language.et" = "Estonian";
"Passport.Language.fa" = "Persian";
"Passport.Language.fr" = "French";
"Passport.Language.he" = "Hebrew";
"Passport.Language.hr" = "Croatian";
"Passport.Language.hu" = "Hungarian";
"Passport.Language.hy" = "Armenian";
"Passport.Language.id" = "Indonesian";
"Passport.Language.is" = "Icelandic";
"Passport.Language.it" = "Italian";
"Passport.Language.ja" = "Japanese";
"Passport.Language.ka" = "Georgian";
"Passport.Language.km" = "Khmer";
"Passport.Language.ko" = "Korean";
"Passport.Language.lo" = "Lao";
"Passport.Language.lt" = "Lithuanian";
"Passport.Language.lv" = "Latvian";
"Passport.Language.mk" = "Macedonian";
"Passport.Language.mn" = "Mongolian";
"Passport.Language.ms" = "Malay";
"Passport.Language.my" = "Burmese";
"Passport.Language.ne" = "Nepali";
"Passport.Language.nl" = "Dutch";
"Passport.Language.pl" = "Polish";
"Passport.Language.pt" = "Portuguese";
"Passport.Language.ro" = "Romanian";
"Passport.Language.ru" = "Russian";
"Passport.Language.sk" = "Slovak";
"Passport.Language.sl" = "Slovenian";
"Passport.Language.th" = "Thai";
"Passport.Language.tk" = "Turkmen";
"Passport.Language.tr" = "Turkish";
"Passport.Language.uk" = "Ukrainian";
"Passport.Language.uz" = "Uzbek";
"Passport.Language.vi" = "Vietnamese";

"Conversation.EmptyGifPanelPlaceholder" = "You have no saved GIFs yet.\nEnter @gif to search.";
"DialogList.MultipleTyping" = "%@ and %@";
"Contacts.NotRegisteredSection" = "Phonebook";

"SocksProxySetup.PasteFromClipboard" = "Paste From Clipboard";

"Share.AuthTitle" = "Log in to Telegram";
"Share.AuthDescription" = "Open Telegram and log in to share.";

"Notifications.DisplayNamesOnLockScreen" = "Names on lock-screen";
"Notifications.DisplayNamesOnLockScreenInfoWithLink" = "Display names in notifications when the device is locked. To disable, make sure that \"Show Previews\" is also set to \"When Unlocked\" or \"Never\" in [iOS Settings]";

"Notifications.Badge" = "BADGE COUNTER";
"Notifications.Badge.IncludeMutedChats" = "Include Muted Chats";
"Notifications.Badge.IncludePublicGroups" = "Include Public Groups";
"Notifications.Badge.IncludeChannels" = "Include Channels";
"Notifications.Badge.CountUnreadMessages" = "Count Unread Messages";
"Notifications.Badge.CountUnreadMessages.InfoOff" = "Switch on to show the number of unread messages instead of chats.";
"Notifications.Badge.CountUnreadMessages.InfoOn" = "Switch off to show the number of unread chats instead of messages.";

"Appearance.ReduceMotion" = "Reduce Motion";
"Appearance.ReduceMotionInfo" = "Disable animations in message bubbles and in the chats list.";

"Appearance.Animations" = "ANIMATIONS";

"Weekday.Monday" = "Monday";
"Weekday.Tuesday" = "Tuesday";
"Weekday.Wednesday" = "Wednesday";
"Weekday.Thursday" = "Thursday";
"Weekday.Friday" = "Friday";
"Weekday.Saturday" = "Saturday";
"Weekday.Sunday" = "Sunday";

"Watch.Message.Call" = "Call";
"Watch.Message.Game" = "Game";
"Watch.Message.Invoice" = "Invoice";
"Watch.Message.Poll" = "Poll";
"Watch.Message.Unsupported" = "Unsupported Message";

"Notifications.ExceptionsResetToDefaults" = "Reset to Defaults";

"AuthSessions.IncompleteAttempts" = "INCOMPLETE LOGIN ATTEMPTS";
"AuthSessions.IncompleteAttemptsInfo" = "These devices have no access to your account. The code was entered correctly, but no correct password was given.";

"AuthSessions.Terminate" = "Terminate";

"ApplyLanguage.ChangeLanguageAlreadyActive" = "The language %1$@ is already active.";
"ApplyLanguage.ChangeLanguageTitle" = "Change Language?";
"ApplyLanguage.ChangeLanguageUnofficialText" = "You are about to apply a custom language pack **%1$@** that is %2$@% complete.\n\nThis will translate the entire interface. You can suggest corrections in the [translation panel]().\n\nYou can change your language back at any time in Settings.";
"ApplyLanguage.ChangeLanguageOfficialText" = "You are about to apply a language pack **%1$@**.\n\nThis will translate the entire interface. You can suggest corrections in the [translation panel]().\n\nYou can change your language back at any time in Settings.";
"ApplyLanguage.ChangeLanguageAction" = "Change";
"ApplyLanguage.ApplyLanguageAction" = "Change";
"ApplyLanguage.UnsufficientDataTitle" = "Insufficient Data";
"ApplyLanguage.UnsufficientDataText" = "Unfortunately, this custom language pack (%1$@) doesn't contain data for Telegram iOS. You can contribute to this language pack using the [translations platform]()";
"ApplyLanguage.LanguageNotSupportedError" = "Sorry, this language doesn't seem to exist.";
"ApplyLanguage.ApplySuccess" = "Language changed";

"TextFormat.Bold" = "Bold";
"TextFormat.Italic" = "Italic";
"TextFormat.Monospace" = "Monospace";

"TwoStepAuth.SetupPasswordTitle" = "Create a Password";
"TwoStepAuth.SetupPasswordDescription" = "Please create a password which will be used to protect your data.";
"TwoStepAuth.ChangePassword" = "Change Password";
"TwoStepAuth.ChangePasswordDescription" = "Please enter a new password which will be used to protect your data.";
"TwoStepAuth.ReEnterPasswordTitle" = "Re-enter your Password";
"TwoStepAuth.ReEnterPasswordDescription" = "Please confirm your password.";
"TwoStepAuth.AddHintTitle" = "Add a Hint";
"TwoStepAuth.AddHintDescription" = "You can create an optional hint for your password.";
"TwoStepAuth.HintPlaceholder" = "Hint";
"TwoStepAuth.RecoveryEmailTitle" = "Recovery Email";
"TwoStepAuth.RecoveryEmailAddDescription" = "Please add your valid e-mail. It is the only way to recover a forgotten password.";
"TwoStepAuth.RecoveryEmailChangeDescription" = "Please enter your new recovery email. It is the only way to recover a forgotten password.";
"TwoStepAuth.ChangeEmail" = "Change Email";
"TwoStepAuth.ConfirmEmailDescription" = "Please enter the code we've just emailed at %1$@.";
"TwoStepAuth.ConfirmEmailCodePlaceholder" = "Code";
"TwoStepAuth.ConfirmEmailResendCode" = "Resend Code";

"TwoStepAuth.SetupPendingEmail" = "Your recovery email %@ needs to be confirmed and is not yet active.\n\nPlease check your email and enter the confirmation code to complete Two-Step Verification setup. Be sure to check the spam folder as well.";
"TwoStepAuth.SetupResendEmailCode" = "Resend Code";
"TwoStepAuth.SetupResendEmailCodeAlert" = "The code has been sent. Please check your e-mail. Be sure to check the spam folder as well.";
"TwoStepAuth.EnterEmailCode" = "Enter Code";

"TwoStepAuth.EnabledSuccess" = "Two-Step verification\nis enabled.";
"TwoStepAuth.DisableSuccess" = "Two-Step verification\nis disabled.";
"TwoStepAuth.PasswordChangeSuccess" = "Your password\nhas been changed.";
"TwoStepAuth.EmailAddSuccess" = "Your recovery e-mail\nhas been added.";
"TwoStepAuth.EmailChangeSuccess" = "Your recovery e-mail\nhas been changed.";

"Conversation.SendMessageErrorGroupRestricted" = "Sorry, you are currently restricted from posting to public groups.";

"InstantPage.TapToOpenLink" = "Tap to open the link:";
"InstantPage.RelatedArticleAuthorAndDateTitle" = "%1$@ • %2$@";

"AuthCode.Alert" = "Your login code is %@. Enter it in the Telegram app where you are trying to log in.\n\nDo not give this code to anyone.";
"Login.CheckOtherSessionMessages" = "Check your Telegram messages";
"Login.SendCodeViaSms" = "Get the code via SMS";
"Login.SendCodeViaCall" = "Call me to dictate the code";
"Login.SendCodeViaFlashCall" = "Get the code via phone call";
"Login.CancelPhoneVerification" = "Do you want to stop the phone number verification process?";
"Login.CancelPhoneVerificationStop" = "Stop";
"Login.CancelPhoneVerificationContinue" = "Continue";
"Login.CodeExpired" = "Code expired, please login again.";
"Login.CancelSignUpConfirmation" = "Do you want to stop the registration process?";

"Passcode.AppLockedAlert" = "Telegram\nLocked";

"ChatList.ReadAll" = "Read All";
"ChatList.Read" = "Read";
"ChatList.DeleteConfirmation_1" = "Delete";
"ChatList.DeleteConfirmation_2" = "Delete 2 Chats";
"ChatList.DeleteConfirmation_3_10" = "Delete %@ Chats";
"ChatList.DeleteConfirmation_any" = "Delete %@ Chats";
"ChatList.DeleteConfirmation_many" = "Delete %@ Chats";
"ChatList.DeleteConfirmation_0" = "Delete %@ Chats";

"Username.TooManyPublicUsernamesError" = "Sorry, you have reserved too many public usernames.";
"Group.Username.RevokeExistingUsernamesInfo" = "You can revoke the link from one of your older groups or channels, or create a private group instead.";
"Channel.Username.RevokeExistingUsernamesInfo" = "You can revoke the link from one of your older groups or channels, or create a private channel instead.";

"InstantPage.Reference" = "Reference";

"Permissions.Skip" = "Skip";

"Permissions.ContactsTitle.v0" = "Sync Your Contacts";
"Permissions.ContactsText.v0" = "See who's on Telegram and switch seamlessly, without having to \"add\" your friends.";
"Permissions.ContactsAllow.v0" = "Allow Access";
"Permissions.ContactsAllowInSettings.v0" = "Allow in Settings";

"Permissions.NotificationsTitle.v0" = "Turn ON Notifications";
"Permissions.NotificationsText.v0" = "Don't miss important messages from your friends and coworkers.";
"Permissions.NotificationsUnreachableText.v0" = "Please note that you partly disabled message notifications in your Settings.";
"Permissions.NotificationsAllow.v0" = "Turn Notifications ON";
"Permissions.NotificationsAllowInSettings.v0" = "Turn ON in Settings";

"Permissions.CellularDataTitle.v0" = "Enable Cellular Data";
"Permissions.CellularDataText.v0" = "Don't worry, Telegram keeps network usage to a minimum. You can further control this in Settings > Data and Storage.";
"Permissions.CellularDataAllowInSettings.v0" = "Turn ON in Settings";

"Permissions.SiriTitle.v0" = "Turn ON Siri";
"Permissions.SiriText.v0" = "Use Siri to send messages and make calls.";
"Permissions.SiriAllow.v0" = "Turn Siri ON";
"Permissions.SiriAllowInSettings.v0" = "Turn ON in Settings";

"Permissions.PrivacyPolicy" = "Privacy Policy";

"Contacts.PermissionsTitle" = "Access to Contacts";
"Contacts.PermissionsText" = "Please allow Telegram access to your phonebook to seamlessly find all your friends.";
"Contacts.PermissionsAllow" = "Allow Access";
"Contacts.PermissionsAllowInSettings" = "Allow in Settings";
"Contacts.PermissionsSuppressWarningTitle" = "Keep contacts disabled?";
"Contacts.PermissionsSuppressWarningText" = "You won't know when your friends join Telegram and become available to chat. We recommend enabling access to contacts in Settings.";
"Contacts.PermissionsKeepDisabled" = "Keep Disabled";
"Contacts.PermissionsEnable" = "Enable";

"Notifications.PermissionsTitle" = "Turn ON Notifications";
"Notifications.PermissionsText" = "Don't miss important messages from your friends and coworkers.";
"Notifications.PermissionsUnreachableTitle" = "Check Notification Settings";
"Notifications.PermissionsUnreachableText" = "Please note that you partly disabled message notifications in your Settings.";
"Notifications.PermissionsAllow" = "Turn Notifications ON";
"Notifications.PermissionsAllowInSettings" = "Turn ON in Settings";
"Notifications.PermissionsOpenSettings" = "Open Settings";
"Notifications.PermissionsSuppressWarningTitle" = "Keep notifications disabled?";
"Notifications.PermissionsSuppressWarningText" = "You may miss important messages on Telegram due to your current settings.\n\nFor better results, enable alerts or banners and try muting certain chats or chat types in Telegram settings.";
"Notifications.PermissionsKeepDisabled" = "Keep Disabled";
"Notifications.PermissionsEnable" = "Enable";

"ChatSettings.DownloadInBackground" = "Background Download";
"ChatSettings.DownloadInBackgroundInfo" = "The app will continue downloading media files for a limited time.";

"Cache.ServiceFiles" = "Service Files";

"SharedMedia.SearchNoResults" = "No Results";
"SharedMedia.SearchNoResultsDescription" = "There were no results for \"%@\".\nTry a new search.";

"MessagePoll.LabelAnonymous" = "Anonymous Poll";
"MessagePoll.LabelClosed" = "Final Results";
"MessagePoll.NoVotes" = "No votes";
"MessagePoll.VotedCount_0" = "%@ votes";
"MessagePoll.VotedCount_1" = "1 vote";
"MessagePoll.VotedCount_2" = "2 votes";
"MessagePoll.VotedCount_3_10" = "%@ votes";
"MessagePoll.VotedCount_many" = "%@ votes";
"MessagePoll.VotedCount_any" = "%@ votes";
"AttachmentMenu.Poll" = "Poll";
"Conversation.PinnedPoll" = "Pinned Poll";
"Conversation.PinnedQuiz" = "Pinned Quiz";

"CreatePoll.Title" = "New Poll";
"CreatePoll.Create" = "Send";
"CreatePoll.TextHeader" = "QUESTION";
"CreatePoll.TextPlaceholder" = "Ask a question";
"CreatePoll.OptionsHeader" = "POLL OPTIONS";
"CreatePoll.OptionPlaceholder" = "Option";
"CreatePoll.AddOption" = "Add an Option";

"CreatePoll.AddMoreOptions_0" = "You can add %@ more options.";
"CreatePoll.AddMoreOptions_1" = "You can add 1 more option.";
"CreatePoll.AddMoreOptions_2" = "You can add 2 more options.";
"CreatePoll.AddMoreOptions_3_10" = "You can add %@ more options.";
"CreatePoll.AddMoreOptions_many" = "You can add %@ more options.";
"CreatePoll.AddMoreOptions_any" = "You can add %@ more options.";
"CreatePoll.AllOptionsAdded" = "You have added the maximum number of options.";

"CreatePoll.CancelConfirmation" = "Are you sure you want to discard this poll?";

"ForwardedPolls_1" = "Forwarded poll";
"ForwardedPolls_2" = "2 forwarded polls";
"ForwardedPolls_3_10" = "%@ forwarded polls";
"ForwardedPolls_any" = "%@ forwarded polls";
"ForwardedPolls_many" = "%@ forwarded polls";
"ForwardedPolls_0" = "%@ forwarded polls";

"Conversation.UnvotePoll" = "Retract Vote";
"Conversation.StopPoll" = "Stop Poll";
"Conversation.StopPollConfirmationTitle" = "If you stop this poll now, nobody will be able to vote in it anymore. This action cannot be undone.";
"Conversation.StopPollConfirmation" = "Stop Poll";

"AttachmentMenu.WebSearch" = "Web Search";

"Conversation.UnsupportedMediaPlaceholder" = "This message is not supported on your version of Telegram. Please update to the latest version.";
"Conversation.UpdateTelegram" = "UPDATE TELEGRAM";

"Cache.LowDiskSpaceText" = "Your phone has run out of available storage. Please free some space to download or upload media.";

"Contacts.SortBy" = "Sort by:";
"Contacts.SortByName" = "Name";
"Contacts.SortByPresence" = "Last Seen Time";
"Contacts.SortedByName" = "Sorted by Name";
"Contacts.SortedByPresence" = "Sorted by Last Seen Time";

"NotificationSettings.ContactJoinedInfo" = "Receive push notifications when one of your contacts becomes available on Telegram.";

"GroupInfo.Permissions" = "Permissions";
"GroupInfo.Permissions.Title" = "Permissions";
"GroupInfo.Permissions.SectionTitle" = "WHAT CAN MEMBERS OF THIS GROUP DO?";
"GroupInfo.Permissions.Removed" = "Removed Users";
"GroupInfo.Permissions.Exceptions" = "EXCEPTIONS";
"GroupInfo.Permissions.AddException" = "Add Exception";
"GroupInfo.Permissions.SearchPlaceholder" = "Search Exceptions";

"GroupInfo.Administrators" = "Administrators";
"GroupInfo.Administrators.Title" = "Administrators";

"GroupPermission.NoSendMessages" = "no messages";
"GroupPermission.NoSendMedia" = "no media";
"GroupPermission.NoSendGifs" = "no GIFs";
"GroupPermission.NoSendPolls" = "no polls";
"GroupPermission.NoSendLinks" = "no links";
"GroupPermission.NoChangeInfo" = "no info";
"GroupPermission.NoAddMembers" = "no add";
"GroupPermission.NoPinMessages" = "no pin";
"GroupPermission.NoManageTopics" = "no topics";

"GroupPermission.Title" = "Exception";
"GroupPermission.NewTitle" = "New Exception";
"GroupPermission.SectionTitle" = "WHAT CAN THIS MEMBER DO?";
"GroupPermission.Duration" = "Duration";
"GroupPermission.AddedInfo" = "Exception added by %1$@ %2$@";
"GroupPermission.Delete" = "Delete Exception";
"GroupPermission.ApplyAlertText" = "You have changed this user's rights in %@.\nApply Changes?";
"GroupPermission.ApplyAlertAction" = "Apply";
"GroupPermission.AddSuccess" = "Exception Added";
"GroupPermission.NotAvailableInPublicGroups" = "This permission is not available in public groups.";
"GroupPermission.AddMembersNotAvailable" = "You don't have persmission to add members.";

"Channel.EditAdmin.PermissionEnabledByDefault" = "This option is permitted for all members in Group Permissions.";

"GroupPermission.EditingDisabled" = "You cannot edit restrictions of this user.";
"GroupPermission.PermissionDisabledByDefault" = "This option is disabled for all members in Group Permissions.";

"Channel.Management.RemovedBy" = "Removed by %@";

"GroupRemoved.Title" = "Removed Users";
"GroupRemoved.Remove" = "Remove User";
"GroupRemoved.RemoveInfo" = "Users removed from the group by admins cannot rejoin it via invite links.";
"ChannelRemoved.RemoveInfo" = "Users removed from the channel by admins cannot rejoin it via invite links.";
"GroupRemoved.UsersSectionTitle" = "REMOVED USERS";
"GroupRemoved.ViewUserInfo" = "View User Info";
"GroupRemoved.AddToGroup" = "Add To Group";
"GroupRemoved.DeleteUser" = "Delete";

"EmptyGroupInfo.Title" = "You have created a group";
"EmptyGroupInfo.Subtitle" = "Groups can have:";
"EmptyGroupInfo.Line1" = "Up to %@ members";
"EmptyGroupInfo.Line2" = "Persistent chat history";
"EmptyGroupInfo.Line3" = "Public links such as t.me/title";
"EmptyGroupInfo.Line4" = "Admins with different rights";

"WallpaperPreview.Title" = "Background Preview";
"WallpaperPreview.PreviewTopText" = "Press Set to apply the background";
"WallpaperPreview.PreviewBottomText" = "Enjoy the view";

"WallpaperPreview.SwipeTopText" = "Swipe left or right to preview more backgrounds";
"WallpaperPreview.SwipeBottomText" = "Backgrounds for the god of backgrounds!";
"WallpaperPreview.SwipeColorsTopText" = "Swipe left or right to see more colors";
"WallpaperPreview.SwipeColorsBottomText" = "Salmon is a fish, not a color";
"WallpaperPreview.CustomColorTopText" = "Use sliders to adjust color";
"WallpaperPreview.CustomColorBottomText" = "Something to match your curtains";
"WallpaperPreview.CropTopText" = "Pinch and pan to adjust background";
"WallpaperPreview.CropBottomText" = "Pinch me, I'm dreaming";
"WallpaperPreview.Motion" = "Motion";
"WallpaperPreview.Blurred" = "Blurred";
"WallpaperPreview.Pattern" = "Pattern";

"Wallpaper.Search" = "Search Backgrounds";
"Wallpaper.SearchShort" = "Search";
"Wallpaper.SetColor" = "Set a Color";
"Wallpaper.SetCustomBackground" = "Choose from Gallery";
"Wallpaper.SetCustomBackgroundInfo" = "You can set a custom background image and share it with your friends.";

"Wallpaper.DeleteConfirmation_1" = "Delete Background";
"Wallpaper.DeleteConfirmation_2" = "Delete 2 Backgrounds";
"Wallpaper.DeleteConfirmation_3_10" = "Delete %@ Backgrounds";
"Wallpaper.DeleteConfirmation_any" = "Delete %@ Backgrounds";
"Wallpaper.DeleteConfirmation_many" = "Delete %@ Backgrounds";
"Wallpaper.DeleteConfirmation_0" = "Delete %@ Backgrounds";

"WallpaperColors.Title" = "Set a Color";
"WallpaperColors.SetCustomColor" = "Set Custom Color";

"WallpaperSearch.ColorTitle" = "SEARCH BY COLOR";
"WallpaperSearch.Recent" = "RECENT";
"WallpaperSearch.ColorPrefix" = "color: ";
"WallpaperSearch.ColorBlue" = "Blue";
"WallpaperSearch.ColorRed" = "Red";
"WallpaperSearch.ColorOrange" = "Orange";
"WallpaperSearch.ColorYellow" = "Yellow";
"WallpaperSearch.ColorGreen" = "Green";
"WallpaperSearch.ColorTeal" = "Teal";
"WallpaperSearch.ColorPurple" = "Purple";
"WallpaperSearch.ColorPink" = "Pink";
"WallpaperSearch.ColorBrown" = "Brown";
"WallpaperSearch.ColorBlack" = "Black";
"WallpaperSearch.ColorGray" = "Gray";
"WallpaperSearch.ColorWhite" = "White";

"Channel.AdminLog.DefaultRestrictionsUpdated" = "changed default permissions";
"Channel.AdminLog.PollStopped" = "%@ stopped poll";

"ChatList.DeleteChat" = "Delete Chat";
"ChatList.DeleteChatConfirmation" = "Are you sure you want to delete chat\nwith %@?";
"ChatList.DeleteSecretChatConfirmation" = "Are you sure you want to delete secret chat\nwith %@?";
"ChatList.LeaveGroupConfirmation" = "Are you sure you want to leave %@?";
"ChatList.DeleteAndLeaveGroupConfirmation" = "Are you sure you want to leave and delete %@?";
"ChatList.DeleteSavedMessagesConfirmation" = "Are you sure you want to delete\nSaved Messages?";

"Undo.Undo" = "Undo";
"Undo.ChatDeleted" = "Chat deleted";
"Undo.ChatCleared" = "Chat cleared";
"Undo.ChatClearedForBothSides" = "Chat cleared for both sides";
"Undo.ChatClearedForEveryone" = "Chat cleared for everyone";
"Undo.SecretChatDeleted" = "Secret Chat deleted";
"Undo.LeftChannel" = "Left channel";
"Undo.LeftGroup" = "Left group";
"Undo.DeletedChannel" = "Deleted channel";
"Undo.DeletedGroup" = "Deleted group";

"AccessDenied.Wallpapers" = "Telegram needs access to your photo library to set a custom chat background.\n\nPlease go to Settings > Privacy > Photos and set Telegram to ON.";

"Conversation.ChatBackground" = "Chat Background";
"Conversation.ViewBackground" = "VIEW BACKGROUND";

"SocksProxySetup.ShareQRCodeInfo" = "Your friends can add this proxy by scanning this code with phone or in-app camera.";
"SocksProxySetup.ShareQRCode" = "Share QR Code";
"SocksProxySetup.ShareLink" = "Share Lisnk";

"CallFeedback.Title" = "Call Feedback";
"CallFeedback.WhatWentWrong" = "WHAT WENT WRONG?";
"CallFeedback.ReasonEcho" = "I heard my own voice";
"CallFeedback.ReasonNoise" = "I heard background noise";
"CallFeedback.ReasonInterruption" = "The other side kept disappearing";
"CallFeedback.ReasonDistortedSpeech" = "Speech was distorted";
"CallFeedback.ReasonSilentLocal" = "I couldn't hear the other side";
"CallFeedback.ReasonSilentRemote" = "The other side couldn't hear me";
"CallFeedback.ReasonDropped" = "Call ended unexpectedly";
"CallFeedback.VideoReasonDistorted" = "Video was distorted";
"CallFeedback.VideoReasonLowQuality" = "Video was pixelated";
"CallFeedback.AddComment" = "Add an optional comment";
"CallFeedback.IncludeLogs" = "Include technical information";
"CallFeedback.IncludeLogsInfo" = "This won't reveal the contents of your conversation, but will help us fix the issue sooner.";
"CallFeedback.Send" = "Send";
"CallFeedback.Success" = "Thanks for\nyour feedback";

"Settings.AddAccount" = "Add Account";
"WebSearch.SearchNoResults" = "No Results";
"WebSearch.SearchNoResultsDescription" = "There were no results for \"%@\".\nTry a new search.";

"WallpaperPreview.PatternIntensity" = "Pattern Intensity";

"Message.Wallpaper" = "Chat Background";

"Wallpaper.ResetWallpapers" = "Reset Chat Backgrounds";
"Wallpaper.ResetWallpapersInfo" = "Remove all uploaded chat backgrounds and restore pre-installed backgrounds for all themes.";
"Wallpaper.ResetWallpapersConfirmation" = "Reset Chat Backgrounds";

"Proxy.TooltipUnavailable" = "The proxy may be unavailable. Try selecting another one.";

"SocksProxySetup.Status" = "Status";
"Login.PhoneNumberAlreadyAuthorized" = "This account is already logged in from this app.";

"Login.PhoneNumberAlreadyAuthorizedSwitch" = "Switch";

"Call.AnsweringWithAccount" = "Answering as %@";

"AutoDownloadSettings.CellularTitle" = "Using Cellular";
"AutoDownloadSettings.WifiTitle" = "Using Wi-Fi";
"AutoDownloadSettings.AutoDownload" = "Auto-Download Media";
"AutoDownloadSettings.MediaTypes" = "TYPES OF MEDIA";
"AutoDownloadSettings.Photos" = "Photos";
"AutoDownloadSettings.Videos" = "Videos";
"AutoDownloadSettings.Files" = "Files";
"AutoDownloadSettings.VoiceMessagesInfo" = "Voice messages are tiny and always downloaded automatically.";
"AutoDownloadSettings.ResetSettings" = "Reset Auto-Download Settings";
"AutoDownloadSettings.AutodownloadPhotos" = "AUTO-DOWNLOAD PHOTOS";
"AutoDownloadSettings.AutodownloadVideos" = "AUTO-DOWNLOAD VIDEOS AND GIFS";
"AutoDownloadSettings.AutodownloadFiles" = "AUTO-DOWNLOAD FILES AND MUSIC";
"AutoDownloadSettings.MaxVideoSize" = "MAXIMUM VIDEO SIZE";
"AutoDownloadSettings.MaxFileSize" = "MAXIMUM FILE SIZE";
"AutoDownloadSettings.DataUsage" = "DATA USAGE";
"AutoDownloadSettings.DataUsageLow" = "Low";
"AutoDownloadSettings.DataUsageMedium" = "Medium";
"AutoDownloadSettings.DataUsageHigh" = "High";
"AutoDownloadSettings.DataUsageCustom" = "Custom";
"AutoDownloadSettings.OnForAll" = "On for all chats";
"AutoDownloadSettings.OnFor" = "On for %@";
"AutoDownloadSettings.TypeContacts" = "Contacts";
"AutoDownloadSettings.TypePrivateChats" = "PM";
"AutoDownloadSettings.TypeGroupChats" = "Groups";
"AutoDownloadSettings.TypeChannels" = "Channels";
"AutoDownloadSettings.UpToForAll" = "Up to %@ for all chats";
"AutoDownloadSettings.UpToFor" = "Up to %1$@ for %2$@";
"AutoDownloadSettings.OffForAll" = "Off for all chats";
"AutoDownloadSettings.Delimeter" = ", ";
"AutoDownloadSettings.LastDelimeter" = " and ";
"AutoDownloadSettings.PreloadVideo" = "Preload Larger Videos";
"AutoDownloadSettings.PreloadVideoInfo" = "Preload first seconds of videos larger than %@ for instant playback.";

"ChatSettings.AutoDownloadUsingCellular" = "Using Cellular";
"ChatSettings.AutoDownloadUsingWiFi" = "Using Wi-Fi";
"ChatSettings.AutoPlayTitle" = "AUTO-PLAY MEDIA";
"ChatSettings.AutoPlayGifs" = "GIFs";
"ChatSettings.AutoPlayVideos" = "Videos";

"ChatSettings.AutoDownloadSettings.TypePhoto" = "Photos";
"ChatSettings.AutoDownloadSettings.TypeVideo" = "Videos (%@)";
"ChatSettings.AutoDownloadSettings.TypeMedia" = "Media (%@)";
"ChatSettings.AutoDownloadSettings.TypeFile" = "Files (%@)";
"ChatSettings.AutoDownloadSettings.OffForAll" = "Disabled";
"ChatSettings.AutoDownloadSettings.Delimeter" = ", ";

"LogoutOptions.Title" = "Log out";
"LogoutOptions.AlternativeOptionsSection" = "ALTERNATIVE OPTIONS";
"LogoutOptions.AddAccountTitle" = "Add another account";
"LogoutOptions.AddAccountText" = "Set up multiple phone numbers and easily switch between them.";
"LogoutOptions.SetPasscodeTitle" = "Set a Passcode";
"LogoutOptions.SetPasscodeText" = "Lock the app with a passcode so that others can't open it.";
"LogoutOptions.ClearCacheTitle" = "Clear Cache";
"LogoutOptions.ClearCacheText" = "Free up disk space on your device; your media will stay in the cloud.";
"LogoutOptions.ChangePhoneNumberTitle" = "Change Phone Number";
"LogoutOptions.ChangePhoneNumberText" = "Move your contacts, groups, messages and media to a new number.";
"LogoutOptions.ContactSupportTitle" = "Contact Support";
"LogoutOptions.ContactSupportText" = "Tell us about any issues; logging out doesn't usually help.";
"LogoutOptions.LogOut" = "Log Out";
"LogoutOptions.LogOutInfo" = "Remember, logging out kills all your Secret Chats.";

"GroupPermission.PermissionGloballyDisabled" = "This permission is disabled in this group.";

"ChannelInfo.Stats" = "View Statistics";

"Conversation.PressVolumeButtonForSound" = "Press volume button\nto unmute the video";

"ChatList.SelectedChats_1" = "%@ Chat Selected";
"ChatList.SelectedChats_2" = "%@ Chats Selected";
"ChatList.SelectedChats_3_10" = "%@ Chats Selected";
"ChatList.SelectedChats_any" = "%@ Chats Selected";
"ChatList.SelectedChats_many" = "%@ Chats Selected";
"ChatList.SelectedChats_0" = "%@ Chats Selected";

"NotificationSettings.ShowNotificationsFromAccountsSection" = "SHOW NOTIFICATIONS FROM";
"NotificationSettings.ShowNotificationsAllAccounts" = "All Accounts";
"NotificationSettings.ShowNotificationsAllAccountsInfoOn" = "Turn this off if you want to receive notifications only from your active account.";
"NotificationSettings.ShowNotificationsAllAccountsInfoOff" = "Turn this on if you want to receive notifications from all your accounts.";

"Gif.Search" = "Search GIFs";
"Gif.NoGifsFound" = "No GIFs Found";
"Gif.NoGifsPlaceholder" = "You have no saved GIFs yet.";

"Privacy.ProfilePhoto" = "Profile Photo";
"Privacy.Forwards" = "Forwarded Messages";

"Privacy.ProfilePhoto.WhoCanSeeMyPhoto" = "WHO CAN SEE MY PROFILE PHOTO";
"Privacy.ProfilePhoto.CustomHelp" = "You can restrict who can see your profile photo with granular precision.";
"Privacy.ProfilePhoto.AlwaysShareWith.Title" = "Always Share With";
"Privacy.ProfilePhoto.NeverShareWith.Title" = "Never Share With";

"Privacy.Forwards.WhoCanForward" = "WHO CAN ADD LINK TO MY ACCOUNT WHEN FORWARDING MY MESSAGES";
"Privacy.Forwards.CustomHelp" = "When forwarded to other chats, messages you send will not link back to your account.";
"Privacy.Forwards.AlwaysAllow.Title" = "Always Allow";
"Privacy.Forwards.NeverAllow.Title" = "Never Allow";

"Conversation.ContextMenuCancelSending" = "Cancel Sending";

"Conversation.ForwardAuthorHiddenTooltip" = "The account was hidden by the user";

"Privacy.Forwards.Preview" = "PREVIEW";
"Privacy.Forwards.PreviewMessageText" = "Reinhardt, we need to find you some new music.";
"Privacy.Forwards.AlwaysLink" = "Link to your account";
"Privacy.Forwards.LinkIfAllowed" = "Link if allowed by settings below";
"Privacy.Forwards.NeverLink" = "Not a link to your account";

"Chat.UnsendMyMessagesAlertTitle" = "Unsending will also delete messages you sent on %@'s side.";
"Chat.UnsendMyMessages" = "Unsend My Messages";

"Chat.DeleteMessagesConfirmation_1" = "Delete message";
"Chat.DeleteMessagesConfirmation_any" = "Delete %@ messages";

"Settings.Search" = "Search Settings";

"SettingsSearch.FAQ" = "FAQ";

"SettingsSearch.Synonyms.EditProfile.Title" = " ";
"SettingsSearch.Synonyms.EditProfile.Bio" = " ";
"SettingsSearch.Synonyms.EditProfile.PhoneNumber" = " ";
"SettingsSearch.Synonyms.EditProfile.Username" = " ";
"SettingsSearch.Synonyms.EditProfile.AddAccount" = " ";
"SettingsSearch.Synonyms.EditProfile.Logout" = " ";

"SettingsSearch.Synonyms.Calls.Title" = " ";
"SettingsSearch.Synonyms.Calls.CallTab" = " ";

"SettingsSearch.Synonyms.Stickers.Title" = " ";
"SettingsSearch.Synonyms.Stickers.SuggestStickers" = " ";
"SettingsSearch.Synonyms.Stickers.FeaturedPacks" = " ";
"SettingsSearch.Synonyms.Stickers.ArchivedPacks" = " ";
"SettingsSearch.Synonyms.Stickers.Masks" = " ";

"SettingsSearch.Synonyms.Notifications.Title" = " ";
"SettingsSearch.Synonyms.Notifications.MessageNotificationsAlert" = " ";
"SettingsSearch.Synonyms.Notifications.MessageNotificationsPreview" = " ";
"SettingsSearch.Synonyms.Notifications.MessageNotificationsSound" = " ";
"SettingsSearch.Synonyms.Notifications.MessageNotificationsExceptions" = " ";
"SettingsSearch.Synonyms.Notifications.GroupNotificationsAlert" = " ";
"SettingsSearch.Synonyms.Notifications.GroupNotificationsPreview" = " ";
"SettingsSearch.Synonyms.Notifications.GroupNotificationsSound" = " ";
"SettingsSearch.Synonyms.Notifications.GroupNotificationsExceptions" = " ";
"SettingsSearch.Synonyms.Notifications.ChannelNotificationsAlert" = " ";
"SettingsSearch.Synonyms.Notifications.ChannelNotificationsPreview" = " ";
"SettingsSearch.Synonyms.Notifications.ChannelNotificationsSound" = " ";
"SettingsSearch.Synonyms.Notifications.ChannelNotificationsExceptions" = " ";
"SettingsSearch.Synonyms.Notifications.InAppNotificationsSound" = " ";
"SettingsSearch.Synonyms.Notifications.InAppNotificationsVibrate" = " ";
"SettingsSearch.Synonyms.Notifications.InAppNotificationsPreview" = " ";
"SettingsSearch.Synonyms.Notifications.DisplayNamesOnLockScreen" = " ";
"SettingsSearch.Synonyms.Notifications.BadgeIncludeMutedChats" = " ";
"SettingsSearch.Synonyms.Notifications.BadgeIncludeMutedPublicGroups" = " ";
"SettingsSearch.Synonyms.Notifications.BadgeIncludeMutedChannels" = " ";
"SettingsSearch.Synonyms.Notifications.BadgeCountUnreadMessages" = " ";
"SettingsSearch.Synonyms.Notifications.ContactJoined" = " ";
"SettingsSearch.Synonyms.Notifications.ResetAllNotifications" = " ";

"SettingsSearch.Synonyms.Privacy.Title" = " ";
"SettingsSearch.Synonyms.Privacy.BlockedUsers" = " ";
"SettingsSearch.Synonyms.Privacy.LastSeen" = " ";
"SettingsSearch.Synonyms.Privacy.ProfilePhoto" = " ";
"SettingsSearch.Synonyms.Privacy.Forwards" = " ";
"SettingsSearch.Synonyms.Privacy.Calls" = " ";
"SettingsSearch.Synonyms.Privacy.GroupsAndChannels" = " ";
"SettingsSearch.Synonyms.Privacy.Passcode" = " ";
"SettingsSearch.Synonyms.Privacy.PasscodeAndTouchId" = " ";
"SettingsSearch.Synonyms.Privacy.PasscodeAndFaceId" = " ";
"SettingsSearch.Synonyms.Privacy.TwoStepAuth" = "Password";
"SettingsSearch.Synonyms.Privacy.AuthSessions" = " ";
"SettingsSearch.Synonyms.Privacy.DeleteAccountIfAwayFor" = " ";

"SettingsSearch.Synonyms.Privacy.Data.Title" = " ";
"SettingsSearch.Synonyms.Privacy.Data.ContactsReset" = " ";
"SettingsSearch.Synonyms.Privacy.Data.ContactsSync" = " ";
"SettingsSearch.Synonyms.Privacy.Data.TopPeers" = " ";
"SettingsSearch.Synonyms.Privacy.Data.DeleteDrafts" = " ";
"SettingsSearch.Synonyms.Privacy.Data.ClearPaymentsInfo" = " ";
"SettingsSearch.Synonyms.Privacy.Data.SecretChatLinkPreview" = " ";

"SettingsSearch.Synonyms.Data.Title" = " ";
"SettingsSearch.Synonyms.Data.Storage.Title" = "Cache";
"SettingsSearch.Synonyms.Data.Storage.KeepMedia" = " ";
"SettingsSearch.Synonyms.Data.Storage.ClearCache" = " ";
"SettingsSearch.Synonyms.Data.NetworkUsage" = " ";
"SettingsSearch.Synonyms.Data.AutoDownloadUsingCellular" = " ";
"SettingsSearch.Synonyms.Data.AutoDownloadUsingWifi" = " ";
"SettingsSearch.Synonyms.Data.AutoDownloadReset" = " ";
"SettingsSearch.Synonyms.Data.AutoplayGifs" = " ";
"SettingsSearch.Synonyms.Data.AutoplayVideos" = " ";
"SettingsSearch.Synonyms.Data.CallsUseLessData" = " ";
"SettingsSearch.Synonyms.Data.SaveIncomingPhotos" = " ";
"SettingsSearch.Synonyms.Data.SaveEditedPhotos" = " ";
"SettingsSearch.Synonyms.Data.DownloadInBackground" = " ";

"SettingsSearch.Synonyms.Proxy.Title" = "SOCKS5\nMTProto";
"SettingsSearch.Synonyms.Proxy.AddProxy" = " ";
"SettingsSearch.Synonyms.Proxy.UseForCalls" = " ";

"SettingsSearch.Synonyms.Appearance.Title" = " ";
"SettingsSearch.Synonyms.Appearance.TextSize" = " ";
"SettingsSearch.Synonyms.Appearance.ChatBackground" = "Wallpaper";
"SettingsSearch.Synonyms.Appearance.ChatBackground.SetColor" = " ";
"SettingsSearch.Synonyms.Appearance.ChatBackground.Custom" = " ";
"SettingsSearch.Synonyms.Appearance.AutoNightTheme" = " ";
"SettingsSearch.Synonyms.Appearance.ColorTheme" = " ";
"SettingsSearch.Synonyms.Appearance.LargeEmoji" = " ";
"SettingsSearch.Synonyms.Appearance.Animations" = "Animations";

"SettingsSearch.Synonyms.SavedMessages" = " ";
"SettingsSearch.Synonyms.AppLanguage" = " ";
"SettingsSearch.Synonyms.Passport" = " ";
"SettingsSearch.Synonyms.Watch" = "Apple Watch";
"SettingsSearch.Synonyms.Support" = "Support";
"SettingsSearch.Synonyms.FAQ" = " ";

"SettingsSearch.Synonyms.Devices.TerminateOtherSessions" = " ";
"SettingsSearch.Synonyms.Devices.LinkDesktopDevice" = " ";

"SettingsSearch.Synonyms.Language.ShowTranslateButton" = " ";
"SettingsSearch.Synonyms.Language.DoNotTranslate" = " ";

"SettingsSearch.Synonyms.Premium" = " ";
"SettingsSearch.Synonyms.Premium.DoubledLimits" = " ";
"SettingsSearch.Synonyms.Premium.UploadSize" = " ";
"SettingsSearch.Synonyms.Premium.FasterSpeed" = " ";
"SettingsSearch.Synonyms.Premium.VoiceToText" = "Transcribe";
"SettingsSearch.Synonyms.Premium.NoAds" = " ";
"SettingsSearch.Synonyms.Premium.EmojiStatus" = " ";
"SettingsSearch.Synonyms.Premium.Reactions" = " ";
"SettingsSearch.Synonyms.Premium.Stickers" = " ";
"SettingsSearch.Synonyms.Premium.AnimatedEmoji" = " ";
"SettingsSearch.Synonyms.Premium.ChatManagement" = " ";
"SettingsSearch.Synonyms.Premium.Badge" = "Star";
"SettingsSearch.Synonyms.Premium.Avatar" = "Video Avatar";
"SettingsSearch.Synonyms.Premium.AppIcon" = " ";

"ChatList.DeleteForCurrentUser" = "Delete just for me";
"ChatList.DeleteForEveryone" = "Delete for me and %@";
"ChatList.DeleteForEveryoneConfirmationTitle" = "Warning!";
"ChatList.DeleteForEveryoneConfirmationText" = "This will **delete all messages** in this chat for **both participants**.";
"ChatList.DeleteForEveryoneConfirmationAction" = "Delete All";
"ChatList.DeleteForAllMembers" = "Delete for all members";
"ChatList.DeleteForAllSubscribers" = "Delete for all subscribers";
"ChatList.DeleteForAllMembersConfirmationText" = "This will **delete all messages** in this chat for **all participants**.";
"ChatList.DeleteForAllSubscribersConfirmationText" = "This will **delete all messages** in this channel for **all subscribers**.";

"ChatList.DeleteSavedMessagesConfirmationTitle" = "Warning!";
"ChatList.DeleteSavedMessagesConfirmationText" = "This will **delete all messages** in this chat.";
"ChatList.DeleteSavedMessagesConfirmationAction" = "Delete All";

"ChatList.ClearChatConfirmation" = "Are you sure you want to delete all\nmessages in the chat with %@?";

"Settings.CheckPhoneNumberTitle" = "Is %@ still your number?";
"Settings.CheckPhoneNumberText" = "Keep your number up to date to ensure you can always log in to Telegram. [Learn more]()";
"Settings.KeepPhoneNumber" = "Keep %@";
"Settings.ChangePhoneNumber" = "Change Number";
"Settings.CheckPhoneNumberFAQAnchor" = "q-i-have-a-new-phone-number-what-do-i-do";

"Undo.ChatDeletedForBothSides" = "Chat deleted for both sides";

"AppUpgrade.Running" = "Optimizing Telegram...
This may take a while, depending on the size of the database. Please keep the app open until the process is finished.

Sorry for the inconvenience.";

"Call.Mute" = "mute";
"Call.Camera" = "camera";
"Call.Flip" = "flip";
"Call.End" = "end";
"Call.Speaker" = "speaker";

"MemberSearch.BotSection" = "BOTS";

"Conversation.PrivateMessageLinkCopied" = "This link will only work for members of this chat.";
"Conversation.ErrorInaccessibleMessage" = "Unfortunately, you can't access this message. You are not a member of the chat where it was posted.";

"Stickers.ClearRecent" = "Clear Recent Stickers";

"Appearance.Other" = "Other";
"Appearance.LargeEmoji" = "Large Emoji";

"ChatList.ArchiveAction" = "Archive";
"ChatList.UnarchiveAction" = "Unarchive";
"ChatList.HideAction" = "Hide";
"ChatList.UnhideAction" = "Pin";

"ChatList.UndoArchiveTitle" = "Chat archived";
"ChatList.UndoArchiveMultipleTitle" = "Chats archived";
"ChatList.UndoArchiveText1" = "Hide the archive by swiping left on it.";
"ChatList.UndoArchiveHiddenTitle" = "Archive hidden";
"ChatList.UndoArchiveHiddenText" = "Swipe down to see archive.";
"ChatList.UndoArchiveRevealedTitle" = "Archive pinned";
"ChatList.UndoArchiveRevealedText" = "Swipe left on the archive to hide it.";
"ChatList.ArchivedChatsTitle" = "Archived Chats";

"PasscodeSettings.PasscodeOptions" = "Passcode Options";
"PasscodeSettings.DoNotMatch" = "Passcodes don't match. Please try again.";

"Conversation.PrivateChannelTooltip" = "This channel is private";

"PasscodeSettings.PasscodeOptions" = "Passcode Options";
"PasscodeSettings.AlphanumericCode" = "Custom Alphanumeric Code";
"PasscodeSettings.4DigitCode" = "4-Digit Numeric Code";
"PasscodeSettings.6DigitCode" = "6-Digit Numeric Code";

"Conversation.ScamWarning" = "⚠️ Warning: Many users reported this account as a scam. Please be careful, especially if it asks you for money.";

"Conversation.ClearChatConfirmation" = "Warning, this will delete your **entire chat history** with %@.";

"ArchivedChats.IntroTitle1" = "This is your archive";
"ArchivedChats.IntroText1" = "Chats with enabled notifications get unarchived when new notifications arrive.";
"ArchivedChats.IntroTitle2" = "Muted Chats";
"ArchivedChats.IntroText2" = "Muted chats stay archived when new messages arrive.";
"ArchivedChats.IntroTitle3" = "Pinned Chats";
"ArchivedChats.IntroText3" = "You can pin up to 100 archived chats to the top.";

"UserInfo.ScamUserWarning" = "⚠️ Warning: Many users reported this user as a scam. Please be careful, especially if it asks you for money.";
"UserInfo.ScamBotWarning" = "⚠️ Warning: Many users reported this user as a scam. Please be careful, especially if it asks you for money.";
"ChannelInfo.ScamChannelWarning" = "⚠️ Warning: Many users reported this channel as a scam. Please be careful, especially if it asks you for money.";
"GroupInfo.ScamGroupWarning" = "⚠️ Warning: Many users reported this group as a scam. Please be careful, especially if it asks you for money.";

"Privacy.AddNewPeer" = "Add Users or Groups";
"PrivacyPhoneNumberSettings.WhoCanSeeMyPhoneNumber" = "WHO CAN SEE MY PHONE NUMBER";
"PrivacyPhoneNumberSettings.CustomHelp" = "Users who already have your number saved in the contacts will also see it on Telegram.";
"PrivacyPhoneNumberSettings.CustomDisabledHelp" = "Users who add your number to their contacts will see it on Telegram only if they are your contacts.";

"PrivacyPhoneNumberSettings.DiscoveryHeader" = "WHO CAN FIND ME BY MY NUMBER";

"Privacy.PhoneNumber" = "Phone Number";
"PrivacySettings.PhoneNumber" = "Phone Number";
"Contacts.SearchUsersAndGroupsLabel" = "Search for users and groups";

"PrivacySettings.PasscodeOff" = "Off";
"PrivacySettings.PasscodeOn" = "On";

"UserInfo.BlockConfirmationTitle" = "Do you want to block %@ from messaging and calling you on Telegram?";
"UserInfo.BlockActionTitle" = "Block %@";
"ReportSpam.DeleteThisChat" = "Delete this Chat";

"PrivacySettings.BlockedPeersEmpty" = "None";

"Channel.DiscussionGroup" = "Discussion";
"Group.LinkedChannel" = "Linked Channel";
"Channel.DiscussionGroupAdd" = "Add";
"Channel.DiscussionGroupInfo" = "Add group chat for comments.";
"Channel.DiscussionGroup.Header" = "Select a group chat for discussion that will be displayed in your channel.";
"Channel.DiscussionGroup.HeaderSet" = "A link to %@ is shown to all subscribers in the bottom panel.";
"Channel.DiscussionGroup.HeaderGroupSet" = "%@ is linking the group as it's discussion board.";
"Channel.DiscussionGroup.HeaderLabel" = "Discuss";
"Channel.DiscussionGroup.Create" = "Create New Group";
"Channel.DiscussionGroup.PrivateGroup" = "private group";
"Channel.DiscussionGroup.PrivateChannel" = "private channel";
"Channel.DiscussionGroup.Info" = "Everything you post in the channel will be forwarded to this group.";
"Channel.DiscussionGroup.LinkGroup" = "Link Group";
"Channel.DiscussionGroup.UnlinkGroup" = "Unlink Group";
"Channel.DiscussionGroup.UnlinkChannel" = "Unlink Channel";
"Channel.DiscussionGroup.PublicChannelLink" = "Do you want to make %1$@ the discussion board for %2$@?";
"Channel.DiscussionGroup.PrivateChannelLink" = "Do you want to make %1$@ the discussion board for %2$@?\n\nAny member of this group will be able to see messages in the channel.";
"Channel.DiscussionGroup.MakeHistoryPublic" = "Warning: If you set this private group as the disccussion group for your channel, all channel subscribers will be able to access the group. \"Chat history for new members\" will be switched to Visible.";
"Channel.DiscussionGroup.MakeHistoryPublicProceed" = "Proceed";

"Channel.DiscussionGroup.SearchPlaceholder" = "Search";

"Channel.AdminLog.MessageChangedLinkedGroup" = "%1$@ made %2$@ the discussion group for this channel.";
"Channel.AdminLog.MessageChangedLinkedChannel" = "%1$@ linked this group to %2$@";
"Channel.AdminLog.MessageChangedUnlinkedGroup" = "%1$@ removed the discussion group %2$@";
"Channel.AdminLog.MessageChangedUnlinkedChannel" = "%1$@ unlinked this group from %2$@";

"Conversation.OpenBotLinkTitle" = "Open Link";
"Conversation.OpenBotLinkText" = "Do you want to open\n**%@**?";
"Conversation.OpenBotLinkLogin" = "Log in to **%1$@** as %2$@";
"Conversation.OpenBotLinkAllowMessages" = "Allow **%@** to send me messages";
"Conversation.OpenBotLinkOpen" = "Open";

"TextFormat.Link" = "Link";
"TextFormat.Strikethrough" = "Strikethrough";
"TextFormat.Underline" = "Underline";

"TextFormat.AddLinkTitle" = "Add Link";
"TextFormat.AddLinkText" = "The link will be displayed as \"%@\".";
"TextFormat.AddLinkPlaceholder" = "URL";

"Channel.AddBotErrorHaveRights" = "Bots can only be added as administrators.";
"Channel.AddBotAsAdmin" = "Make Admin";
"Channel.AddBotErrorNoRights" = "Sorry, bots can only be added to channels as administrators.";

"Appearance.AppIcon" = "App Icon";
"Appearance.AppIconDefault" = "Default";
"Appearance.AppIconDefaultX" = "Default X";
"Appearance.AppIconClassic" = "Classic";
"Appearance.AppIconClassicX" = "Classic X";
"Appearance.AppIconFilled" = "Filled";
"Appearance.AppIconFilledX" = "Filled X";
"Appearance.AppIconNew1" = "Sunset";
"Appearance.AppIconNew2" = "Aqua";

"Appearance.ThemeCarouselClassic" = "Classic";
"Appearance.ThemeCarouselDay" = "Day";
"Appearance.ThemeCarouselNightBlue" = "Night Blue";
"Appearance.ThemeCarouselNight" = "Monochrome";

"Notification.Exceptions.DeleteAll" = "Delete All";
"Notification.Exceptions.DeleteAllConfirmation" = "Are you sure you want to delete all exceptions?";
"Notification.Exceptions.Add" = "Add";
"Exceptions.AddToExceptions" = "ADD TO EXCEPTIONS";

"Notification.Exceptions.NewException.MessagePreviewHeader" = "MESSAGE PREVIEW";
"Notification.Exceptions.PreviewAlwaysOn" = "Show Preview";
"Notification.Exceptions.PreviewAlwaysOff" = "Hide Preview";
"Notification.Exceptions.RemoveFromExceptions" = "Remove from Exceptions";
"Conversation.Block" = "Block";
"Conversation.BlockUser" = "Block User";
"Conversation.ShareMyPhoneNumber" = "Share My Phone Number";
"Conversation.ShareMyPhoneNumberConfirmation" = "Are you sure you want to share your phone number %1$@ with %2$@?";
"Conversation.AddToContacts" = "Add to Contacts";
"Conversation.AddNameToContacts" = "Add %@ to Contacts";

"AddContact.ContactWillBeSharedAfterMutual" = "Phone number will be visible once %1$@ adds you as a contact.";
"AddContact.SharedContactException" = "Share My Phone Number";
"AddContact.SharedContactExceptionInfo" = "You can make your phone visible to %@.";
"AddContact.StatusSuccess" = "%@ is now in your contacts list.";
"Conversation.ShareMyPhoneNumber.StatusSuccess" = "%@ can now see your phone number.";

"Group.EditAdmin.TransferOwnership" = "Transfer Group Ownership";
"Channel.EditAdmin.TransferOwnership" = "Transfer Channel Ownership";

"OwnershipTransfer.SecurityCheck" = "Security Check";
"OwnershipTransfer.SecurityRequirements" = "Ownership transfers are available if:\n\n• 2-Step verification was enabled for your account more than **7 days** ago.\n\n• You have logged in on this device more than **24 hours** ago.";
"OwnershipTransfer.ComeBackLater" = "\n\nPlease come back later.";
"OwnershipTransfer.SetupTwoStepAuth" = "Enable 2-Step Verification";

"Channel.OwnershipTransfer.Title" = "Transfer Channel Ownership";
"Channel.OwnershipTransfer.DescriptionInfo" = "This will transfer the full **owner rights** for **%1$@** to **%2$@**.\n\nYou will no longer be considered the creator of the channel. The new owner will be free to remove any of your admin privileges or even ban you.";
"Group.OwnershipTransfer.Title" = "Transfer Group Ownership";
"Group.OwnershipTransfer.DescriptionInfo" = "This will transfer the full **owner rights** for **%1$@** to **%2$@**.\n\nYou will no longer be considered the creator of the group. The new owner will be free to remove any of your admin privileges or even ban you.";
"Channel.OwnershipTransfer.ChangeOwner" = "Change Owner";

"Channel.OwnershipTransfer.ErrorPublicChannelsTooMuch" = "Sorry, the target user has too many public groups or channels already. Please ask them to make one of their existing groups or channels private first.";
"Group.OwnershipTransfer.ErrorLocatedGroupsTooMuch" = "Sorry, the target user has too many location-based groups already. Please ask them to delete or transfer one of their existing ones first.";

"Group.OwnershipTransfer.ErrorAdminsTooMuch" = "Sorry, this group has too many admins and the new owner can't be added. Please remove one of the existing admins first.";
"Channel.OwnershipTransfer.ErrorAdminsTooMuch" = "Sorry, this channel has too many admins and the new owner can't be added. Please remove one of the existing admins first.";

"Group.OwnershipTransfer.ErrorPrivacyRestricted" = "Sorry, this user is not a member of this group and their privacy settings prevent you from adding them manually.";
"Channel.OwnershipTransfer.ErrorPrivacyRestricted" = "Sorry, this user is not a member of this channel and their privacy settings prevent you from adding them manually.";

"Channel.OwnershipTransfer.EnterPassword" = "Enter Password";
"Channel.OwnershipTransfer.EnterPasswordText" = "Please enter your 2-Step Verification password to complete the transfer.";
"Channel.OwnershipTransfer.PasswordPlaceholder" = "Password";

"Channel.OwnershipTransfer.TransferCompleted" = "**%1$@** is now the owner of **%2$@**";

"Contacts.AddPeopleNearby" = "Add People Nearby";

"PeopleNearby.Title" = "People Nearby";
"PeopleNearby.Description" = "Ask your friend nearby to open this page to exchange phone numbers.";
"PeopleNearby.Users" = "People Nearby";
"PeopleNearby.UsersEmpty" = "Looking for users around you...";
"PeopleNearby.Groups" = "Groups Nearby";
"PeopleNearby.CreateGroup" = "Create a Group Here";
"PeopleNearby.NoMembers" = "no members";

"Channel.Management.LabelOwner" = "Owner";
"Channel.Management.LabelAdministrator" = "Administrator";
"ContactInfo.PhoneNumberHidden" = "Hidden";

"Common.ActionNotAllowedError" = "Sorry, you are not allowed to do this.";

"Group.Location.Title" = "Location";
"Group.Location.ChangeLocation" = "Change Location";
"Group.Location.Info" = "People can find your group using People Nearby section.";

"Channel.AdminLog.MessageTransferedName" = "transferred ownership to %1$@";
"Channel.AdminLog.MessageTransferedNameUsername" = "transferred ownership to %1$@ (%2$@)";

"Channel.AdminLog.MessageChangedGroupGeoLocation" = "changed group location to \"%@\"";

"Map.SetThisLocation" = "Set This Location";

"Permissions.PeopleNearbyTitle.v0" = "People Nearby";
"Permissions.PeopleNearbyText.v0" = "Use this section to quickly add people near you and discover nearby group chats.\n\nPlease allow location access\nto start using this feature.";
"Permissions.PeopleNearbyAllow.v0" = "Allow Access";
"Permissions.PeopleNearbyAllowInSettings.v0" = "Allow in Settings";

"Conversation.ReportGroupLocation" = "Group unrelated to location?";
"ReportGroupLocation.Title" = "Report Unrelated Group";
"ReportGroupLocation.Text" = "Please tell us if this group is not related to this location.";
"ReportGroupLocation.Report" = "Report";

"LocalGroup.Title" = "Create a Local Group";
"LocalGroup.Text" = "Anyone close to this location (neighbors, co-workers, fellow students, event attendees, visitors of a venue) will see your group in the People Nearby section.";
"LocalGroup.ButtonTitle" = "Start Group";
"LocalGroup.IrrelevantWarning" = "If you start an unrelated group at this location, you may get restricted in creating new location-based groups.";

"GroupInfo.Location" = "Location";
"GroupInfo.PublicLink" = "Public Link";
"GroupInfo.PublicLinkAdd" = "Add";

"Group.PublicLink.Title" = "Public Link";
"Group.PublicLink.Placeholder" = "link";
"Group.PublicLink.Info" = "People can share this link with others and find your group using Telegram search.\n\nYou can use **a-z**, **0-9** and underscores. Minimum length is **5** characters.";

"CreateGroup.ErrorLocatedGroupsTooMuch" = "Sorry, you have too many location-based groups already. Please delete one of your existing ones first.";

"GroupInfo.LabelOwner" = "owner";

"Activity.RemindAboutGroup" = "Send message to %@";
"Activity.RemindAboutUser" = "Send message to %@";
"Activity.RemindAboutChannel" = "Read %@";

"CreateGroup.ChannelsTooMuch" = "Sorry, you are a member of too many groups and channels. Please leave some before creating a new one.";
"Join.ChannelsTooMuch" = "Sorry, you are a member of too many groups and channels. Please leave some before joining one.";
"Invite.ChannelsTooMuch" = "Sorry, the target user is a member of too many groups and channels. Please ask them to leave some first.";

"Appearance.TintAllColors" = "Tint All Colors";

"Contacts.DeselectAll" = "Deselect All";

"Channel.TooMuchBots" = "Sorry, there are already too many bots in this group. Please remove some of the bots you're not using first.";
"Channel.BotDoesntSupportGroups" = "Sorry, this bot is telling us it doesn't want to be added to groups. You can't add this bot unless its developers change their mind.";

"StickerPacksSettings.AnimatedStickers" = "Loop Animated Stickers";
"StickerPacksSettings.AnimatedStickersInfo" = "Animated stickers will play in chat continuously.";
"GroupInfo.Permissions.SlowmodeHeader" = "SLOWMODE";
"GroupInfo.Permissions.SlowmodeInfo" = "Members will be restricted to send one message per this interval.";
"Channel.AdminLog.DisabledSlowmode" = "%@ disabled slowmode";
"Channel.AdminLog.SetSlowmode" = "%1$@ set slowmode to %2$@";

"GroupInfo.Permissions.EditingDisabled" = "You cannot edit this permission.";

"Chat.SlowmodeTooltip" = "Slowmode is enabled. You can send\nyour next message in %@.";
"Chat.SlowmodeTooltipPending" = "Slowmode is enabled. You can't send more than one message at once.";
"Chat.AttachmentLimitReached" = "You can't select more items.";
"Chat.SlowmodeAttachmentLimitReached" = "Slowmode is enabled. You can't select more items.";
"Chat.AttachmentMultipleFilesDisabled" = "Slowmode is enabled. You can't send multiple files at once.";
"Chat.AttachmentMultipleForwardDisabled" = "Slowmode is enabled. You can't forward multiple messages at once.";
"Chat.MultipleTextMessagesDisabled" = "Slowmode is enabled. You can't send multiple messages at once.";
"Share.MultipleMessagesDisabled" = "Slowmode is enabled. You can't send multiple messages at once.";
"Chat.SlowmodeSendError" = "Slowmode is enabled.";
"StickerPacksSettings.AnimatedStickersInfo" = "Animated stickers in a chat will play continuously.";

"Conversation.Owner" = "owner";

"Group.EditAdmin.RankTitle" = "CUSTOM TITLE";
"Group.EditAdmin.RankInfo" = "A title that will be shown instead of '%@'.";
"Group.EditAdmin.RankOwnerPlaceholder" = "owner";
"Group.EditAdmin.RankAdminPlaceholder" = "admin";

"Conversation.SendMessage.SendSilently" = "Send Without Sound";
"Conversation.SendMessage.ScheduleMessage" = "Schedule Message";

"Appearance.ThemeCarouselTintedNight" = "Tinted Night";
"Appearance.ThemeCarouselNewNight" = "Night";

"Channel.AdminLog.MessageRankName" = "changed custom title for %1$@:\n%2$@";
"Channel.AdminLog.MessageRankUsername" = "changed custom title for %1$@ (%2$@):\n%3$@";
"Channel.AdminLog.MessageRank" = "changed custom title:\n%1$@";

"VoiceOver.Editing.ClearText" = "Clear text";
"VoiceOver.Recording.StopAndPreview" = "Stop and preview";
"VoiceOver.Media.PlaybackRate" = "Playback rate";
"VoiceOver.Media.PlaybackRateNormal" = "Normal";
"VoiceOver.Media.PlaybackRateFast" = "Fast";
"VoiceOver.Media.PlaybackRateChange" = "Double tap to change";
"VoiceOver.Media.PlaybackStop" = "Stop playback";
"VoiceOver.Media.PlaybackPlay" = "Play";
"VoiceOver.Media.PlaybackPause" = "Pause";
"VoiceOver.Navigation.Compose" = "Compose";
"VoiceOver.Navigation.Search" = "Search";
"VoiceOver.Navigation.ProxySettings" = "Proxy settings";
"VoiceOver.DiscardPreparedContent" = "Discard";
"VoiceOver.AttachMedia" = "Send media";
"VoiceOver.Chat.RecordPreviewVoiceMessage" = "Preview voice message";
"VoiceOver.Chat.RecordModeVoiceMessage" = "Voice message";
"VoiceOver.Chat.RecordModeVoiceMessageInfo" = "Double tap and hold to record voice message. Slide up to pin recording, slide left to cancel. Double tap to switch to video.";
"VoiceOver.Chat.RecordModeVideoMessage" = "Video message";
"VoiceOver.Chat.RecordModeVideoMessageInfo" = "Double tap and hold to record video message. Slide up to pin recording, slide left to cancel. Double tap to switch to audio.";
"VoiceOver.Chat.Message" = "Message";
"VoiceOver.Chat.YourMessage" = "Your message";
"VoiceOver.Chat.ReplyFrom" = "Reply to message from: %@";
"VoiceOver.Chat.Reply" = "Reply to message";
"VoiceOver.Chat.ReplyToYourMessage" = "Reply to your message";
"VoiceOver.Chat.ForwardedFrom" = "Forwarded from: %@";
"VoiceOver.Chat.ForwardedFromYou" = "Forwarded from you";
"VoiceOver.Chat.PhotoFrom" = "Photo, from: %@";
"VoiceOver.Chat.Photo" = "Photo";
"VoiceOver.Chat.YourPhoto" = "Your photo";
"VoiceOver.Chat.VoiceMessageFrom" = "Voice message, from: %@";
"VoiceOver.Chat.VoiceMessage" = "Voice message";
"VoiceOver.Chat.YourVoiceMessage" = "Your voice message";
"VoiceOver.Chat.MusicFrom" = "Music file, from: %@";
"VoiceOver.Chat.Music" = "Music message";
"VoiceOver.Chat.YourMusic" = "Your music message";
"VoiceOver.Chat.VideoFrom" = "Video, from: %@";
"VoiceOver.Chat.Video" = "Video";
"VoiceOver.Chat.YourVideo" = "Your video";
"VoiceOver.Chat.VideoMessageFrom" = "Video message, from: %@";
"VoiceOver.Chat.VideoMessage" = "Video message";
"VoiceOver.Chat.YourVideoMessage" = "Your video message";
"VoiceOver.Chat.FileFrom" = "File, from: %@";
"VoiceOver.Chat.File" = "File";
"VoiceOver.Chat.YourFile" = "Your file";
"VoiceOver.Chat.StickerFrom" = "Sticker, from: %@";
"VoiceOver.Chat.Sticker" = "Sticker";
"VoiceOver.Chat.YourSticker" = "Your sticker";
"VoiceOver.Chat.AnimatedStickerFrom" = "Animated sticker, from: %@";
"VoiceOver.Chat.AnimatedSticker" = "Animated sticker";
"VoiceOver.Chat.YourAnimatedSticker" = "Your animated sticker";
"VoiceOver.Chat.ContactFrom" = "Shared contact, from: %@";
"VoiceOver.Chat.Contact" = "Shared contact";
"VoiceOver.Chat.ContactPhoneNumberCount_1" = "%@ phone number";
"VoiceOver.Chat.ContactPhoneNumberCount_any" = "%@ phone numbers";
"VoiceOver.Chat.ContactPhoneNumber" = "Phone number";
"VoiceOver.Chat.ContactEmailCount_1" = "%@ email address";
"VoiceOver.Chat.ContactEmailCount_any" = "%@ email addresses";
"VoiceOver.Chat.ContactEmail" = "Email";
"VoiceOver.Chat.ContactOrganization" = "Organization: %@";
"VoiceOver.Chat.YourContact" = "Your shared contact";
"VoiceOver.Chat.AnonymousPollFrom" = "Anonymous poll, from: %@";
"VoiceOver.Chat.AnonymousPoll" = "Anonymous poll";
"VoiceOver.Chat.YourAnonymousPoll" = "Your Anonymous poll";
"VoiceOver.Chat.PollOptionCount_1" = "%@ option:";
"VoiceOver.Chat.PollOptionCount_any" = "%@ options:";
"VoiceOver.Chat.PollVotes_1" = "%@ vote";
"VoiceOver.Chat.PollVotes_any" = "%@ votes";
"VoiceOver.Chat.PollNoVotes" = "No votes";
"VoiceOver.Chat.PollFinalResults" = "Final results";
"VoiceOver.Chat.OptionSelected" = "selected";
"VoiceOver.Chat.PagePreview" = "Page preview";
"VoiceOver.Chat.Title" = "Title: %@";
"VoiceOver.Chat.Caption" = "Caption: %@";
"VoiceOver.Chat.Duration" = "Duration: %@";
"VoiceOver.Chat.Size" = "Size: %@";
"VoiceOver.Chat.MusicTitle" = "%1$@, by %2$@";
"VoiceOver.Chat.PlayHint" = "Double tap to play";
"VoiceOver.Chat.OpenHint" = "Double tap to open";
"VoiceOver.Chat.OpenLinkHint" = "Double tap to open link";
"VoiceOver.Chat.SeenByRecipient" = "Seen by recipient";
"VoiceOver.Chat.SeenByRecipients" = "Seen by recipients";
"VoiceOver.Chat.Selected" = "Selected";
"VoiceOver.MessageContextDelete" = "Delete";
"VoiceOver.MessageContextReport" = "Report";
"VoiceOver.MessageContextForward" = "Forward";
"VoiceOver.MessageContextShare" = "Share";
"VoiceOver.MessageContextSend" = "Send";
"VoiceOver.MessageContextReply" = "Reply";
"VoiceOver.MessageContextOpenMessageMenu" = "Open message menu";

"VoiceOver.Keyboard" = "Keyboard";
"VoiceOver.Stickers" = "Stickers";
"VoiceOver.ScheduledMessages" = "Scheduled Messages";
"VoiceOver.BotCommands" = "Bot Commands";
"VoiceOver.BotKeyboard" = "Bot Keyboard";
"VoiceOver.SilentPostOn" = "Silent Broadcast On";
"VoiceOver.SilentPostOff" = "Silent Broadcast Off";
"VoiceOver.SelfDestructTimerOn" = "Self-destruct Timer: %@";
"VoiceOver.SelfDestructTimerOff" = "Self-destruct Timer Off";

"ProxyServer.VoiceOver.Active" = "Active";

"Conversation.ScheduleMessage.Title" = "Schedule Message";
"Conversation.ScheduleMessage.SendToday" = "Send today at %@";
"Conversation.ScheduleMessage.SendTomorrow" = "Send tomorrow at %@";
"Conversation.ScheduleMessage.SendOn" = "Send on %@ at %@";

"Conversation.SetReminder.Title" = "Set a Reminder";
"Conversation.SetReminder.RemindToday" = "Remind today at %@";
"Conversation.SetReminder.RemindTomorrow" = "Remind tomorrow at %@";
"Conversation.SetReminder.RemindOn" = "Remind on %@ at %@";

"ScheduledMessages.Title" = "Scheduled Messages";
"ScheduledMessages.RemindersTitle" = "Reminders";
"ScheduledMessages.ScheduledDate" = "Scheduled for %@";
"ScheduledMessages.ScheduledToday" = "Scheduled for today";
"ScheduledMessages.SendNow" = "Send Now";
"ScheduledMessages.EditTime" = "Reschedule";
"ScheduledMessages.ClearAll" = "Clear All";
"ScheduledMessages.ClearAllConfirmation" = "Clear Scheduled Messages";
"ScheduledMessages.Delete" = "Delete Scheduled Message";
"ScheduledMessages.DeleteMany" = "Delete Scheduled Messages";
"ScheduledMessages.EmptyPlaceholder" = "No scheduled messages here yet...";
"ScheduledMessages.BotActionUnavailable" = "This action will become available after the message is published.";
"ScheduledMessages.PollUnavailable" = "Voting will become available after the message is published.";
"ScheduledMessages.ReminderNotification" = "📅 Reminder";

"Conversation.SendMessage.SetReminder" = "Set a Reminder";

"Conversation.SelectedMessages_1" = "%@ Selected";
"Conversation.SelectedMessages_2" = "%@ Selected";
"Conversation.SelectedMessages_3_10" = "%@ Selected";
"Conversation.SelectedMessages_any" = "%@ Selected";
"Conversation.SelectedMessages_many" = "%@ Selected";
"Conversation.SelectedMessages_0" = "%@ Selected";

"AccentColor.Title" = "Accent Color";

"Appearance.ThemePreview.ChatList.1.Name" = "Alicia Torreaux";
"Appearance.ThemePreview.ChatList.1.Text" = "Bob says hi. 😊 ❤️ 😱";
"Appearance.ThemePreview.ChatList.2.Name" = "Roberto";
"Appearance.ThemePreview.ChatList.2.Text" = "Say hello to Alice 👋";
"Appearance.ThemePreview.ChatList.3.Name" = "Campus Public Chat";
"Appearance.ThemePreview.ChatList.3.AuthorName" = "Jennie Alpha";
"Appearance.ThemePreview.ChatList.3.Text" = "We just reached 2,500 members! WOO!";
"Appearance.ThemePreview.ChatList.4.Name" = "Veronica";
"Appearance.ThemePreview.ChatList.4.Text" = "Table for four, 2PM. Be there.";
"Appearance.ThemePreview.ChatList.5.Name" = "Animal Videos";
"Appearance.ThemePreview.ChatList.5.Text" = "Vote now! Moar cat videos in this channel?";
"Appearance.ThemePreview.ChatList.6.Name" = "Little Sister";
"Appearance.ThemePreview.ChatList.6.Text" = "Don't tell mom yet, but I got the job! I'm going to ROME!";
"Appearance.ThemePreview.ChatList.7.Name" = "Jennie Alpha";
"Appearance.ThemePreview.ChatList.7.Text" = "🖼 Check these out";

"Appearance.ThemePreview.Chat.1.Text" = "Does he want me to, to turn from the right or turn from the left? 🤔";
"Appearance.ThemePreview.Chat.2.ReplyName" = "Bob Harris";
"Appearance.ThemePreview.Chat.2.Text" = "Right side. And, uh, with intensity.";
"Appearance.ThemePreview.Chat.3.Text" = "Is that everything? It seemed like he said quite a bit more than that. 😯";
"Appearance.ThemePreview.Chat.3.TextWithLink" = "Is that everything? It seemed like he said [quite a bit more] than that. 😯";

"Appearance.ThemePreview.Chat.4.Text" = "For relaxing times, make it Suntory time. 😎";
"Appearance.ThemePreview.Chat.5.Text" = "He wants you to turn, look in camera. O.K.?";
"Appearance.ThemePreview.Chat.6.Text" = "That’s all he said?";
"Appearance.ThemePreview.Chat.7.Text" = "Yes, turn to camera.";

"GroupInfo.Permissions.SlowmodeValue.Off" = "Off";

"Undo.ScheduledMessagesCleared" = "Scheduled messages cleared";

"Appearance.CreateTheme" = "Create New Theme";
"Appearance.EditTheme" = "Edit Theme";
"Appearance.ShareTheme" = "Share";
"Appearance.RemoveTheme" = "Remove";
"Appearance.RemoveThemeConfirmation" = "Remove Theme";

"Conversation.Theme" = "Color Theme";
"Conversation.ViewTheme" = "VIEW THEME";

"Message.Theme" = "Color Theme";

"EditTheme.CreateTitle" = "Create Theme";
"EditTheme.EditTitle" = "Edit Theme";
"EditTheme.Title" = "Theme Name";
"EditTheme.ShortLink" = "link";
"EditTheme.Preview" = "CHAT PREVIEW";
"EditTheme.UploadNewTheme" = "Create from File...";
"EditTheme.UploadEditedTheme" = "Update from File...";
"EditTheme.ThemeTemplateAlertTitle" = "New Theme Added";
"EditTheme.ThemeTemplateAlertText" = "Press and hold on your theme to edit it or get a sharing link. Users who install your theme will get automatic updates each time you change it.\n\nFor advanced editing purposes, you can find a file with your theme in Saved Messages.";
"EditTheme.FileReadError" = "Invalid theme file";

"EditTheme.Create.TopInfo" = "The theme will be based on your currently selected colors and wallpaper.";
"EditTheme.Create.BottomInfo" = "You can also use a manually edited custom theme file.";

"EditTheme.Expand.TopInfo" = "The theme will be based on your currently selected colors and wallpaper.";
"EditTheme.Expand.BottomInfo" = "You can also use a manually edited custom theme file.";

"EditTheme.Edit.TopInfo" = "Your theme will be updated for all users each time you change it. Anyone can install it using this link.\n\nTheme links must be at least **5** characters long and can use **a-z**, **0-9** and underscores.";
"EditTheme.Edit.BottomInfo" = "You can select a new file to update the theme. It will be updated for all users.";

"EditTheme.Create.Preview.IncomingReplyName" = "Bob";
"EditTheme.Create.Preview.IncomingReplyText" = "How does it work?";
"EditTheme.Create.Preview.IncomingText" = "Use your current colors";
"EditTheme.Create.Preview.OutgoingText" = "Or upload a theme file";

"EditTheme.Expand.Preview.IncomingReplyName" = "Bob";
"EditTheme.Expand.Preview.IncomingReplyText" = "How does it work?";
"EditTheme.Expand.Preview.IncomingText" = "Use your current colors";
"EditTheme.Expand.Preview.OutgoingText" = "Or upload a theme file";

"EditTheme.Edit.Preview.IncomingReplyName" = "Bob";
"EditTheme.Edit.Preview.IncomingReplyText" = "How does it work?";
"EditTheme.Edit.Preview.IncomingText" = "Use your current colors";
"EditTheme.Edit.Preview.OutgoingText" = "Or upload a theme file";

"EditTheme.ErrorLinkTaken" = "Sorry, this link is already taken";
"EditTheme.ErrorInvalidCharacters" = "Sorry, this link is invalid.";

"Wallpaper.ErrorNotFound" = "Sorry, this chat background doesn't seem to exist.";
"Theme.ErrorNotFound" = "Sorry, this color theme doesn't seem to exist.";
"Theme.Unsupported" = "Sorry, this color theme doesn't support your device yet.";

"Theme.UsersCount_1" = "%@ person is using this theme";
"Theme.UsersCount_2" = "%@ people are using this theme";
"Theme.UsersCount_3_10" = "%@ people are using this theme";
"Theme.UsersCount_any" = "%@ people are using this theme";
"Theme.UsersCount_many" = "%@ people are using this theme";
"Theme.UsersCount_0" = "%@ people are using this theme";

"Conversation.SendMessageErrorTooMuchScheduled" = "Sorry, you can not schedule more than 100 messages.";

"ChatList.Context.MarkAllAsRead" = "Mark All as Read";
"ChatList.Context.HideArchive" = "Hide Above the List";
"ChatList.Context.UnhideArchive" = "Pin in the list";
"ChatList.Context.RemoveFromRecents" = "Clear from Recents";
"ChatList.Context.AddToContacts" = "Add to Contacts";
"ChatList.Context.MarkAsRead" = "Mark as Read";
"ChatList.Context.MarkAsUnread" = "Mark as Unread";
"ChatList.Context.Archive" = "Archive";
"ChatList.Context.Unarchive" = "Unarchive";
"ChatList.Context.Pin" = "Pin";
"ChatList.Context.Unpin" = "Unpin";
"ChatList.Context.Mute" = "Mute";
"ChatList.Context.Unmute" = "Unmute";
"ChatList.Context.JoinChannel" = "Join Channel";
"ChatList.Context.JoinChat" = "Join Chat";
"ChatList.Context.Delete" = "Delete";

"ContactList.Context.SendMessage" = "Send Message";
"ContactList.Context.StartSecretChat" = "Start Secret Chat";
"ContactList.Context.Call" = "Call";
"ContactList.Context.VideoCall" = "Video Call";

"Theme.Context.Apply" = "Apply";

"Settings.Context.Logout" = "Logout";

"Channel.EditAdmin.PermissionDeleteMessagesOfOthers" = "Delete Messages of Others";
"Channel.AdminLog.CanDeleteMessagesOfOthers" = "Delete Messages of Others";

"ChatSearch.ResultsTooltip" = "Tap to view as a list.";

"Conversation.ClearCache" = "Clear Cache";
"ClearCache.Description" = "Media files will be deleted from your phone, but available for re-downloading when necessary.";
"ClearCache.FreeSpaceDescription" = "If you want to save space on your device, you don't need to delete anything.\n\nYou can use cache settings to remove unnecessary media — and re-download files if you need them again.";
"ClearCache.FreeSpace" = "Free Space";
"ClearCache.Success" = "**%@** freed on your %@!";
"ClearCache.StorageUsage" = "Storage Usage";

"Conversation.ScheduleMessage.SendWhenOnline" = "Send When Online";
"ScheduledMessages.ScheduledOnline" = "Scheduled until online";

"Conversation.SwipeToReplyHintTitle" = "Swipe To Reply";
"Conversation.SwipeToReplyHintText" = "Swipe left on any message to reply to it.";

"TwoFactorSetup.Intro.Title" = "Additional Password";
"TwoFactorSetup.Intro.Text" = "You can set a password that will be\nrequired when you log in on a new device in addition to the code you get via SMS.";
"TwoFactorSetup.Intro.Action" = "Set Additional Password";

"TwoFactorSetup.Password.Title" = "Create Password";
"TwoFactorSetup.Password.PlaceholderPassword" = "Password";
"TwoFactorSetup.Password.PlaceholderConfirmPassword" = "Re-enter Password";
"TwoFactorSetup.Password.Action" = "Create Password";

"TwoFactorSetup.Email.Title" = "Recovery Email";
"TwoFactorSetup.Email.Text" = "You can set a recovery email to be able to reset you password and restore access to your Telegram account.";
"TwoFactorSetup.Email.Placeholder" = "Your email address";
"TwoFactorSetup.Email.Action" = "Continue";
"TwoFactorSetup.Email.SkipAction" = "Skip setting email";
"TwoFactorSetup.Email.SkipConfirmationTitle" = "No, seriously.";
"TwoFactorSetup.Email.SkipConfirmationText" = "If you forget your password, you will lose access to your Telegram account. There will be no way to restore it.";
"TwoFactorSetup.Email.SkipConfirmationSkip" = "Skip";

"TwoFactorSetup.EmailVerification.Title" = "Recovery Email";
"TwoFactorSetup.EmailVerification.Text" = "Please enter code we've just emailed at %@";
"TwoFactorSetup.EmailVerification.Placeholder" = "Code";
"TwoFactorSetup.EmailVerification.Action" = "Continue";
"TwoFactorSetup.EmailVerification.ChangeAction" = "Change Email";
"TwoFactorSetup.EmailVerification.ResendAction" = "Re-send Code";

"TwoFactorSetup.Hint.Title" = "Hint";
"TwoFactorSetup.Hint.Text" = "You can create an optional hint for\nyour password.";
"TwoFactorSetup.Hint.Placeholder" = "Hint (optional)";
"TwoFactorSetup.Hint.Action" = "Continue";
"TwoFactorSetup.Hint.SkipAction" = "Skip setting hint";

"TwoFactorSetup.Done.Title" = "Password Set!";
"TwoFactorSetup.Done.Text" = "This password will be required when you log in on a new device in addition to the code you get via SMS.";
"TwoFactorSetup.Done.Action" = "Return to Settings";

"AutoNightTheme.System" = "System";

"ChatSettings.OpenLinksIn" = "Open Links in";
"SettingsSearch.Synonyms.ChatSettings.OpenLinksIn" = "Browser";

"WebBrowser.Title" = "Web Browser";
"WebBrowser.DefaultBrowser" = "DEFAULT WEB BROWSER";
"WebBrowser.InAppSafari" = "In-App Safari";

"Widget.ApplicationLocked" = "Unlock the app to use the widget";

"Group.ErrorSupergroupConversionNotPossible" = "Sorry, you are a member of too many groups and channels. Please leave some before creating a new one.";

"ClearCache.StorageTitle" = "%@ STORAGE";
"ClearCache.StorageCache" = "Telegram Cache";
"ClearCache.StorageServiceFiles" = "Telegram Service Files";
"ClearCache.StorageOtherApps" = "Other Apps";
"ClearCache.StorageFree" = "Free";
"ClearCache.ClearCache" = "Clear Telegram Cache";
"ClearCache.Clear" = "Clear";
"ClearCache.Forever" = "Forever";

"ChatList.DeletedChats_1" = "Deleted 1 chat";
"ChatList.DeletedChats_any" = "Deleted %@ chats";

"Appearance.ColorThemeNight" = "COLOR THEME — AUTO-NIGHT MODE";

"UserInfo.StartSecretChatConfirmation" = "Are you sure you want to start a secret chat with\n%@?";
"UserInfo.StartSecretChatStart" = "Start";

"GroupInfo.ShowMoreMembers_0" = "%@ more";
"GroupInfo.ShowMoreMembers_1" = "%@ more";
"GroupInfo.ShowMoreMembers_2" = "%@ more";
"GroupInfo.ShowMoreMembers_3_10" = "%@ more";
"GroupInfo.ShowMoreMembers_many" = "%@ more";
"GroupInfo.ShowMoreMembers_any" = "%@ more";

"ContactInfo.Note" = "note";

"Group.Location.CreateInThisPlace" = "Create a group in this place";

"Theme.Colors.Accent" = "Accent";
"Theme.Colors.Background" = "Background";
"Theme.Colors.Messages" = "Messages";
"Theme.Colors.ColorWallpaperWarning" = "Are you sure you want to change your chat wallpaper to a color?";
"Theme.Colors.ColorWallpaperWarningProceed" = "Proceed";

"ChatSettings.IntentsSettings" = "Share Sheet";
"IntentsSettings.Title" = "Share Sheet";
"IntentsSettings.MainAccount" = "Main Account";
"IntentsSettings.MainAccountInfo" = "Choose an account for Siri and share suggestions.";
"IntentsSettings.SuggestedChats" = "Suggested Chats";
"IntentsSettings.SuggestedChatsContacts" = "Contacts";
"IntentsSettings.SuggestedChatsSavedMessages" = "Saved Messages";
"IntentsSettings.SuggestedChatsPrivateChats" = "Private Chats";
"IntentsSettings.SuggestedChatsGroups" = "Groups";
"IntentsSettings.SuggestedChatsInfo" = "Archived chats will not be suggested.";
"IntentsSettings.SuggestedAndSpotlightChatsInfo" = "Suggestions will appear in the Share Sheet and Spotlight search results. Archived chats will not be suggested.";
"IntentsSettings.SuggestBy" = "Suggest By";
"IntentsSettings.SuggestByAll" = "All Sent Messages";
"IntentsSettings.SuggestByShare" = "Only Shared Messages";
"IntentsSettings.ResetAll" = "Reset All Share Suggestions";
"IntentsSettings.Reset" = "Reset";

"Conversation.SendingOptionsTooltip" = "Hold this button to schedule your message\nor send it without sound.";

"Appearance.TextSizeSetting" = "Text Size";
"Appearance.TextSize.Automatic" = "System";
"Appearance.TextSize.Title" = "Text Size";
"Appearance.TextSize.UseSystem" = "User System Text Size";
"Appearance.TextSize.Apply" = "Set";

"Shortcut.SwitchAccount" = "Switch Account";

"Settings.Devices" = "Devices";
"Settings.AddDevice" = "Scan QR";
"AuthSessions.DevicesTitle" = "Devices";
"AuthSessions.AddDevice" = "Scan QR";
"AuthSessions.AddDevice.ScanInfo" = "Scan a QR code to log into\nthis account on another device.";
"AuthSessions.AddDevice.ScanTitle" = "Scan QR Code";
"AuthSessions.AddDevice.InvalidQRCode" = "Invalid QR Code";
"AuthSessions.AddDeviceIntro.Title" = "Log in by QR Code";
"AuthSessions.AddDeviceIntro.Text1" = "Download Telegram on your computer from [desktop.telegram.org]()";
"AuthSessions.AddDeviceIntro.Text2" = "Run Telegram on your computer to get the QR code";
"AuthSessions.AddDeviceIntro.Text3" = "Scan the QR code to connect your account";
"AuthSessions.AddDeviceIntro.Action" = "Scan QR Code";
"AuthSessions.AddedDeviceTitle" = "Login Successful";
"AuthSessions.AddedDeviceTerminate" = "Terminate";

"Map.SendThisPlace" = "Send This Place";
"Map.SetThisPlace" = "Set This Place";
"Map.AddressOnMap" = "Address On Map";
"Map.PlacesNearby" = "Places Nearby";
"Map.Home" = "Home";
"Map.Work" = "Work";
"Map.HomeAndWorkTitle" = "Home & Work Addresses";
"Map.HomeAndWorkInfo" = "Telegram uses the Home and Work addresses from your Contact Card.\n\nKeep your Contact Card up to date for quick access to sending Home and Work addresses.";
"Map.SearchNoResultsDescription" = "There were no results for \"%@\".\nTry a new search.";

"ChatList.Search.ShowMore" = "Show more";
"ChatList.Search.ShowLess" = "Show less";

"AuthSessions.OtherDevices" = "The official Telegram App is available for iPhone, iPad, Android, macOS, Windows and Linux. [Learn More]()";

"MediaPlayer.UnknownArtist" = "Unknown Artist";
"MediaPlayer.UnknownTrack" = "Unknown Track";

"Contacts.InviteContacts_1" = "Invite %@ Contact";
"Contacts.InviteContacts_2" = "Invite %@ Contacts";
"Contacts.InviteContacts_3_10" = "Invite %@ Contacts";
"Contacts.InviteContacts_any" = "Invite %@ Contacts";
"Contacts.InviteContacts_many" = "Invite %@ Contacts";
"Contacts.InviteContacts_0" = "Invite %@ Contacts";

"Theme.Context.ChangeColors" = "Change Colors";

"EditTheme.ChangeColors" = "Change Colors";

"Theme.Colors.Proceed" = "Proceed";

"AuthSessions.AddDevice.UrlLoginHint" = "This code can be used to allow someone to log in to your Telegram account.\n\nTo confirm Telegram login, please go to Settings > Devices > Scan QR and scan the code.";

"Appearance.RemoveThemeColor" = "Remove";
"Appearance.RemoveThemeColorConfirmation" = "Remove Color";

"WallpaperPreview.PatternTitle" = "Choose Pattern";
"WallpaperPreview.PatternPaternDiscard" = "Discard";
"WallpaperPreview.PatternPaternApply" = "Apply";

"ChatContextMenu.TextSelectionTip" = "Hold a word, then move cursor to select more| text to copy.";

"OldChannels.Title" = "Limit Reached";
"OldChannels.NoticeTitle" = "Too Many Groups and Channels";
"OldChannels.NoticeText" = "Sorry, you are member of too many groups and channels.\nPlease leave some before joining new one.";
"OldChannels.NoticeCreateText" = "Sorry, you are member of too many groups and channels.\nPlease leave some before creating a new one.";
"OldChannels.NoticeUpgradeText" = "Sorry, you are a member of too many groups and channels.\nFor technical reasons, you need to leave some first before changing this setting in your groups.";
"OldChannels.ChannelsHeader" = "MOST INACTIVE";
"OldChannels.Leave_1" = "Leave %@ Chat";
"OldChannels.Leave_any" = "Leave %@ Chats";

"OldChannels.ChannelFormat" = "channel, ";
"OldChannels.GroupEmptyFormat" = "group, ";
"OldChannels.GroupFormat_1" = "%@ member ";
"OldChannels.GroupFormat_any" = "%@ members ";

"OldChannels.InactiveWeek_1" = "inactive %@ week";
"OldChannels.InactiveWeek_any" = "inactive %@ weeks";

"OldChannels.InactiveMonth_1" = "inactive %@ month";
"OldChannels.InactiveMonth_any" = "inactive %@ months";

"OldChannels.InactiveYear_1" = "inactive %@ year";
"OldChannels.InactiveYear_any" = "inactive %@ years";

"PrivacySettings.WebSessions" = "Active Websites";

"Appearance.ShareThemeColor" = "Share";

"Theme.ThemeChanged" = "Color Theme Changed";
"Theme.ThemeChangedText" = "You can change it back in\n[Settings > Appearance]().";

"StickerPackActionInfo.AddedTitle" = "Stickers Added";
"StickerPackActionInfo.AddedText" = "%@ has been added to your stickers.";
"StickerPackActionInfo.RemovedTitle" = "Stickers Removed";
"StickerPackActionInfo.ArchivedTitle" = "Stickers Archived";
"StickerPackActionInfo.RemovedText" = "%@ is no longer in your stickers.";

"Conversation.ContextMenuCancelEditing" = "Cancel Editing";

"Map.NoPlacesNearby" = "There are no known places nearby.\nTry a different location.";

"CreatePoll.QuizTitle" = "New Quiz";
"CreatePoll.QuizOptionsHeader" = "QUIZ ANSWERS";
"CreatePoll.Anonymous" = "Anonymous Voting";
"CreatePoll.MultipleChoice" = "Multiple Choice";
"CreatePoll.MultipleChoiceQuizAlert" = "A quiz has one correct answer.";
"CreatePoll.Quiz" = "Quiz Mode";
"CreatePoll.QuizInfo" = "Polls in Quiz Mode have one correct answer. Users can't revoke their answers.";
"CreatePoll.QuizTip" = "Tap to choose the correct answer";

"MessagePoll.LabelPoll" = "Public Poll";
"MessagePoll.LabelAnonymousQuiz" = "Anonymous Quiz";
"MessagePoll.LabelQuiz" = "Quiz";
"MessagePoll.SubmitVote" = "Vote";
"MessagePoll.ViewResults" = "View Results";
"MessagePoll.QuizNoUsers" = "Nobody answered yet";
"MessagePoll.QuizCount_0" = "%@ answered";
"MessagePoll.QuizCount_1" = "1 answered";
"MessagePoll.QuizCount_2" = "2 answered";
"MessagePoll.QuizCount_3_10" = "%@ answered";
"MessagePoll.QuizCount_many" = "%@ answered";
"MessagePoll.QuizCount_any" = "%@ answered";

"PollResults.Title" = "Poll Results";
"PollResults.Collapse" = "COLLAPSE";
"PollResults.ShowMore_1" = "Show More (%@)";
"PollResults.ShowMore_any" = "Show More (%@)";

"Conversation.StopQuiz" = "Stop Quiz";
"Conversation.StopQuizConfirmationTitle" = "If you stop this quiz now, nobody will be able to submit answers. This action cannot be undone.";
"Conversation.StopQuizConfirmation" = "Stop Quiz";

"Forward.ErrorDisabledForChat" = "Sorry, you can't forward messages to this chat.";
"Forward.ErrorPublicPollDisabledInChannels" = "Sorry, public polls can’t be forwarded to channels.";
"Forward.ErrorPublicQuizDisabledInChannels" = "Sorry, public polls can’t be forwarded to channels.";

"Map.PlacesInThisArea" = "Places In This Area";

"Appearance.BubbleCornersSetting" = "Message Corners";
"Appearance.BubbleCorners.Title" = "Message Corners";
"Appearance.BubbleCorners.AdjustAdjacent" = "Adjust Adjacent Corners";
"Appearance.BubbleCorners.Apply" = "Set";

"Conversation.LiveLocationYouAndOther" = "**You** and %@";

"PeopleNearby.MakeVisible" = "Make Myself Visible";
"PeopleNearby.MakeInvisible" = "Stop Showing Me";

"PeopleNearby.ShowMorePeople_0" = "Show %@ More People";
"PeopleNearby.ShowMorePeople_1" = "Show %@ More People";
"PeopleNearby.ShowMorePeople_2" = "Show %@ More People";
"PeopleNearby.ShowMorePeople_3_10" = "Show %@ More People";
"PeopleNearby.ShowMorePeople_many" = "Show %@ More People";
"PeopleNearby.ShowMorePeople_any" = "Show %@ More People";

"PeopleNearby.VisibleUntil" = "visible until %@";

"PeopleNearby.MakeVisibleTitle" = "Make Myself Visible";
"PeopleNearby.MakeVisibleDescription" = "Users nearby will be able to view your profile and send you messages. This may help you find new friends, but could also attract excessive attention. You can stop sharing your profile at any time.\n\nYour phone number will remain hidden.";

"PeopleNearby.DiscoverDescription" = "Exchange contact info with people nearby\nand find new friends.";

"Time.TomorrowAt" = "tomorrow at %@";

"PeerInfo.ButtonMessage" = "Message";
"PeerInfo.ButtonDiscuss" = "Discuss";
"PeerInfo.ButtonCall" = "Call";
"PeerInfo.ButtonVideoCall" = "Video";
"PeerInfo.ButtonMute" = "Mute";
"PeerInfo.ButtonUnmute" = "Unmute";
"PeerInfo.ButtonMore" = "More";
"PeerInfo.ButtonAddMember" = "Add Members";
"PeerInfo.ButtonSearch" = "Search";
"PeerInfo.ButtonLeave" = "Leave";

"PeerInfo.PaneMedia" = "Media";
"PeerInfo.PaneFiles" = "Files";
"PeerInfo.PaneLinks" = "Links";
"PeerInfo.PaneVoiceAndVideo" = "Voice";
"PeerInfo.PaneAudio" = "Audio";
"PeerInfo.PaneGroups" = "Groups";
"PeerInfo.PaneMembers" = "Members";
"PeerInfo.PaneGifs" = "GIFs";

"PeerInfo.AddToContacts" = "Add to Contacts";

"PeerInfo.BioExpand" = "more";

"External.OpenIn" = "Open in %@";

"ChatList.EmptyChatList" = "You have no\nconversations yet.";
"ChatList.EmptyChatListFilterTitle" = "Folder is empty.";
"ChatList.EmptyChatListFilterText" = "No chats currently match this folder.";

"ChatList.EmptyChatListNewMessage" = "New Message";
"ChatList.EmptyChatListEditFilter" = "Edit Folder";

"ChatListFilter.AddChatsTitle" = "Add Chats...";

"Stats.Overview" = "OVERVIEW";
"Stats.Followers" = "Followers";
"Stats.EnabledNotifications" = "Enabled Notifications";
"Stats.ViewsPerPost" = "Views Per Post";
"Stats.SharesPerPost" = "Shares Per Post";

"Stats.GrowthTitle" = "GROWTH";
"Stats.FollowersTitle" = "FOLLOWERS";
"Stats.NotificationsTitle" = "NOTIFICATIONS";
"Stats.InteractionsTitle" = "INTERACTIONS";
"Stats.InstantViewInteractionsTitle" = "INSTANT VIEW INTERACTIONS";
"Stats.ViewsBySourceTitle" = "VIEWS BY SOURCE";
"Stats.ViewsByHoursTitle" = "VIEWS BY HOURS";
"Stats.FollowersBySourceTitle" = "FOLLOWERS BY SOURCE";
"Stats.LanguagesTitle" = "LANGUAGES";
"Stats.PostsTitle" = "RECENT POSTS";

"Stats.MessageViews_0" = "%@ views";
"Stats.MessageViews_1" = "%@ view";
"Stats.MessageViews_2" = "%@ views";
"Stats.MessageViews_3_10" = "%@ views";
"Stats.MessageViews_many" = "%@ views";
"Stats.MessageViews_any" = "%@ views";

"Stats.MessageForwards_0" = "%@ forwards";
"Stats.MessageForwards_1" = "%@ forward";
"Stats.MessageForwards_2" = "%@ forwards";
"Stats.MessageForwards_3_10" = "%@ forwards";
"Stats.MessageForwards_many" = "%@ forwards";
"Stats.MessageForwards_any" = "%@ forwards";

"Stats.LoadingTitle" = "Preparing stats";
"Stats.LoadingText" = "Please wait a few moments while\nwe generate your stats";

"Stats.ZoomOut" = "Zoom Out";
"Stats.Total" = "Total";

"InstantPage.Views_0" = "%@ views";
"InstantPage.Views_1" = "%@ view";
"InstantPage.Views_2" = "%@ views";
"InstantPage.Views_3_10" = "%@ views";
"InstantPage.Views_many" = "%@ views";
"InstantPage.Views_any" = "%@ views";
"InstantPage.FeedbackButtonShort" = "Wrong layout?";

"ChatList.EditFolder" = "Edit Folder";
"ChatList.AddChatsToFolder" = "Add Chats";
"ChatList.RemoveFolderConfirmation" = "This will remove the folder, your chats will not be deleted.";
"ChatList.RemoveFolderAction" = "Remove";
"ChatList.RemoveFolder" = "Remove";
"ChatList.ReorderTabs" = "Reorder Tabs";
"ChatList.TabIconFoldersTooltipNonEmptyFolders" = "Hold on 'Chats' to edit folders and switch between views.";
"ChatList.TabIconFoldersTooltipEmptyFolders" = "Hold to organize your chats with folders.";
"ChatList.AddFolder" = "Add Folder";
"ChatList.EditFolders" = "Edit Folders";
"ChatList.FolderAllChats" = "All Chats";
"ChatList.Tabs.AllChats" = "All Chats";
"ChatList.Tabs.All" = "All";
"Settings.ChatFolders" = "Chat Folders";
"ChatList.ChatTypesSection" = "CHAT TYPES";
"ChatList.PeerTypeNonContact" = "user";
"ChatList.PeerTypeContact" = "contact";
"ChatList.PeerTypeBot" = "bot";
"ChatList.PeerTypeGroup" = "group";
"ChatList.PeerTypeChannel" = "channel";
"ChatListFolderSettings.Info" = "Create folders for different groups of chats and\nquickly switch between them.";

"ChatListFolderSettings.Title" = "Folders";
"ChatListFolderSettings.FoldersSection" = "FOLDERS";
"ChatListFolderSettings.NewFolder" = "Create New Folder";
"ChatListFolderSettings.EditFoldersInfo" = "Tap \"Edit\" to change the order or delete folders.";
"ChatListFolderSettings.RecommendedFoldersSection" = "RECOMMENDED FOLDERS";
"ChatListFolderSettings.RecommendedNewFolder" = "Add Custom Folder";

"ChatListFolder.TitleCreate" = "New Folder";
"ChatListFolder.TitleEdit" = "Edit Folder";
"ChatListFolder.CategoryContacts" = "Contacts";
"ChatListFolder.CategoryNonContacts" = "Non-Contacts";
"ChatListFolder.CategoryBots" = "Bots";
"ChatListFolder.CategoryGroups" = "Groups";
"ChatListFolder.CategoryChannels" = "Channels";
"ChatListFolder.CategoryMuted" = "Muted";
"ChatListFolder.CategoryRead" = "Read";
"ChatListFolder.CategoryArchived" = "Archived";
"ChatListFolder.NameSectionHeader" = "FOLDER NAME";
"ChatListFolder.NamePlaceholder" = "Folder Name";
"ChatListFolder.IncludedSectionHeader" = "INCLUDED CHATS";
"ChatListFolder.AddChats" = "Add Chats";
"ChatListFolder.IncludeSectionInfo" = "Choose chats and types of chats that will appear in this folder.";
"ChatListFolder.ExcludedSectionHeader" = "EXCLUDED CHATS";
"ChatListFolder.ExcludeSectionInfo" = "Choose chats and types of chats that will never appear in this folder.";
"ChatListFolder.NameNonMuted" = "Not Muted";
"ChatListFolder.NameUnread" = "Unread";
"ChatListFolder.NameChannels" = "Channels";
"ChatListFolder.NameContacts" = "Contacts";
"ChatListFolder.NameNonContacts" = "Non-Contacts";
"ChatListFolder.NameBots" = "Bots";
"ChatListFolder.NameGroups" = "Groups";
"ChatListFolder.DiscardConfirmation" = "You have changed the filter. Discard changes?";
"ChatListFolder.DiscardDiscard" = "Discard";
"ChatListFolder.DiscardCancel" = "No";
"ChatListFolder.IncludeChatsTitle" = "Include Chats";
"ChatListFolder.ExcludeChatsTitle" = "Exclude Chats";

"ChatListFolderSettings.AddRecommended" = "ADD";

"ChatListFilter.ShowMoreChats_0" = "Show %@ More Chats";
"ChatListFilter.ShowMoreChats_1" = "Show %@ More Chat";
"ChatListFilter.ShowMoreChats_2" = "Show %@ More Chats";
"ChatListFilter.ShowMoreChats_3_10" = "Show %@ More Chats";
"ChatListFilter.ShowMoreChats_many" = "Show %@ More Chats";
"ChatListFilter.ShowMoreChats_any" = "Show %@ More Chats";

"MuteFor.Forever" = "Mute Forever";

"Conversation.Dice.u1F3B2" = "Send a dice emoji to any chat to roll a die.";
"Conversation.Dice.u1F3AF" = "Send a dart emoji to try your luck.";
"Conversation.SendDice" = "Send";

"Conversation.ContextMenuDiscuss" = "Discuss";

"CreatePoll.ExplanationHeader" = "EXPLANATION";
"CreatePoll.Explanation" = "Add a Comment (Optional)";
"CreatePoll.ExplanationInfo" = "Users will see this comment after choosing a wrong answer, good for educational purposes.";

"FeaturedStickers.OtherSection" = "OTHER STICKERS";

"ChatList.GenericPsaAlert" = "This provides public service announcements in your chat list.";
"ChatList.PsaAlert.covid" = "This message provides you with a public service announcement in relation to the undergoing pandemics. Learn more about this initiative at https://telegram.org/blog/coronavirus";
"ChatList.GenericPsaLabel" = "PSA";
"ChatList.PsaLabel.covid" = "Covid-19";
"Chat.GenericPsaTooltip" = "This is a public service announcement";
"Chat.PsaTooltip.covid" = "This message provides you with a public service announcement in relation to the undergoing pandemics. Learn more about this initiative at https://telegram.org/blog/coronavirus";

"Message.GenericForwardedPsa" = "Public Service Announcement\nFrom: %@";
"Message.ForwardedPsa.covid" = "Covid-19 Notification\nFrom: %@";

"Channel.AboutItem" = "about";
"PeerInfo.GroupAboutItem" = "about";

"Widget.ApplicationStartRequired" = "Open the app to use the widget";

"ChatList.Context.AddToFolder" = "Add to Folder";
"ChatList.Context.RemoveFromFolder" = "Remove from Folder";
"ChatList.Context.Back" = "Back";
"ChatList.AddedToFolderTooltip" = "%1$@ has been added to folder %2$@";
"ChatList.RemovedFromFolderTooltip" = "%1$@ has been removed from folder %2$@";

"OwnershipTransfer.Transfer" = "Transfer";

"TwoStepAuth.Disable" = "Disable";

"Chat.Gifs.TrendingSectionHeader" = "TRENDING GIFS";
"Chat.Gifs.SavedSectionHeader" = "MY GIFS";

"Paint.Framed" = "Framed";

"Media.SendingOptionsTooltip" = "Hold this button to send your message with a self-destruct timer.";
"Media.SendWithTimer" = "Send With Timer";

"Conversation.Timer.Title" = "Send With Timer";
"Conversation.Timer.Send" = "Send With Timer";

"Paint.Pen" = "Pen";
"Paint.Marker" = "Marker";
"Paint.Neon" = "Neon";
"Paint.Arrow" = "Arrow";

"Conversation.NoticeInvitedByInChannel" = "%@ invited you to this channel";
"Conversation.NoticeInvitedByInGroup" = "%@ invited you to this group";

"ChatList.MessagePhotos_1" = "1 Photo";
"ChatList.MessagePhotos_any" = "%@ Photos";
"ChatList.MessageVideos_1" = "1 Videos";
"ChatList.MessageVideos_any" = "%@ Videos";

"Conversation.PrivateChannelTimeLimitedAlertTitle" = "Join Channel";
"Conversation.PrivateChannelTimeLimitedAlertText" = "This channel is private. Please join it to continue viewing its content.";
"Conversation.PrivateChannelTimeLimitedAlertJoin" = "Join";

"KeyCommand.SearchInChat" = "Search in Chat";

"PhotoEditor.SkinTool" = "Soften Skin";
"PhotoEditor.BlurToolPortrait" = "Portrait";
"PhotoEditor.SelectCoverFrame" = "Choose a cover for your profile video";

"Conversation.PeerNearbyTitle" = "%1$@ is %2$@ away";
"Conversation.PeerNearbyText" = "Send a message or tap on the greeting below to show that you are ready to chat.";
"Conversation.PeerNearbyDistance" = "%1$@ is %2$@ away";

"ProfilePhoto.MainPhoto" = "Main Photo";
"ProfilePhoto.SetMainPhoto" = "Set as Main Photo";

"ProfilePhoto.MainVideo" = "Main Video";
"ProfilePhoto.SetMainVideo" = "Set as Main Video";

"Stats.GroupOverview" = "OVERVIEW";
"Stats.GroupMembers" = "Members";
"Stats.GroupMessages" = "Messages";
"Stats.GroupViewers" = "Viewing Members";
"Stats.GroupPosters" = "Posting Members";

"Stats.GroupGrowthTitle" = "GROWTH";
"Stats.GroupMembersTitle" = "GROUP MEMBERS";
"Stats.GroupNewMembersBySourceTitle" = "NEW MEMBERS BY SOURCE";
"Stats.GroupLanguagesTitle" = "MEMBERS' PRIMARY LANGUAGE";
"Stats.GroupMessagesTitle" = "MESSAGES";
"Stats.GroupActionsTitle" = "ACTIONS";
"Stats.GroupTopHoursTitle" = "TOP HOURS";
"Stats.GroupTopWeekdaysTitle" = "TOP DAYS OF WEEK";
"Stats.GroupTopPostersTitle" = "TOP MEMBERS";
"Stats.GroupTopAdminsTitle" = "TOP ADMINS";
"Stats.GroupTopInvitersTitle" = "TOP INVITERS";

"Stats.GroupTopPosterMessages_0" = "%@ messages";
"Stats.GroupTopPosterMessages_1" = "%@ message";
"Stats.GroupTopPosterMessages_2" = "%@ messages";
"Stats.GroupTopPosterMessages_3_10" = "%@ messages";
"Stats.GroupTopPosterMessages_many" = "%@ messages";
"Stats.GroupTopPosterMessages_any" = "%@ messages";

"Stats.GroupTopPosterChars_0" = "%@ symbols per message";
"Stats.GroupTopPosterChars_1" = "%@ symbol per message";
"Stats.GroupTopPosterChars_2" = "%@ symbols per message";
"Stats.GroupTopPosterChars_3_10" = "%@ symbols per message";
"Stats.GroupTopPosterChars_many" = "%@ symbols per message";
"Stats.GroupTopPosterChars_any" = "%@ symbols per message";

"Stats.GroupTopPoster.History" = "History";
"Stats.GroupTopPoster.Promote" = "Promote";

"Stats.GroupTopAdminDeletions_0" = "%@ deletions";
"Stats.GroupTopAdminDeletions_1" = "%@ deletion";
"Stats.GroupTopAdminDeletions_2" = "%@ deletions";
"Stats.GroupTopAdminDeletions_3_10" = "%@ deletions";
"Stats.GroupTopAdminDeletions_many" = "%@ deletions";
"Stats.GroupTopAdminDeletions_any" = "%@ deletions";

"Stats.GroupTopAdminKicks_0" = "%@ kicks";
"Stats.GroupTopAdminKicks_1" = "%@ kick";
"Stats.GroupTopAdminKicks_2" = "%@ kicks";
"Stats.GroupTopAdminKicks_3_10" = "%@ kicks";
"Stats.GroupTopAdminKicks_many" = "%@ kicks";
"Stats.GroupTopAdminKicks_any" = "%@ kicks";

"Stats.GroupTopAdminBans_0" = "%@ bans";
"Stats.GroupTopAdminBans_1" = "%@ ban";
"Stats.GroupTopAdminBans_2" = "%@ bans";
"Stats.GroupTopAdminBans_3_10" = "%@ bans";
"Stats.GroupTopAdminBans_many" = "%@ bans";
"Stats.GroupTopAdminBans_any" = "%@ bans";

"Stats.GroupTopAdmin.Actions" = "Actions";
"Stats.GroupTopAdmin.Promote" = "Promote";

"Stats.GroupTopInviterInvites_0" = "%@ invitations";
"Stats.GroupTopInviterInvites_1" = "%@ invitation";
"Stats.GroupTopInviterInvites_2" = "%@ invitations";
"Stats.GroupTopInviterInvites_3_10" = "%@ invitations";
"Stats.GroupTopInviterInvites_many" = "%@ invitations";
"Stats.GroupTopInviterInvites_any" = "%@ invitations";

"Stats.GroupTopInviter.History" = "History";
"Stats.GroupTopInviter.Promote" = "Promote";

"PrivacySettings.AutoArchiveTitle" = "NEW CHATS FROM UNKNOWN USERS";
"PrivacySettings.AutoArchive" = "Archive and Mute";
"PrivacySettings.AutoArchiveInfo" = "Automatically archive and mute new chats, groups and channels from non-contacts.";

"Call.RemoteVideoPaused" = "%@'s video is paused";

"Settings.SetProfilePhotoOrVideo" = "Set Photo or Video";
"Settings.SetNewProfilePhotoOrVideo" = "Set New Photo or Video";
"Settings.ViewVideo" = "View Video";
"Settings.RemoveVideo" = "Remove Video";

"Conversation.Unarchive" = "Unarchive";
"Conversation.UnarchiveDone" = "The chat was moved to your main list.";

"ChatList.AutoarchiveSuggestion.Title" = "Hide new chats?";
"ChatList.AutoarchiveSuggestion.Text" = "You are receiving lots of new chats from users who are not in your Contact List. Do you want to have such chats **automatically muted** and **archived**?";
"ChatList.AutoarchiveSuggestion.OpenSettings" = "Go to Settings";

"SettingsSearch.Synonyms.ChatSettings.IntentsSettings" = "Siri Suggestions";

"Stats.GroupShowMoreTopPosters_0" = "Show %@ More";
"Stats.GroupShowMoreTopPosters_1" = "Show %@ More";
"Stats.GroupShowMoreTopPosters_2" = "Show %@ More";
"Stats.GroupShowMoreTopPosters_3_10" = "Show %@ More";
"Stats.GroupShowMoreTopPosters_many" = "Show %@ More";
"Stats.GroupShowMoreTopPosters_any" = "Show %@ More";

"Stats.GroupShowMoreTopAdmins_0" = "Show %@ More";
"Stats.GroupShowMoreTopAdmins_1" = "Show %@ More";
"Stats.GroupShowMoreTopAdmins_2" = "Show %@ More";
"Stats.GroupShowMoreTopAdmins_3_10" = "Show %@ More";
"Stats.GroupShowMoreTopAdmins_many" = "Show %@ More";
"Stats.GroupShowMoreTopAdmins_any" = "Show %@ More";

"Stats.GroupShowMoreTopInviters_0" = "Show %@ More";
"Stats.GroupShowMoreTopInviters_1" = "Show %@ More";
"Stats.GroupShowMoreTopInviters_2" = "Show %@ More";
"Stats.GroupShowMoreTopInviters_3_10" = "Show %@ More";
"Stats.GroupShowMoreTopInviters_many" = "Show %@ More";
"Stats.GroupShowMoreTopInviters_any" = "Show %@ More";

"Settings.AddAnotherAccount" = "Add Another Account";
"Settings.AddAnotherAccount.Help" = "You can add up to three accounts with different phone numbers.";

"ProfilePhoto.OpenGallery" = "Open Gallery";
"ProfilePhoto.SearchWeb" = "Search Web";
"ProfilePhoto.OpenInEditor" = "Open in Editor";

"Settings.EditAccount" = "Edit Account";
"Settings.EditPhoto" = "Edit";
"Settings.EditVideo" = "Edit";
"Settings.CancelUpload" = "Cancel Upload";

"Settings.FrequentlyAskedQuestions" = "Frequently Asked Questions";

"Notification.ChangedGroupVideo" = "%@ changed group video";
"Group.MessageVideoUpdated" = "Group video updated";
"Channel.MessageVideoUpdated" = "Channel video updated";

"Conversation.Dice.u1F3C0" = "Send a basketball emoji to try your luck.";
"Conversation.Dice.u26BD" = "Send a football emoji to try your luck.";

"SettingsSearch_Synonyms_ChatFolders" = "";

"EditProfile.NameAndPhotoOrVideoHelp" = "Enter your name and add an optional profile photo or video.";

"Settings.RemoveConfirmation" = "Remove";

"Conversation.ContextMenuOpenProfile" = "Open Profile";
"Conversation.ContextMenuSendMessage" = "Send Message";
"Conversation.ContextMenuMention" = "Mention";

"Conversation.ContextMenuOpenChannelProfile" = "Open Profile";
"Conversation.ContextMenuOpenChannel" = "Open Channel";

"Cache.KeepMediaHelp" = "Photos, videos and other files from cloud chats that you have **not accessed** during this period will be removed from this device to save disk space.";


"Cache.MaximumCacheSize" = "Maximum Cache Size";
"Cache.NoLimit" = "No Limit";
"Cache.MaximumCacheSizeHelp" = "If your cache size exceeds this limit, the oldest media will be deleted.\n\nAll media will stay in the Telegram cloud and can be re-downloaded if you need it again.";

"Stats.MessageTitle" = "Message Statistics";
"Stats.MessageOverview" = "Overview";
"Stats.MessageInteractionsTitle" = "Interactions";
"Stats.MessagePublicForwardsTitle" = "Public Shares";

"Call.CameraTooltip" = "Tap here to turn on your camera";
"Call.CameraOrScreenTooltip" = "Turn on your camera or screensharing";
"Call.CameraConfirmationText" = "Switch to video call?";
"Call.CameraConfirmationConfirm" = "Switch";

"Call.YourMicrophoneOff" = "Your microphone is off";
"Call.MicrophoneOff" = "%@'s microphone is off";
"Call.CameraOff" = "%@'s camera is off";
"Call.BatteryLow" = "%@'s battery level is low";

"Call.Audio" = "audio";
"Call.AudioRouteMute" = "Mute Yourself";

"AccessDenied.VideoCallCamera" = "Telegram needs access to your camera to make video calls.\n\nPlease go to Settings > Privacy > Camera and set Telegram to ON.";

"Call.AccountIsLoggedOnCurrentDevice" = "Sorry, you can't call %@ because that account is logged in to Telegram on the device you're using for the call.";

"ChatList.Search.FilterChats" = "Chats";
"ChatList.Search.FilterMedia" = "Media";
"ChatList.Search.FilterLinks" = "Links";
"ChatList.Search.FilterFiles" = "Files";
"ChatList.Search.FilterMusic" = "Music";
"ChatList.Search.FilterVoice" = "Voice";

"ChatList.Search.NoResults" = "No Results";
"ChatList.Search.NoResultsQueryDescription" = "There were no results for \"%@\".\nTry a new search.";
"ChatList.Search.NoResultsDescription" = "There were no results.\nTry a new search.";

"ChatList.Search.NoResultsFilter" = "Nothing Yet";
"ChatList.Search.NoResultsFitlerMedia" = "Photos and videos from all your chats will be shown here.";
"ChatList.Search.NoResultsFitlerLinks" = "Links from all your chats will be shown here.";
"ChatList.Search.NoResultsFitlerFiles" = "Files from all your chats will be shown here.";
"ChatList.Search.NoResultsFitlerMusic" = "Music from all your chats will be shown here.";
"ChatList.Search.NoResultsFitlerVoice" = "Voice and video messages from all your chats will be shown here.";

"ChatList.Search.Messages_0" = "%@ messages";
"ChatList.Search.Messages_1" = "%@ message";
"ChatList.Search.Messages_2" = "%@ messages";
"ChatList.Search.Messages_3_10" = "%@ messages";
"ChatList.Search.Messages_many" = "%@ messages";
"ChatList.Search.Messages_any" = "%@ messages";

"Conversation.InputTextAnonymousPlaceholder" = "Send anonymously";

"DialogList.Replies" = "Replies";

"Conversation.ContextViewReplies_1" = "View %@ Reply";
"Conversation.ContextViewReplies_any" = "View %@ Replies";
"Conversation.ContextViewThread" = "View Thread";

"Conversation.ViewReply" = "View Reply";

"Conversation.MessageViewComments_1" = "[%@]Comment";
"Conversation.MessageViewComments_any" = "[%@]Comments";
"Conversation.MessageViewCommentsFormat" = "%1$@ %2$@";

"Conversation.TitleCommentsEmpty" = "Comments";
"Conversation.TitleComments_1" = "[%@]Comment";
"Conversation.TitleComments_any" = "[%@]Comments";
"Conversation.TitleCommentsFormat" = "%1$@ %2$@";

"Conversation.TitleRepliesEmpty" = "Replies";
"Conversation.TitleReplies_1" = "[%@]Reply";
"Conversation.TitleReplies_any" = "[%@]Replies";
"Conversation.TitleRepliesFormat" = "%1$@ %2$@";

"Conversation.MessageLeaveComment" = "Leave a Comment";
"Conversation.MessageLeaveCommentShort" = "Comment";

"Conversation.DiscussionNotStarted" = "No comments here yet...";
"Conversation.DiscussionStarted" = "Discussion started";

"Conversation.InputTextPlaceholderReply" = "Reply";
"Conversation.InputTextPlaceholderComment" = "Comment";

"Conversation.TitleNoComments" = "Comments";

"Conversation.ContextMenuBlock" = "Block User";

"Replies.BlockAndDeleteRepliesActionTitle" = "Block and Delete Replies";

"Channel.CommentsGroup.Header" = "Select a group chat that will be used to host comments from your channel.";
"Channel.CommentsGroup.HeaderSet" = "%@ is selected as the group that will be used to host comments for your channel.";
"Channel.CommentsGroup.HeaderGroupSet" = "%@ is linking the group as it's discussion board.";

"RepliesChat.DescriptionText" = "This chat helps you keep track of replies to your comments in Channels.";

"Channel.DiscussionMessageUnavailable" = "Sorry, this post has been removed from the discussion group.";

"Conversation.ContextViewStats" = "View Statistics";

"ChatList.MessageMusic_1" = "%@ Music File";
"ChatList.MessageMusic_any" = "%@ Music Files";

"Conversation.PinOlderMessageAlertTitle" = "Pin Message";
"Conversation.PinOlderMessageAlertText" = "Do you want to pin an older message while leaving a more recent one pinned?";
"Conversation.PinMessageAlertPin" = "Pin";

"Conversation.ContextMenuSelect" = "Select";

"Conversation.ContextMenuSelectAll_0" = "Select All %@ Items";
"Conversation.ContextMenuSelectAll_1" = "Select All %@ Items";
"Conversation.ContextMenuSelectAll_2" = "Select All %@ Items";
"Conversation.ContextMenuSelectAll_3_10" = "Select All %@ Items";
"Conversation.ContextMenuSelectAll_many" = "Select All %@ Items";
"Conversation.ContextMenuSelectAll_any" = "Select All %@ Items";

"Conversation.Dice.u1F3B0" = "Send a slot machine emoji to try your luck.";

"Notification.ProximityReached" = "%1$@ is now within %2$@ from %3$@";
"Notification.ProximityReachedYou" = "%1$@ is now within %2$@ from you";
"Notification.ProximityYouReached" = "You are now within %1$@ from %2$@";

"Location.ProximityNotification.Title" = "Proximity Alert";
"Location.ProximityNotification.Notify" = "Notify me within %@";
"Location.ProximityNotification.NotifyLong" = "Notify when %1$@ is within %2$@";
"Location.ProximityNotification.AlreadyClose" = "You are already closer than %@";
"Location.ProximityNotification.DistanceKM" = "km";
"Location.ProximityNotification.DistanceM" = "m";
"Location.ProximityNotification.DistanceMI" = "mi";

"Location.ProximityTip" = "Alert when %@ is close";
"Location.ProximityGroupTip" = "Alert when any group member is close";

"ChatList.MessageFiles_1" = "%@ File";
"ChatList.MessageFiles_any" = "%@ Files";

"Chat.TitlePinnedMessages_1" = "Pinned Message";
"Chat.TitlePinnedMessages_any" = "%@ Pinned Messages";

"Chat.PanelHidePinnedMessages" = "Don't Show Pinned Messages";
"Chat.PanelUnpinAllMessages" = "Unpin All Messages";

"Chat.MessagesUnpinned_1" = "Message Unpinned";
"Chat.MessagesUnpinned_any" = "%@ Messages Unpinned";

"Chat.PinnedMessagesHiddenTitle" = "Pinned Messages Hidden";
"Chat.PinnedMessagesHiddenText" = "You will see the bar with pinned messages only if a new message is pinned.";

"OpenFile.PotentiallyDangerousContentAlert" = "Previewing this file can potentially expose your IP address to its sender. Continue?";
"OpenFile.Proceed" = "Proceed";

"Chat.PinnedListPreview.ShowAllMessages" = "Show All Messages";
"Chat.PinnedListPreview.UnpinAllMessages" = "Unpin All Messages";
"Chat.PinnedListPreview.HidePinnedMessages" = "Hide Pinned Messages";

"Conversation.PinMessagesForMe" = "Pin for me";
"Conversation.PinMessagesFor" = "Pin for me and %@";

"Location.LiveLocationRequired.Title" = "Share Location";
"Location.LiveLocationRequired.Description" = "For the alert to work, please share your live location in this chat.";
"Location.LiveLocationRequired.ShareLocation" = "Share Location";

"Location.ProximityAlertSetTitle" = "Proximity alert set";
"Location.ProximityAlertSetText" = "We will notify you once %1$@ is within %2$@ from you.";
"Location.ProximityAlertSetTextGroup" = "We will notify you once any other group member is within %@ from you.";
"Location.ProximityAlertCancelled" = "Proximity alert cancelled";

"Stats.Message.Views" = "Views";
"Stats.Message.PublicShares" = "Public Shares";
"Stats.Message.PrivateShares" = "Private Shares";

"ChatSettings.WidgetSettings" = "Widget";

"Conversation.EditingPhotoPanelTitle" = "Edit Photo";

"Conversation.TextCopied" = "Text copied to clipboard";

"Media.LimitedAccessTitle" = "Limited Access to Media";
"Media.LimitedAccessText" = "You've given Telegram access only to select number of photos.";
"Media.LimitedAccessManage" = "Manage";
"Media.LimitedAccessSelectMore" = "Select More Photos...";
"Media.LimitedAccessChangeSettings" = "Change Settings";

"VoiceChat.StatusSpeaking" = "speaking";
"VoiceChat.StatusSpeakingVolume" = "%@ speaking";
"VoiceChat.StatusListening" = "listening";
"VoiceChat.StatusInvited" = "invited";

"VoiceChat.Connecting" = "Connecting...";
"VoiceChat.Reconnecting" = "Reconnecting...";

"VoiceChat.Unmute" = "Unmute";
"VoiceChat.UnmuteHelp" = "or hold and speak";
"VoiceChat.Live" = "You're Live";
"VoiceChat.Mute" = "Tap to Mute";
"VoiceChat.Muted" = "Muted";
"VoiceChat.MutedHelp" = "You are in Listen Only mode";

"VoiceChat.Audio" = "audio";
"VoiceChat.Leave" = "leave";

"VoiceChat.SpeakPermissionEveryone" = "New participants can speak";
"VoiceChat.SpeakPermissionAdmin" = "New paricipants are muted";
"VoiceChat.Share" = "Share Invite Link";
"VoiceChat.EndVoiceChat" = "End Voice Chat";
"VoiceChat.EndLiveStream" = "End Live Stream";

"VoiceChat.CopyInviteLink" = "Copy Invite Link";
"VoiceChat.InviteLinkCopiedText" = "Invite link copied to clipboard";

"VoiceChat.UnmutePeer" = "Allow to Speak";
"VoiceChat.MutePeer" = "Mute";
"VoiceChat.RemovePeer" = "Remove";
"VoiceChat.RemovePeerConfirmation" = "Are you sure you want to remove %@ from the group chat?";
"VoiceChat.RemovePeerRemove" = "Remove";

"VoiceChat.PanelJoin" = "Join";
"VoiceChat.Title" = "Voice Chat";
"VoiceChatChannel.Title" = "Live Stream";

"VoiceChat.InviteMember" = "Invite Member";

"Notification.VoiceChatInvitation" = "%1$@ invited %2$@ to the voice chat";
"Notification.VoiceChatInvitationForYou" = "%1$@ invited you to the voice chat";

"VoiceChat.InvitedPeerText" = "You invited %@ to the voice chat";
"LiveStream.InvitedPeerText" = "You invited %@ to the live stream";
"VoiceChat.RemovedPeerText" = "You removed %@ from this group";

"Notification.VoiceChatStarted" = "%1$@ started a voice chat";
"Notification.VoiceChatEnded" = "Voice chat ended (%@)";
"Notification.LiveStreamEnded" = "Live stream ended (%@)";
"Notification.VoiceChatEndedGroup" = "%1$@ ended the voice chat (%2$@)";

"VoiceChat.Panel.TapToJoin" = "Tap to join";
"VoiceChat.Panel.Members_0" = "%@ participants";
"VoiceChat.Panel.Members_1" = "%@ participant";
"VoiceChat.Panel.Members_2" = "%@ participants";
"VoiceChat.Panel.Members_3_10" = "%@ participants";
"VoiceChat.Panel.Members_many" = "%@ participants";
"VoiceChat.Panel.Members_any" = "%@ participants";

"VoiceChat.Status.Members_0" = "[%@]participants";
"VoiceChat.Status.Members_1" = "[%@]participant";
"VoiceChat.Status.Members_2" = "[%@]participants";
"VoiceChat.Status.Members_3_10" = "[%@]participants";
"VoiceChat.Status.Members_many" = "[%@]participants";
"VoiceChat.Status.Members_any" = "[%@]participants";
"VoiceChat.Status.MembersFormat" = "%1$@ %2$@";

"ChannelInfo.CreateVoiceChat" = "Start Voice Chat";
"ChannelInfo.CreateLiveStream" = "Start Live Stream";

"VoiceChat.AnonymousDisabledAlertText" = "Sorry, you can't join voice chat as an anonymous admin.";
"LiveStream.AnonymousDisabledAlertText" = "Sorry, you can't join live stream as an anonymous admin.";
"VoiceChat.ChatFullAlertText" = "Sorry, this voice chat has too many participants at the moment.";
"LiveStream.ChatFullAlertText" = "Sorry, this live stream has too many participants at the moment.";

"VoiceChat.EndConfirmationTitle" = "End voice chat";
"LiveStream.EndConfirmationTitle" = "End live stream";
"VoiceChat.EndConfirmationText" = "Are you sure you want to end this voice chat?";
"LiveStream.EndConfirmationText" = "Are you sure you want to end this live stream?";
"VoiceChat.EndConfirmationEnd" = "End";

"VoiceChat.InviteMemberToGroupFirstText" = "%1$@ isn't a member of \"%2$@\" yet. Add them to the group?";
"VoiceChat.InviteMemberToChannelFirstText" = "%1$@ isn't a subscriber of \"%2$@\" yet. Add them to the channel?";
"VoiceChat.InviteMemberToGroupFirstAdd" = "Add";

"VoiceChat.CreateNewVoiceChatText" = "Voice chat ended. Start a new one?";
"LiveStream.CreateNewVoiceChatText" = "Live stream ended. Start a new one?";
"VoiceChat.CreateNewVoiceChatStart" = "Start";
"VoiceChat.CreateNewVoiceChatStartNow" = "Start Now";
"VoiceChat.CreateNewVoiceChatSchedule" = "Schedule";

"PUSH_CHAT_VOICECHAT_START" = "%2$@|%1$@ started a voice chat";
"PUSH_CHAT_VOICECHAT_INVITE" = "%2$@|%1$@ invited %3$@ to the voice chat";
"PUSH_CHAT_VOICECHAT_INVITE_YOU" = "%2$@|%1$@ invited you to the voice chat";
"PUSH_CHAT_VOICECHAT_END" = "%2$@|%1$@ has ended the voice chat";

"PUSH_CHAT_LIVESTREAM_START" = "%2$@|%1$@ started a live stream";
"PUSH_CHAT_LIVESTREAM_INVITE" = "%2$@|%1$@ invited %3$@ to the live stream";
"PUSH_CHAT_LIVESTREAM_INVITE_YOU" = "%2$@|%1$@ invited you to the live stream";
"PUSH_CHAT_LIVESTREAM_END" = "%2$@|%1$@ has ended the live stream";

"Conversation.Dice.u1F3B3" = "Send a bowling emoji to try your luck.";

"VoiceOver.Common.SwitchHint" = "Double Tap To Toggle";
"VoiceOver.Common.On" = "On";
"VoiceOver.Common.Off" = "Off";

"VoiceOver.Chat.MessagesSelected_0" = "%@ messages selected";
"VoiceOver.Chat.MessagesSelected_1" = "%@ message selected";
"VoiceOver.Chat.MessagesSelected_2" = "%@ messages selected";
"VoiceOver.Chat.MessagesSelected_3_10" = "%@ messages selected";
"VoiceOver.Chat.MessagesSelected_many" = "%@ messages selected";
"VoiceOver.Chat.MessagesSelected_any" = "%@ messages selected";

"Channel.AdminLog.StartedVoiceChat" = "%1$@ started voice chat";
"Channel.AdminLog.StartedLiveStream" = "%1$@ started live stream";
"Channel.AdminLog.EndedVoiceChat" = "%1$@ ended voice chat";
"Channel.AdminLog.EndedLiveStream" = "%1$@ ended live stream";
"Channel.AdminLog.MutedParticipant" = "%1$@ muted %2$@";
"Channel.AdminLog.UnmutedMutedParticipant" = "%1$@ unmuted %2$@";
"Channel.AdminLog.AllowedNewMembersToSpeak" = "%1$@ allowed new members to speak";
"Channel.AdminLog.MutedNewMembers" = "%1$@ muted new members";

"Group.GroupMembersHeader" = "GROUP MEMBERS";

"Conversation.VoiceChatMediaRecordingRestricted" = "You can't record voice and video messages during a voice chat.";
"Conversation.LiveStreamMediaRecordingRestricted" = "You can't record voice and video messages during a live stream.";

"CallList.ActiveVoiceChatsHeader" = "ACTIVE VOICE CHATS";
"CallList.RecentCallsHeader" = "RECENT CALLS";

"VoiceChat.PeerJoinedText" = "%@ joined the voice chat";
"LiveStream.PeerJoinedText" = "%@ joined the live stream";

"VoiceChat.StartRecording" = "Start Recording";
"LiveStream.StartRecording" = "Start Recording";
"VoiceChat.StopRecording" = "Stop Recording";

"VoiceChat.StartRecordingTitle" = "Start Recording";
"LiveStream.StartRecordingTitle" = "Start Recording";
"VoiceChat.StartRecordingText" = "Do you want to start recording this chat and save the result into an audio file?\n\nOther members will see that the chat is being recorded.";
"LiveStream.StartRecordingText" = "Do you want to start recording this live stream and save the result into an audio file?\n\nOther members will see that the chat is being recorded.";
"VoiceChat.StartRecordingStart" = "Start";
"VoiceChat.StartRecordingTextVideo" = "Do you want to start recording this chat and save the result into a video file?\n\nOther members will see that the chat is being recorded.";
"LiveStream.StartRecordingTextVideo" = "Do you want to start recording this live stream and save the result into a video file?\n\nOther members will see that the chat is being recorded.";

"VoiceChat.RecordingTitlePlaceholder" = "Audio Title (Optional)";
"VoiceChat.RecordingTitlePlaceholderVideo" = "Video Title (Optional)";
"VoiceChat.RecordingStarted" = "Voice chat recording started";
"LiveStream.RecordingStarted" = "Live stream recording started";
"VoiceChat.RecordingInProgress" = "Voice chat is being recorded";
"LiveStream.RecordingInProgress" = "Live stream is being recorded";

"VoiceChat.StopRecordingTitle" = "Stop Recording?";
"VoiceChat.StopRecordingStop" = "Stop";

"VoiceChat.RecordingSaved" = "Audio saved to **Saved Messages**.";

"VoiceChat.StatusMutedForYou" = "muted for you";
"VoiceChat.StatusMutedYou" = "put you on mute";

"VoiceOver.DismissContextMenu" = "Dismiss Context Menu";

"Call.VoiceOver.VoiceCallOutgoing" = "Outgoing Voice Call";
"Call.VoiceOver.VideoCallOutgoing" = "Outgoing Video Call";
"Call.VoiceOver.VoiceCallIncoming" = "Incoming Voice Call";
"Call.VoiceOver.VideoCallIncoming" = "Incoming Video Call";
"Call.VoiceOver.VoiceCallMissed" = "Missed Voice Call";
"Call.VoiceOver.VideoCallMissed" = "Missed Video Call";
"Call.VoiceOver.VoiceCallCanceled" = "Cancelled Voice Call";
"Call.VoiceOver.VideoCallCanceled" = "Cancelled Video Call";

"VoiceChat.UnmuteForMe" = "Unmute for Me";
"VoiceChat.MuteForMe" = "Mute for Me";

"PeerInfo.ButtonVoiceChat" = "Voice Chat";
"PeerInfo.ButtonLiveStream" = "Live Stream";
"VoiceChat.OpenChat" = "Open Chat";

"GroupInfo.InviteLinks" = "Invite Links";

"InviteLink.Title" = "Invite Links";
"InviteLink.PermanentLink" = "Permanent Link";
"InviteLink.PublicLink" = "Public Link";
"InviteLink.Share" = "Share Link";
"InviteLink.PeopleJoinedNone" = "no one joined yet";
"InviteLink.PeopleJoined_1" = "%@ people joined";
"InviteLink.PeopleJoined_2" = "%@ people joined";
"InviteLink.PeopleJoined_3_10" = "%@ people joined";
"InviteLink.PeopleJoined_many" = "%@ people joined";
"InviteLink.PeopleJoined_any" = "%@ people joined";
"InviteLink.CreatePrivateLinkHelp" = "Anyone who has Telegram installed will be able to join your group by following this link.";
"InviteLink.CreatePrivateLinkHelpChannel" = "Anyone who has Telegram installed will be able to join your channel by following this link.";
"InviteLink.Manage" = "Manage Invite Links";

"InviteLink.PeopleJoinedShortNoneExpired" = "no one joined";
"InviteLink.PeopleJoinedShortNone" = "no one joined yet";
"InviteLink.PeopleJoinedShort_1" = "%@ joined";
"InviteLink.PeopleJoinedShort_2" = "%@ joined";
"InviteLink.PeopleJoinedShort_3_10" = "%@ joined";
"InviteLink.PeopleJoinedShort_many" = "%@ joined";
"InviteLink.PeopleJoinedShort_any" = "%@ joined";

"InviteLink.PeopleCanJoin_1" = "%@ can join";
"InviteLink.PeopleCanJoin_2" = "%@ can join";
"InviteLink.PeopleCanJoin_3_10" = "%@ can join";
"InviteLink.PeopleCanJoin_many" = "%@ can join";
"InviteLink.PeopleCanJoin_any" = "%@ can join";

"InviteLink.PeopleRemaining_1" = "%@ remaining";
"InviteLink.PeopleRemaining_2" = "%@ remaining";
"InviteLink.PeopleRemaining_3_10" = "%@ remaining";
"InviteLink.PeopleRemaining_many" = "%@ remaining";
"InviteLink.PeopleRemaining_any" = "%@ remaining";

"InviteLink.Expired" = "expired";
"InviteLink.UsageLimitReached" = "limit reached";
"InviteLink.Revoked" = "revoked";

"InviteLink.AdditionalLinks" = "Additional Links";
"InviteLink.Create" = "Create a New Link";
"InviteLink.CreateInfo" = "You can create additional invite links that have limited time or number of usages.";

"InviteLink.RevokedLinks" = "Revoked Links";
"InviteLink.DeleteAllRevokedLinks" = "Delete All Revoked Links";

"InviteLink.ContextCopy" = "Copy";
"InviteLink.ContextEdit" = "Edit";
"InviteLink.ContextGetQRCode" = "Get QR Code";
"InviteLink.ContextShare" = "Share";
"InviteLink.ContextRevoke" = "Revoke";
"InviteLink.ContextDelete" = "Delete";

"InviteLink.Create.Title" = "New Link";
"InviteLink.Create.EditTitle" = "Edit Link";

"InviteLink.Create.TimeLimit" = "Limit By Time Period";
"InviteLink.Create.TimeLimitExpiryDate" = "Expiry Date";
"InviteLink.Create.TimeLimitExpiryDateNever" = "Never";
"InviteLink.Create.TimeLimitExpiryTime" = "Time";
"InviteLink.Create.TimeLimitInfo" = "You can make the link expire after a certain time.";
"InviteLink.Create.TimeLimitNoLimit" = "No Limit";

"InviteLink.Create.UsersLimit" = "Limit By Number Of Users";
"InviteLink.Create.UsersLimitNumberOfUsers" = "Number of Uses";
"InviteLink.Create.UsersLimitNumberOfUsersUnlimited" = "Unlimited";
"InviteLink.Create.UsersLimitInfo" = "You can make the link expire after it has been used for a certain number of times.";
"InviteLink.Create.UsersLimitNoLimit" = "No Limit";

"InviteLink.Create.Revoke" = "Revoke Link";

"InviteLink.QRCode.Title" = "Invite by QR Code";
"InviteLink.QRCode.Info" = "Everyone on Telegram can scan this code to join your group.";
"InviteLink.QRCode.InfoChannel" = "Everyone on Telegram can scan this code to join your channel.";
"InviteLink.QRCode.Share" = "Share QR Code";

"InviteLink.InviteLink" = "Invite Link";
"InviteLink.ExpiredLink" = "Expired Link";
"InviteLink.ExpiredLinkStatus" = "time limit has expired";
"InviteLink.CreatedBy" = "Link Created By";

"InviteLink.ReactivateLink" = "Reactivate Link";

"InviteLink.DeleteLinkAlert.Text" = "Are you sure you want to delete this link? It will be completely gone.";
"InviteLink.DeleteLinkAlert.Action" = "Delete";

"InviteLink.DeleteAllRevokedLinksAlert.Text" = "This will delete all revoked links.";
"InviteLink.DeleteAllRevokedLinksAlert.Action" = "Delete All";

"InviteLink.ExpiresIn" = "expires in %@";

"InviteLink.InviteLinkCopiedText" = "Invite link copied to clipboard";

"InviteLink.OtherAdminsLinks" = "Invite Links Created By Other Admins";
"InviteLink.OtherPermanentLinkInfo" = "**%1$@** can see this link and use it to invite new members to **%2$@**.";

"InviteLink.InviteLinks_0" = "%@ invite links";
"InviteLink.InviteLinks_1" = "%@ invite link";
"InviteLink.InviteLinks_2" = "%@ invite links";
"InviteLink.InviteLinks_3_10" = "%@ invite links";
"InviteLink.InviteLinks_many" = "%@ invite links";
"InviteLink.InviteLinks_any" = "%@ invite links";

"InviteLink.InviteLinkRevoked" = "The invite link has been revoked.";

"Conversation.ChecksTooltip.Delivered" = "Delivered";
"Conversation.ChecksTooltip.Read" = "Read";

"DialogList.MultipleTypingPair" = "%@ and %@ are typing";

"Common.Save" = "Save";

"UserInfo.FakeUserWarning" = "⚠️ Warning: Many users reported that this account impersonates a famous person or organization.";
"UserInfo.FakeBotWarning" = "⚠️ Warning: Many users reported that this account impersonates a famous person or organization.";
"GroupInfo.FakeGroupWarning" = "⚠️ Warning: Many users reported that this account impersonates a famous person or organization.";
"ChannelInfo.FakeChannelWarning" = "⚠️ Warning: Many users reported that this account impersonates a famous person or organization.";

"ReportPeer.ReasonFake" = "Fake Account";

"ChatList.HeaderImportIntoAnExistingGroup" = "SELECT A CHAT TO IMPORT MESSAGES TO";

"Group.ErrorAdminsTooMuch" = "Sorry, too many administrators in this group.";
"Channel.ErrorAdminsTooMuch" = "Sorry, too many administrators in this channel.";

"Conversation.AddMembers" = "Add Members";

"Conversation.ImportedMessageHint" = "This message was imported from another app. We can't guarantee it's real.";

"Conversation.GreetingText" = "Send a message or tap on the greeting below.";

"CallList.DeleteAllForMe" = "Delete for me";
"CallList.DeleteAllForEveryone" = "Delete for me and Others";
"Conversation.ImportProgress" = "Importing Messages... %@%";

"Conversation.AudioRateTooltipSpeedUp" = "Audio will play two times faster.";
"Conversation.AudioRateTooltipNormal" = "Audio will play at normal speed.";

"ChatImport.Title" = "Select Chat";
"ChatImport.SelectionErrorNotAdmin" = "You must to be an admin in the group to import messages to it.";
"ChatImport.SelectionErrorGroupGeneric" = "Sorry, you can't import history to this group.";
"ChatImport.SelectionConfirmationGroupWithTitle" = "Do you want to import messages from **%1$@** into **%2$@**?";
"ChatImport.SelectionConfirmationGroupWithoutTitle" = "Do you want to import messages into **%@**?";
"ChatImport.SelectionConfirmationAlertTitle" = "Import Messages";
"ChatImport.SelectionConfirmationAlertImportAction" = "Import";
"ChatImport.CreateGroupAlertTitle" = "Create Group and Import Messages";
"ChatImport.CreateGroupAlertText" = "Do you want to create the group **%@** and import messages from another messaging app?";
"ChatImport.CreateGroupAlertImportAction" = "Create and Import";
"ChatImport.UserErrorNotMutual" = "You can only import messages into private chats with users who are mutual contacts.";
"ChatImport.SelectionConfirmationUserWithTitle" = "Do you want to import messages from **%1$@** into the chat with **%2$@**?";
"ChatImport.SelectionConfirmationUserWithoutTitle" = "Do you want to import messages into the chat with **%@?**";

"PeerSelection.ImportIntoNewGroup" = "Import to a New Group";
"Message.ImportedDateFormat" = "%1$@, %2$@ Imported %3$@";

"ChatImportActivity.Title" = "Importing Chat";
"ChatImportActivity.OpenApp" = "Open Telegram";
"ChatImportActivity.Retry" = "Retry";
"ChatImportActivity.InProgress" = "Please keep this window open\nuntil the import is completed.";
"ChatImportActivity.ErrorNotAdmin" = "You need to be an admin in the group to import messages.";
"ChatImportActivity.ErrorInvalidChatType" = "Wrong type of chat for the messages you are trying to import.";
"ChatImportActivity.ErrorUserBlocked" = "Unable to import messages due to privacy settings.";
"ChatImportActivity.ErrorGeneric" = "An error occurred.";
"ChatImportActivity.ErrorLimitExceeded" = "Daily maximum reached,\nplease come back tomorrow.";
"ChatImportActivity.Success" = "Chat imported\nsuccessfully.";

"VoiceOver.Chat.GoToOriginalMessage" = "Go to message";
"VoiceOver.Chat.UnreadMessages_0" = "%@ unread messages";
"VoiceOver.Chat.UnreadMessages_1" = "%@ unread message";
"VoiceOver.Chat.UnreadMessages_2" = "%@ unread messages";
"VoiceOver.Chat.UnreadMessages_3_10" = "%@ unread messages";
"VoiceOver.Chat.UnreadMessages_many" = "%@ unread messages";
"VoiceOver.Chat.UnreadMessages_any" = "%@ unread messages";

"VoiceOver.ChatList.Message" = "Message";
"VoiceOver.ChatList.OutgoingMessage" = "Outgoing Message";
"VoiceOver.ChatList.MessageFrom" = "From: %@";
"VoiceOver.ChatList.MessageRead" = "Read";
"VoiceOver.ChatList.MessageEmpty" = "Empty";

"VoiceOver.Chat.Profile" = "Profile";
"VoiceOver.Chat.GroupInfo" = "Group Info";
"VoiceOver.Chat.ChannelInfo" = "Channel Info";

"Conversation.ForwardTooltip.Chat.One" = "Message forwarded to **%@**";
"Conversation.ForwardTooltip.Chat.Many" = "Messages forwarded to **%@**";
"Conversation.ForwardTooltip.TwoChats.One" = "Message forwarded to **%@** and **%@**";
"Conversation.ForwardTooltip.TwoChats.Many" = "Messages forwarded to **%@** and **%@**";
"Conversation.ForwardTooltip.ManyChats.One" = "Message forwarded to **%@** and %@ others";
"Conversation.ForwardTooltip.ManyChats.Many" = "Messages forwarded to **%@** and %@ others";
"Conversation.ForwardTooltip.SavedMessages.One" = "Message forwarded to **Saved Messages**";
"Conversation.ForwardTooltip.SavedMessages.Many" = "Messages forwarded to **Saved Messages**";

"Channel.AdminLog.UpdatedParticipantVolume" = "%1$@ changed %2$@ volume to %3$@";

"Channel.AdminLog.DeletedInviteLink" = "%1$@ deleted invite link %2$@";
"Channel.AdminLog.RevokedInviteLink" = "%1$@ revoked invite link %2$@";
"Channel.AdminLog.EditedInviteLink" = "%1$@ edited invite link %2$@";
"Channel.AdminLog.CreatedInviteLink" = "%1$@ created invite link %2$@";

"Channel.AdminLog.JoinedViaInviteLink" = "%1$@ joined via invite link %2$@";

"GroupInfo.Permissions.BroadcastTitle" = "Broadcast Group";
"GroupInfo.Permissions.BroadcastConvert" = "Convert to Broadcast Group";
"GroupInfo.Permissions.BroadcastConvertInfo" = "Broadcast groups can have over %@ members, but only admins can send messages in them.";

"GroupInfo.GroupHistoryShort" = "Chat History";

"PeerInfo.CustomizeNotifications" = "Customize";

"Conversation.ContextMenuSpeak" = "Speak";

"Conversation.SelectMessages" = "Select Messages";
"Conversation.ReportMessages" = "Report Messages";

"Report.AdditionalDetailsText" = "Please enter any additional details relevant for your report.";
"Report.AdditionalDetailsPlaceholder" = "Additional details...";
"Report.Report" = "Report";
"Report.Succeed" = "Telegram moderators will study your report. Thank you!";

"Conversation.AutoremoveRemainingTime" = "auto-deletes in %@";
"Conversation.AutoremoveRemainingDays_1" = "auto-deletes in %@ day";
"Conversation.AutoremoveRemainingDays_any" = "auto-deletes in %@ days";

"PeerInfo.AutoremoveMessages" = "Auto-Delete Messages";
"PeerInfo.AutoremoveMessagesDisabled" = "Never";

"Conversation.AutoremoveChanged" = "Auto-Delete timer set to %@";
"Conversation.AutoremoveOff" = "Auto-Delete is now off.";

"PeerInfo.ReportProfilePhoto" = "Report Profile Photo";
"PeerInfo.ReportProfileVideo" = "Report Profile Video";

"Channel.AdminLog.CanInviteUsersViaLink" = "Invite Users via Link";

"BroadcastGroups.IntroTitle" = "Broadcast Groups";
"BroadcastGroups.IntroText" = "• No limit on the number of members.\n\n• Only admins can post.\n\n• Can't be turned back into a regular group.";
"BroadcastGroups.Convert" = "Convert to Broadcast Group";
"BroadcastGroups.Cancel" = "Leave as regular group";

"BroadcastGroups.ConfirmationAlert.Title" = "Are you sure?";
"BroadcastGroups.ConfirmationAlert.Text" = "Regular members of the group (non-admins) will irrevocably lose their right to post messages in the group.\n\nThis action **cannot** be undone.";
"BroadcastGroups.ConfirmationAlert.Convert" = "Convert";

"BroadcastGroups.Success" = "Your group can now have more than %@ members.";

"BroadcastGroups.LimitAlert.Title" = "Limit Reached";
"BroadcastGroups.LimitAlert.Text" = "Your group has reached a limit of **%@** members.\n\nYou can increase this limit by converting the group to a **broadcast group** where only admins can post. Interested?";
"BroadcastGroups.LimitAlert.LearnMore" = "Learn More";
"BroadcastGroups.LimitAlert.SettingsTip" = "If you change your mind, go to the settings of your group.";

"VoiceOver.AuthSessions.CurrentSession" = "Current Session";

"Channel.AdminLog.MessageChangedAutoremoveTimeoutSet" = "%1$@ set auto-remove timer to %2$@";
"Channel.AdminLog.MessageChangedAutoremoveTimeoutRemove" = "%1$@ disabled auto-remove timer";

"ChannelInfo.InviteLink.RevokeAlert.Text" = "Are you sure you want to revoke this link? Once you do, no one will be able to join the channel using it.";

"Group.Info.Members" = "Members";

"Group.Members.Title" = "Members";
"Group.Members.AddMembers" = "Add Members";
"Group.Members.AddMembersHelp" = "Only group admins can see this list.";

"Conversation.AlsoClearCacheTitle" = "You can use \"clear cache\" to remove unnecessary media — and re-downloaded files if you need them again.";
"Conversation.DeleteAllMessagesInChat" = "Are you sure you want to delete all messages in %@?";

"InviteLinks.InviteLinkExpired" = "This invite link has expired.";

"Conversation.AutoremoveTimerSetUserYou" = "You set messages to automatically delete after %1$@";
"Conversation.AutoremoveTimerSetUser" = "%1$@ set messages to automatically delete after %2$@";

"Conversation.AutoremoveTimerSetUserGlobalYou" = "You set a self-destruct timer for all chats.\nAll new messages in this chat will be automatically deleted after %1$@ they're sent.";
"Conversation.AutoremoveTimerSetUserGlobal" = "%1$@ set a self-destruct timer for all chats.\nAll new messages in this chat will be automatically deleted after %2$@ they're sent.";

"Conversation.AutoremoveTimerRemovedUserYou" = "You disabled the auto-delete timer";
"Conversation.AutoremoveTimerRemovedUser" = "%1$@ disabled the auto-delete timer";
"Conversation.AutoremoveTimerSetGroup" = "A group admin set messages to automatically delete after %1$@";
"Conversation.AutoremoveTimerRemovedGroup" = "A group admin disabled the auto-delete timer";
"Conversation.AutoremoveTimerSetChannel" = "Messages in this channel will be automatically deleted after %1$@";
"Conversation.AutoremoveTimerRemovedChannel" = "Messages in this channel will no longer be automatically deleted";

"AutoremoveSetup.Title" = "Auto-Deletion";
"AutoremoveSetup.TimeSectionHeader" = "AUTO-DELETE MESSAGES";
"AutoremoveSetup.TimerInfoChannel" = "Automatically delete messages sent in this channel after a certain period of time.";
"AutoremoveSetup.TimerInfoChat" = "Automatically delete messages sent in this chat after a certain period of time.";
"AutoremoveSetup.TimerValueNever" = "Never";
"AutoremoveSetup.TimerValueAfter" = "After %@";

"Conversation.ClearChannel" = "Clear Channel";

"Conversation.AutoremoveTimerSetToastText" = "Messages in this chat are automatically\ndeleted %@ after they have been sent.";
"Conversation.AutoremoveActionEnable" = "Enable Auto-Delete";
"Conversation.AutoremoveActionEdit" = "Edit Auto-Delete Settings";

"Widget.ChatsGalleryTitle" = "Chats";
"Widget.ChatsGalleryDescription" = "Display the latest message from the most important chats.";
"Widget.ShortcutsGalleryTitle" = "Shortcuts";
"Widget.ShortcutsGalleryDescription" = "Display shortcuts of your most important chats to always have quick access to them.";

"Widget.MessageAutoremoveTimerUpdated" = "Auto-delete timer updated";
"Widget.MessageAutoremoveTimerRemoved" = "Auto-delete timer disabled";

"Widget.LongTapToEdit" = "Tap or hold to edit widget.";
"Widget.UpdatedTodayAt" = "Updated at {}";
"Widget.UpdatedAt" = "Updated {}";

"Intents.ErrorLockedTitle" = "Locked";
"Intents.ErrorLockedText" = "Open Telegram and enter passcode to edit widget.";

"Conversation.GigagroupDescription" = "Only admins can send messages in this group.";

"Channel.AdminLog.MessageAddedAdminName" = "promoted %1$@";
"Channel.AdminLog.MessageAddedAdminNameUsername" = "promoted %1$@ (%2$@)";
"Channel.AdminLog.MessageRemovedAdminName" = "demoted %1$@";
"Channel.AdminLog.MessageRemovedAdminNameUsername" = "demoted %1$@ (%2$@)";

"Notification.Exceptions.MessagePreviewAlwaysOn" = "Always On";
"Notification.Exceptions.MessagePreviewAlwaysOff" = "Always Off";

"Channel.Setup.LinkTypePublic" = "Public";
"Channel.Setup.LinkTypePrivate" = "Private";

"VoiceOver.ScrollStatus" = "Row %1$@ of %2$@";

"Conversation.UsersTooMuchError" = "Sorry, this group is full.";

"Conversation.UploadFileTooLarge" = "File could not be sent, because it is larger than 2 GB.\n\nYou can send as many files as you like, but each must be smaller than 2 GB.";

"Channel.AddUserLeftError" = "Sorry, if a person is no longer part of a channel, you need to be in their Telegram contacts in order to add them back.\n\nNote that they can still join via the channel's invite link as long as they are not in the Removed Users list.";

"Message.ScamAccount" = "Scam";
"Message.FakeAccount" = "Fake";

"InstantPage.FontSanFrancisco" = "San Francisco";
"InstantPage.FontNewYork" = "New York";
"InstantPage.Search" = "Search";
"InstantPage.OpenInBrowser" = "Open in %@";
"InstantPage.VoiceOver.IncreaseFontSize" = "Increase Font Size";
"InstantPage.VoiceOver.DecreaseFontSize" = "Decrease Font Size";
"InstantPage.VoiceOver.ResetFontSize" = "Reset Font Size";

"Contacts.VoiceOver.AddContact" = "Add Contact";

"VoiceChat.SelectAccount" = "Select Account";
"VoiceChat.DisplayAs" = "Display Me As...";
"VoiceChat.DisplayAsInfo" = "Choose whether you want to be displayed as your personal account or as your channel.";
"VoiceChat.DisplayAsInfoGroup" = "Choose whether you want to be displayed as your personal account, this group, or one of your channels.";
"VoiceChat.DisplayAsSuccess" = "Members of this voice chat will now see your as **%@**.";
"LiveStream.DisplayAsSuccess" = "Members of this live stream will now see your as **%@**.";
"VoiceChat.PersonalAccount" = "personal account";
"VoiceChat.EditTitle" = "Edit Voice Chat Title";
"LiveStream.EditTitle" = "Edit Live Stream Title";
"VoiceChat.EditPermissions" = "Edit Permissions";

"VoiceChat.OpenChannel" = "Open Channel";

"VoiceChat.EditTitleText" = "Edit a title of this voice chat.";
"LiveStream.EditTitleText" = "Edit a title of this live stream.";
"VoiceChat.EditTitleSuccess" = "Voice chat title changed to **%@**.";
"LiveStream.EditTitleSuccess" = "Live stream title changed to **%@**.";
"VoiceChat.EditTitleRemoveSuccess" = "Voice chat title removed.";
"LiveStream.EditTitleRemoveSuccess" = "Live Stream title removed.";

"VoiceChat.InviteLink.Speaker" = "Speaker";
"VoiceChat.InviteLink.Listener" = "Listener";
"VoiceChat.InviteLink.CopySpeakerLink" = "Copy Speaker Link";
"VoiceChat.InviteLink.CopyListenerLink" = "Copy Listener Link";

"VoiceChat.InviteLink.InviteSpeakers_0" = "[%@] Invite Speakers";
"VoiceChat.InviteLink.InviteSpeakers_1" = "[%@] Invite Speaker";
"VoiceChat.InviteLink.InviteSpeakers_2" = "[%@] Invite Speakers";
"VoiceChat.InviteLink.InviteSpeakers_3_10" = "[%@] Invite Speakers";
"VoiceChat.InviteLink.InviteSpeakers_many" = "[%@] Invite Speakers";
"VoiceChat.InviteLink.InviteSpeakers_any" = "[%@] Invite Speakers";

"VoiceChat.InviteLink.InviteListeners_0" = "[%@] Invite Listeners";
"VoiceChat.InviteLink.InviteListeners_1" = "[%@] Invite Listener";
"VoiceChat.InviteLink.InviteListeners_2" = "[%@] Invite Listeners";
"VoiceChat.InviteLink.InviteListeners_3_10" = "[%@] Invite Listeners";
"VoiceChat.InviteLink.InviteListeners_many" = "[%@] Invite Listeners";
"VoiceChat.InviteLink.InviteListeners_any" = "[%@] Invite Listeners";

"Conversation.CancelForwardTitle" = "Cancel Forwarding";
"Conversation.CancelForwardText" = "Do you want to cancel forwarding or send messages to a different chat?";
"Conversation.CancelForwardCancelForward" = "Cancel Forwarding";
"Conversation.CancelForwardSelectChat" = "Select Another Chat";

"StickerPacks.ActionDelete" = "Delete";
"StickerPacks.ActionArchive" = "Archive";
"StickerPacks.ActionUnarchive" = "Unarchive";
"StickerPacks.ActionShare" = "Share";

"StickerPacks.DeleteStickerPacksConfirmation_0" = "Delete %@ Sticker Sets";
"StickerPacks.DeleteStickerPacksConfirmation_1" = "Delete %@ Sticker Set";
"StickerPacks.DeleteStickerPacksConfirmation_2" = "Delete %@ Sticker Sets";
"StickerPacks.DeleteStickerPacksConfirmation_3_10" = "Delete %@ Sticker Sets";
"StickerPacks.DeleteStickerPacksConfirmation_many" = "Delete %@ Sticker Sets";
"StickerPacks.DeleteStickerPacksConfirmation_any" = "Delete %@ Sticker Sets";

"StickerPacks.ArchiveStickerPacksConfirmation_0" = "Archive %@ Sticker Sets";
"StickerPacks.ArchiveStickerPacksConfirmation_1" = "Archive %@ Sticker Set";
"StickerPacks.ArchiveStickerPacksConfirmation_2" = "Archive %@ Sticker Sets";
"StickerPacks.ArchiveStickerPacksConfirmation_3_10" = "Archive %@ Sticker Sets";
"StickerPacks.ArchiveStickerPacksConfirmation_many" = "Archive %@ Sticker Sets";
"StickerPacks.ArchiveStickerPacksConfirmation_any" = "Archive %@ Sticker Sets";

"VoiceChat.StatusWantsToSpeak" = "wants to speak";

"VoiceChat.AskedToSpeak" = "You Asked To Speak";
"VoiceChat.AskedToSpeakHelp" = "We let the speakers know";

"VoiceChat.YouCanNowSpeak" = "You can now speak";
"VoiceChat.YouCanNowSpeakIn" = "You can now speak in **%@**";
"VoiceChat.UserCanNowSpeak" = "**%@** can now speak";

"VoiceChat.MutedByAdmin" = "Muted by Admin";
"VoiceChat.MutedByAdminHelp" = "Tap if you want to speak";
"Invitation.JoinVoiceChatAsSpeaker" = "Join as Speaker";
"Invitation.JoinVoiceChatAsListener" = "Join as Listener";

"VoiceChat.CancelSpeakRequest" = "Cancel Request to Speak";

"VoiceChat.RemovePeerConfirmationChannel" = "Are you sure you want to remove %@ from the channel?";
"VoiceChat.RemoveAndBanPeerConfirmation" = "Do you want to remove %1$@ from the voice chat and ban them in %2$@?";
"LiveStream.RemoveAndBanPeerConfirmation" = "Do you want to remove %1$@ from the live stream and ban them in %2$@?";

"Notification.VoiceChatStartedChannel" = "Voice chat started";
"Notification.LiveStreamStarted" = "Live stream started";

"Conversation.MessageCopied" = "Message copied to clipboard";
"Conversation.LinkCopied" = "Link copied to clipboard";
"Conversation.TextCopied" = "Text copied to clipboard";
"Conversation.ImageCopied" = "Image copied to clipboard";
"Conversation.HashtagCopied" = "Hashtag copied to clipboard";
"Conversation.PhoneCopied" = "Phone copied to clipboard";
"Conversation.EmailCopied" = "Email copied to clipboard";
"Conversation.UsernameCopied" = "Username copied to clipboard";
"Conversation.CardNumberCopied" = "Card number copied to clipboard";
"Conversation.PrivateMessageLinkCopiedLong" = "Link copied to clipboard. This link will only work for members of this chat.";

"Conversation.StickerAddedToFavorites" = "Sticker was added to Favorites";
"Conversation.StickerRemovedFromFavorites" = "Sticker was removed from Favorites";

"Conversation.DeletedFromContacts" = "**%@** deleted from your contacts";

"Conversation.VoiceChat" = "Voice Chat";
"Conversation.LiveStream" = "Live Stream";

"Conversation.JoinVoiceChatAsSpeaker" = "JOIN AS SPEAKER";
"Conversation.JoinVoiceChatAsListener" = "JOIN AS LISTENER";

"VoiceChat.LeaveConfirmation" = "Are you sure you want to leave this voice chat?";
"LiveStream.LeaveConfirmation" = "Are you sure you want to leave this live stream?";
"VoiceChat.LeaveVoiceChat" = "Leave Voice Chat";
"LiveStream.LeaveVoiceChat" = "Leave Live Stream";
"VoiceChat.LeaveAndEndVoiceChat" = "End Voice Chat";
"LiveStream.LeaveAndEndVoiceChat" = "End Live Stream";
"VoiceChat.LeaveAndCancelVoiceChat" = "Abort Voice Chat";
"LiveStream.LeaveAndCancelVoiceChat" = "Abort Live Stream";

"VoiceChat.ForwardTooltip.Chat" = "Invite link forwarded to **%@**";
"VoiceChat.ForwardTooltip.TwoChats" = "Invite link forwarded to **%@** and **%@**";
"VoiceChat.ForwardTooltip.ManyChats" = "Invite link forwarded to **%@** and %@ others";

"GroupRemoved.ViewChannelInfo" = "View Channel";

"UserInfo.ContactForwardTooltip.Chat.One" = "Contact forwarded to **%@**";
"UserInfo.ContactForwardTooltip.TwoChats.One" = "Contact forwarded to **%@** and **%@**";
"UserInfo.ContactForwardTooltip.ManyChats.One" = "Contact forwarded to **%@** and %@ others";
"UserInfo.ContactForwardTooltip.SavedMessages.One" = "Contact forwarded to **Saved Messages**";

"UserInfo.LinkForwardTooltip.Chat.One" = "Link forwarded to **%@**";
"UserInfo.LinkForwardTooltip.TwoChats.One" = "Link forwarded to **%@** and **%@**";
"UserInfo.LinkForwardTooltip.ManyChats.One" = "Link forwarded to **%@** and %@ others";
"UserInfo.LinkForwardTooltip.SavedMessages.One" = "Link forwarded to **Saved Messages**";

"VoiceChat.You" = "this is you";
"VoiceChat.ChangePhoto" = "Change Photo";
"VoiceChat.EditBio" = "Edit Bio";
"VoiceChat.EditBioTitle" = "Bio";
"VoiceChat.EditBioText" = "Any details such as age, occupation or city.";
"VoiceChat.EditBioPlaceholder" = "Bio";
"VoiceChat.EditBioSave" = "Save";
"VoiceChat.EditBioSuccess" = "Your bio is changed.";

"VoiceChat.EditDescription" = "Edit Description";
"VoiceChat.EditDescriptionTitle" = "Description";
"VoiceChat.EditDescriptionText" = "Any details such as age, occupation or city.";
"VoiceChat.EditDescriptionPlaceholder" = "Description";
"VoiceChat.EditDescriptionSave" = "Save";
"VoiceChat.EditDescriptionSuccess" = "Description is changed.";

"VoiceChat.SendPublicLinkText" = "%1$@ isn't a member of \"%2$@\" yet. Send them a public invite link instead?";
"VoiceChat.SendPublicLinkSend" = "Send";

"VoiceChat.TapToAddPhotoOrBio" = "tap to add photo or bio";
"VoiceChat.TapToAddPhoto" = "tap to add photo";
"VoiceChat.TapToAddBio" = "tap to add bio";
"VoiceChat.ImproveYourProfileText" = "You can improve your profile by adding missing information.";

"VoiceChat.AddPhoto" = "Add Photo";
"VoiceChat.AddBio" = "Add Bio";
"VoiceChat.ChangeName" = "Change Name";
"VoiceChat.ChangeNameTitle" = "Change Name";
"VoiceChat.EditNameSuccess" = "Your name is changed.";

"VoiceChat.Video" = "video";

"VoiceChat.PinVideo" = "Pin Video";
"VoiceChat.UnpinVideo" = "Unpin Video";

"Notification.VoiceChatScheduledChannel" = "Voice chat scheduled for %@";
"Notification.LiveStreamScheduled" = "Live stream scheduled for %@";
"Notification.VoiceChatScheduled" = "%1$@ scheduled a voice chat for %2$@";

"Notification.VoiceChatScheduledTodayChannel" = "Voice chat scheduled for today at %@";
"Notification.LiveStreamScheduledToday" = "Live stream scheduled for today at %@";
"Notification.VoiceChatScheduledToday" = "%1$@ scheduled a voice chat for today at %2$@";

"Notification.VoiceChatScheduledTomorrowChannel" = "Voice chat scheduled for tomorrow at %@";
"Notification.LiveStreamScheduledTomorrow" = "Live stream scheduled for tomorrow at %@";
"Notification.VoiceChatScheduledTomorrow" = "%1$@ scheduled a voice chat for tomorrow at %2$@";

"VoiceChat.StartsIn" = "Starts in";
"VoiceChat.LateBy" = "Late by";

"VoiceChat.StatusStartsIn" = "starts in %@";
"VoiceChat.StatusLateBy" = "late by %@";

"VoiceChat.Scheduled" = "Scheduled";

"VoiceChat.StartNow" = "Start Now";
"VoiceChat.SetReminder" = "Set Reminder";
"VoiceChat.CancelReminder" = "Cancel Reminder";

"VoiceChat.ShareShort" = "share";
"VoiceChat.TapToEditTitle" = "Tap to edit title";

"ChannelInfo.ScheduleVoiceChat" = "Schedule Voice Chat";
"ChannelInfo.ScheduleLiveStream" = "Schedule Live Stream";

"ScheduleVoiceChat.Title" = "Schedule Voice Chat";
"ScheduleLiveStream.Title" = "Schedule Live Stream";
"ScheduleVoiceChat.GroupText" = "The members of the group will be notified that the voice chat will start in %@.";
"ScheduleLiveStream.ChannelText" = "The members of the channel will be notified that the live stream will start in %@.";

"ScheduleVoiceChat.ScheduleToday" = "Start today at %@";
"ScheduleVoiceChat.ScheduleTomorrow" = "Start tomorrow at %@";
"ScheduleVoiceChat.ScheduleOn" = "Start on %@ at %@";

"Conversation.ScheduledVoiceChat" = "Scheduled Voice Chat";
"Conversation.ScheduledLiveStream" = "Scheduled Live Stream";

"Conversation.ScheduledVoiceChatStartsOn" = "Voice chat starts on %@";
"Conversation.ScheduledLiveStreamStartsOn" = "Live stream starts on %@";
"Conversation.ScheduledVoiceChatStartsOnShort" = "Starts on %@";
"Conversation.ScheduledVoiceChatStartsToday" = "Voice chat starts today at %@";
"Conversation.ScheduledLiveStreamStartsToday" = "Live stream starts today at %@";
"Conversation.ScheduledVoiceChatStartsTodayShort" = "Starts today at %@";
"Conversation.ScheduledVoiceChatStartsTomorrow" = "Voice chat starts tomorrow at %@";
"Conversation.ScheduledLiveStreamStartsTomorrow" = "Live stream starts tomorrow at %@";
"Conversation.ScheduledVoiceChatStartsTomorrowShort" = "Starts tomorrow at %@";

"VoiceChat.CancelVoiceChat" = "Abort Voice Chat";
"VoiceChat.CancelLiveStream" = "Abort Live Stream";
"VoiceChat.CancelConfirmationTitle" = "Abort Voice Chat";
"LiveStream.CancelConfirmationTitle" = "Abort Live Stream";
"VoiceChat.CancelConfirmationText" = "Do you want to abort the scheduled voice chat?";
"LiveStream.CancelConfirmationText" = "Do you want to abort the scheduled live stream?";
"VoiceChat.CancelConfirmationEnd" = "Abort";

"ScheduledIn.Seconds_1" = "%@ second";
"ScheduledIn.Seconds_2" = "%@ seconds";
"ScheduledIn.Seconds_3_10" = "%@ seconds";
"ScheduledIn.Seconds_any" = "%@ seconds";
"ScheduledIn.Seconds_many" = "%@ seconds";
"ScheduledIn.Seconds_0" = "%@ seconds";
"ScheduledIn.Minutes_1" = "%@ minute";
"ScheduledIn.Minutes_2" = "%@ minutes";
"ScheduledIn.Minutes_3_10" = "%@ minutes";
"ScheduledIn.Minutes_any" = "%@ minutes";
"ScheduledIn.Minutes_many" = "%@ minutes";
"ScheduledIn.Minutes_0" = "%@ minutes";
"ScheduledIn.Hours_1" = "%@ hour";
"ScheduledIn.Hours_2" = "%@ hours";
"ScheduledIn.Hours_3_10" = "%@ hours";
"ScheduledIn.Hours_any" = "%@ hours";
"ScheduledIn.Hours_many" = "%@ hours";
"ScheduledIn.Hours_0" = "%@ hours";
"ScheduledIn.Days_1" = "%@ day";
"ScheduledIn.Days_2" = "%@ days";
"ScheduledIn.Days_3_10" = "%@ days";
"ScheduledIn.Days_any" = "%@ days";
"ScheduledIn.Days_many" = "%@ days";
"ScheduledIn.Days_0" = "%@ days";
"ScheduledIn.Weeks_1" = "%@ week";
"ScheduledIn.Weeks_2" = "%@ weeks";
"ScheduledIn.Weeks_3_10" = "%@ weeks";
"ScheduledIn.Weeks_any" = "%@ weeks";
"ScheduledIn.Weeks_many" = "%@ weeks";
"ScheduledIn.Weeks_0" = "%@ weeks";
"ScheduledIn.Months_1" = "%@ month";
"ScheduledIn.Months_2" = "%@ months";
"ScheduledIn.Months_3_10" = "%@ months";
"ScheduledIn.Months_any" = "%@ months";
"ScheduledIn.Months_many" = "%@ months";
"ScheduledIn.Months_0" = "%@ months";
"ScheduledIn.Years_1" = "%@ year";
"ScheduledIn.Years_2" = "%@ years";
"ScheduledIn.Years_3_10" = "%@ years";
"ScheduledIn.Years_any" = "%@ years";
"ScheduledIn.Months_many" = "%@ years";

"Checkout.PaymentLiabilityAlert" = "Neither Telegram, nor {target} will have access to your credit card information. Credit card details will be handled only by the payment system, {payment_system}.\n\nPayments will go directly to the developer of {target}. Telegram cannot provide any guarantees, so proceed at your own risk. In case of problems, please contact the developer of {target} or your bank.";

"Checkout.OptionalTipItem" = "Tip (Optional)";
"Checkout.TipItem" = "Tip";
"Checkout.OptionalTipItemPlaceholder" = "Enter Custom";

"VoiceChat.ReminderNotify" = "We will notify you when it starts.";

"Checkout.SuccessfulTooltip" = "You paid %1$@ for %2$@.";

"Privacy.ContactsReset.ContactsDeleted" = "All synced contacts deleted.";

"Privacy.DeleteDrafts.DraftsDeleted" = "All cloud drafts deleted.";

"Privacy.PaymentsClear.PaymentInfoCleared" = "Payment info cleared.";
"Privacy.PaymentsClear.ShippingInfoCleared" = "Shipping info cleared.";
"Privacy.PaymentsClear.AllInfoCleared" = "Payment and shipping info cleared.";

"Settings.Tips" = "Telegram Features";
"Settings.TipsUsername" = "TelegramTips";

"Calls.NoVoiceAndVideoCallsPlaceholder" = "Your recent voice and video calls will appear here.";
"Calls.StartNewCall" = "Start New Call";

"VoiceChat.VideoPreviewTitle" = "Video Preview";
"VoiceChat.VideoPreviewDescription" = "Are you sure you want to share your video?";
"VoiceChat.VideoPreviewShareCamera" = "Share Camera Video";
"VoiceChat.VideoPreviewShareScreen" = "Share Screen";
"VoiceChat.VideoPreviewStopScreenSharing" = "Stop Screen Sharing";

"VoiceChat.TapToViewCameraVideo" = "Tap to view camera video";
"VoiceChat.TapToViewScreenVideo" = "Tap to view screen sharing";

"VoiceChat.ShareScreen" = "Share Screen";
"VoiceChat.StopScreenSharing" = "Stop Screen Sharing";
"VoiceChat.ParticipantIsSpeaking" = "%1$@ is speaking";

"WallpaperPreview.WallpaperColors" = "Colors";

"VoiceChat.UnmuteSuggestion" = "You are on mute. Tap here to speak.";

"VoiceChat.ContextAudio" = "Audio";

"VoiceChat.VideoPaused" = "Video is paused";
"VoiceChat.YouAreSharingScreen" = "You are sharing your screen";
"VoiceChat.StopScreenSharingShort" = "Stop Sharing";

"VoiceChat.OpenGroup" = "Open Group";

"VoiceChat.NoiseSuppression" = "Noise Suppression";
"VoiceChat.NoiseSuppressionEnabled" = "Enabled";
"VoiceChat.NoiseSuppressionDisabled" = "Disabled";

"VoiceChat.Unpin" = "Unpin";

"VoiceChat.VideoParticipantsLimitExceeded" = "Video is only available\nfor the first %@ members";

"ImportStickerPack.StickerCount_1" = "1 Sticker";
"ImportStickerPack.StickerCount_2" = "2 Stickers";
"ImportStickerPack.StickerCount_3_10" = "%@ Stickers";
"ImportStickerPack.StickerCount_any" = "%@ Stickers";
"ImportStickerPack.StickerCount_many" = "%@ Stickers";
"ImportStickerPack.StickerCount_0" = "%@ Stickers";
"ImportStickerPack.CreateStickerSet" = "Create Sticker Set";
"ImportStickerPack.CreateNewStickerSet" = "Create a New Sticker Set";
"ImportStickerPack.AddToExistingStickerSet" = "Add to an Existing Sticker Set";
"ImportStickerPack.ChooseStickerSet" = "Choose Sticker Set";
"ImportStickerPack.RemoveFromImport" = "Remove From Import";
"ImportStickerPack.ChooseName" = "Choose Name";
"ImportStickerPack.ChooseNameDescription" = "Please choose a name for your set.";
"ImportStickerPack.NamePlaceholder" = "Name";
"ImportStickerPack.GeneratingLink" = "generating link...";
"ImportStickerPack.CheckingLink" = "checking availability...";
"ImportStickerPack.ChooseLink" = "Choose Link";
"ImportStickerPack.ChooseLinkDescription" = "You can use a-z, 0-9 and underscores.";
"ImportStickerPack.LinkTaken" = "Sorry, this link is already taken.";
"ImportStickerPack.LinkAvailable" = "Link is available.";
"ImportStickerPack.ImportingStickers" = "Importing Stickers";
"ImportStickerPack.Of" = "%1$@ of %2$@ Imported";
"ImportStickerPack.InProgress" = "Please keep this window open\nuntil the import is completed.";
"ImportStickerPack.Create" = "Create";

"WallpaperPreview.PreviewBottomTextAnimatable" = "Tap the play button to view the background animation.";

"Conversation.InputMenu" = "Menu";
"Conversation.MessageDoesntExist" = "Message doesn't exist";

"Settings.CheckPasswordTitle" = "Your Password";
"Settings.CheckPasswordText" = "Your account is protected by 2-Step Verification. Do you still remember your password?";
"Settings.KeepPassword" = "Yes, definitely";
"Settings.TryEnterPassword" = "Not sure, let me try";

"TwoFactorSetup.PasswordRecovery.Title" = "Create New Password";
"TwoFactorSetup.PasswordRecovery.Text" = "You can now set a new password that will be used to log into your account.";
"TwoFactorSetup.PasswordRecovery.PlaceholderPassword" = "New Password";
"TwoFactorSetup.PasswordRecovery.PlaceholderConfirmPassword" = "Re-enter New Password";
"TwoFactorSetup.PasswordRecovery.Action" = "Continue";
"TwoFactorSetup.PasswordRecovery.Skip" = "Skip";
"TwoFactorSetup.PasswordRecovery.SkipAlertTitle" = "Attention!";
"TwoFactorSetup.PasswordRecovery.SkipAlertText" = "Skipping this step will disable 2-step verification for your account. Are you sure you want to skip?";
"TwoFactorSetup.PasswordRecovery.SkipAlertAction" = "Skip";

"TwoStepAuth.RecoveryUnavailableResetTitle" = "Reset Password";
"TwoStepAuth.RecoveryUnavailableResetText" = "Since you didn’t provide a recovery email when setting up your password, your remaining options are either to remember your password or wait 7 days until your password is reset.";
"TwoStepAuth.RecoveryEmailResetText" = "If you don't have access to your recovery email, your remaining options are either to remember your password or wait 7 days until your password resets.";
"TwoStepAuth.RecoveryUnavailableResetAction" = "Reset";
"TwoStepAuth.ResetPendingText" = "You can reset your password in %@.";
"TwoStepAuth.CancelResetTitle" = "Cancel Reset";
"TwoStepAuth.ResetAction" = "Reset Password";
"TwoStepAuth.CancelResetText" = "Cancel the password reset process? If you request a new reset later, it will take another 7 days.";
"TwoStepAuth.RecoveryEmailResetNoAccess" = "Can’t access your email?";

"TwoFactorSetup.ResetDone.Title" = "New Password Set!";
"TwoFactorSetup.ResetDone.Text" = "This password will be required when you log in on a new device in addition to the code you get via SMS.";
"TwoFactorSetup.ResetDone.Action" = "Continue";

"TwoFactorSetup.ResetDone.TitleNoPassword" = "Password Removed";
"TwoFactorSetup.ResetDone.TextNoPassword" = "You can always set a new password in\n\n\nSettings>Privacy & Security>Two-Step Verification";

"TwoFactorSetup.ResetFloodWait" = "You recently requested a password reset that was cancelled. Please wait %@ before making a new request.";
"TwoFactorSetup.ResetFloodWait" = "You have recently requested a password reset that was canceled. Please wait for %@ before making a new request.";

"TwoFactorRemember.Title" = "Enter Your Password";
"TwoFactorRemember.Text" = "Do you still remeber your password?";
"TwoFactorRemember.Placeholder" = "Password";
"TwoFactorRemember.Forgot" = "Forgot Password?";
"TwoFactorRemember.CheckPassword" = "Check Password";
"TwoFactorRemember.WrongPassword" = "This password is incorrect.";
"TwoFactorRemember.Done.Title" = "Perfect!";
"TwoFactorRemember.Done.Text" = "You still remember your password.";
"TwoFactorRemember.Done.Action" = "Back to Settings";

"VoiceChat.VideoPreviewPhoneScreen" = "Phone Screen";
"VoiceChat.VideoPreviewTabletScreen" = "Phone Screen";
"VoiceChat.VideoPreviewFrontCamera" = "Front Camera";
"VoiceChat.VideoPreviewBackCamera" = "Back Camera";
"VoiceChat.VideoPreviewContinue" = "Continue";
"VoiceChat.VideoPreviewShareScreenInfo" = "Everything on your screen\nwill be shared";

"Gallery.SaveToGallery" = "Save to Gallery";
"Gallery.ImageSaved" = "Image Saved";
"Gallery.VideoSaved" = "Video Saved";
"Gallery.ImagesAndVideosSaved" = "Media Saved";
"Gallery.WaitForVideoDownoad" = "Please wait for the video to be fully downloaded.";

"Gallery.SaveImage" = "Save Image";
"Gallery.SaveVideo" = "Save Video";

"VoiceChat.VideoParticipantsLimitExceededExtended" = "The voice chat is over %@ members.\nNew participants only have access to audio stream. ";

"PlaybackSpeed.Title" = "Playback Speed";
"PlaybackSpeed.Normal" = "Normal";

"Chat.NextChannelSameLocationSwipeProgress" = "Swipe up to go to the next unread channel";
"Chat.NextChannelSameLocationSwipeAction" = "Release to go to the next unread channel";
"Chat.NextChannelFolderSwipeProgress" = "Swipe up to go to the %@ folder";
"Chat.NextChannelFolderSwipeAction" = "Release to go to the %@ folder";
"Chat.NextChannelArchivedSwipeProgress" = "Swipe up to go to archived channels";
"Chat.NextChannelArchivedSwipeAction" = "Release to go to archived channels";
"Chat.NextChannelUnarchivedSwipeProgress" = "Swipe up to go to unarchived channels";
"Chat.NextChannelUnarchivedSwipeAction" = "Release to go to unarchived channels";

"Conversation.ForwardOptions.Text" = "What whould you like to do with %1$@ from %2$@?";
"Conversation.ForwardOptions.TextPersonal" = "What whould you like to do with %1$@ from your chat with %2$@?";
"Conversation.ForwardOptions.ShowOptions" = "Show Forwarding Options";
"Conversation.ForwardOptions.CancelForwarding" = "Cancel Forwarding";

"Conversation.ForwardOptions.HideSendersName" = "Hide Sender's Name";
"Conversation.ForwardOptions.ShowSendersName" = "Show Sender's Name";

"Conversation.ForwardOptions.HideSendersNames" = "Hide Senders' Names";
"Conversation.ForwardOptions.ShowSendersNames" = "Show Senders' Names";

"Conversation.ForwardOptions.ShowCaption" = "Show Captions";
"Conversation.ForwardOptions.HideCaption" = "Hide Captions";

"Conversation.ForwardOptions.ChangeRecipient" = "Change Recipient";
"Conversation.ForwardOptions.SendMessage" = "Send Message";
"Conversation.ForwardOptions.SendMessages" = "Send Messages";

"Conversation.ForwardOptions.TapForOptions" = "Tap here for forwarding options";
"Conversation.ForwardOptions.TapForOptionsShort" = "Tap here for options";

"Conversation.ForwardOptions.UserMessageForwardVisible" = "%@ will see that it was forwarded";
"Conversation.ForwardOptions.UserMessageForwardHidden" = "%@ won't see that it was forwarded";
"Conversation.ForwardOptions.UserMessagesForwardVisible" = "%@ will see they were forwarded";
"Conversation.ForwardOptions.UserMessagesForwardHidden" = "%@ won't see they were forwarded";

"Conversation.ForwardOptions.GroupMessageForwardVisible" = "Members will see that it was forwarded";
"Conversation.ForwardOptions.GroupMessageForwardHidden" = "Members won't see that it was forwarded";
"Conversation.ForwardOptions.GroupMessagesForwardVisible" = "Members will see they were forwarded";
"Conversation.ForwardOptions.GroupMessagesForwardHidden" = "Members won't see they were forwarded";

"Conversation.ForwardOptions.ChannelMessageForwardVisible" = "Subscribers will see that it was forwarded";
"Conversation.ForwardOptions.ChannelMessageForwardHidden" = "Subscribers won't see that it was forwarded";
"Conversation.ForwardOptions.ChannelMessagesForwardVisible" = "Subscribers will see they were forwarded";
"Conversation.ForwardOptions.ChannelMessagesForwardHidden" = "Subscribers won't see they were forwarded";

"Conversation.ForwardOptions.ForwardTitleSingle" = "Forward Message";
"Conversation.ForwardOptions.ForwardTitle_1" = "Forward %@ Message";
"Conversation.ForwardOptions.ForwardTitle_2" = "Forward %@ Messages";
"Conversation.ForwardOptions.ForwardTitle_3_10" = "Forward %@ Messages";
"Conversation.ForwardOptions.ForwardTitle_any" = "Forward %@ Messages";
"Conversation.ForwardOptions.ForwardTitle_many" = "Forward %@ Messages";
"Conversation.ForwardOptions.ForwardTitle_0" = "Forward %@ Messages";

"Conversation.ForwardOptions.Title_1" = "%@ Message";
"Conversation.ForwardOptions.Title_2" = "%@ Messages";
"Conversation.ForwardOptions.Title_3_10" = "%@ Messages";
"Conversation.ForwardOptions.Title_any" = "%@ Messages";
"Conversation.ForwardOptions.Title_many" = "%@ Messages";
"Conversation.ForwardOptions.Title_0" = "%@ Messages";

"Conversation.ForwardOptions.Messages_1" = "%@ message";
"Conversation.ForwardOptions.Messages_2" = "%@ messages";
"Conversation.ForwardOptions.Messages_3_10" = "%@ messages";
"Conversation.ForwardOptions.Messages_any" = "%@ messages";
"Conversation.ForwardOptions.Messages_many" = "%@ messages";
"Conversation.ForwardOptions.Messages_0" = "%@ messages";

"Activity.ChoosingSticker" = "choosing sticker";
"DialogList.SingleChoosingStickerSuffix" = "%@ is choosing sticker";

"Activity.TappingInteractiveEmoji" = "tapping on %@";

"WallpaperPreview.Animate" = "Animate";
"WallpaperPreview.AnimateDescription" = "Colors will move when you send messages";

"Username.InvalidStartsWithUnderscore" = "Sorry, a username can't start with an underscore.";
"Username.InvalidEndsWithUnderscore" = "Sorry, a username can't end with an underscore.";

"Channel.Username.InvalidStartsWithUnderscore" = "Channel names can't start with an underscore.";
"Channel.Username.InvalidEndsWithUnderscore" = "Channel names can't end with an underscore.";

"Group.Username.InvalidStartsWithUnderscore" = "Group names can't start with an underscore.";
"Group.Username.InvalidEndsWithUnderscore" = "Group names can't end with an underscore.";

"UserInfo.ChangeColors" = "Change Colors";

"Conversation.Theme.Title" = "Select Theme";
"Conversation.Theme.Subtitle" = "Theme will be also applied for %@";
"Conversation.Theme.Apply" = "Apply Theme";
"Conversation.Theme.NoTheme" = "No\nTheme";
"Conversation.Theme.Reset" = "Reset Theme for This Chat";
"Conversation.Theme.DontSetTheme" = "Do Not Set Theme";
"Conversation.Theme.SwitchToDark" = "Switch to dark appearance";
"Conversation.Theme.SwitchToLight" = "Switch to light appearance";
"Conversation.Theme.PreviewDark" = "Tap to see how chat will appear to\n%@ when using night mode.";
"Conversation.Theme.PreviewLight" = "Tap to see how chat will appear to\n%@ when using day mode.";
"Conversation.Theme.DismissAlert" = "Do you want to apply the selected theme to the chat?";
"Conversation.Theme.DismissAlertApply" = "Apply";

"Notification.ChangedTheme" = "%1$@ changed chat theme to %2$@";
"Notification.DisabledTheme" = "%@ disabled chat theme";

"Notification.YouChangedTheme" = "You changed chat theme to %@";
"Notification.YouDisabledTheme" = "You disabled chat theme";

"Notification.ChannelChangedTheme" = "Channel theme changed to %1$@";
"Notification.ChannelDisabledTheme" = "Channel theme disabled";

"Appstore.Cloud" = "**Cloud-based**\nUnlimited storage for chats,\nmedia and documents.";
"Appstore.Cloud.Profile" = "**Jennifer**\n23 y.o. designer from San Francisco.";
"Appstore.Creative" = "**Creative**\nColor themes, stickers, GIFs,\nvideo messages and more.";
"Appstore.Creative.Chat" = "**You**\nSend a dice emoji to roll a die!\n**You**\nAdvance to Illinois Ave. If you pass Go, collect coffee\n**Gabriella**\nPassed!\n**You**\nOkay\nWait for me there.";
"Appstore.Creative.Chat.Name" = "**Gabriella**";
"Appstore.Fast" = "**Fast**\nSimple, reliable and synced\nacross all your devices.";
"Appstore.Fast.Chat1" = "**Alicia Torreaux**\nBob says hi.";
"Appstore.Fast.Chat2" = "**Roberto**\nSay hello to Alice.";
"Appstore.Fast.Chat3" = "**Digital Nomads**\nJennie\nWe just reached 2,500 members! WOO!";
"Appstore.Fast.Chat4" = "**Veronica**\nTable for four, 2 PM. Be there.";
"Appstore.Fast.Chat5" = "**Animal Videos**\nVote now! Moar cat videos in this channel?";
"Appstore.Fast.Chat6" = "**Little Sister**\nDon't tell mom yet, but I got the job! I'm going to ROME!";
"Appstore.Fast.Chat7" = "**James**\nCheck these out";
"Appstore.Fast.Chat8" = "**Study Group**\nEmma\nSticker";
"Appstore.Fast.Chat9" = "**Digital Nomads**";
"Appstore.Free.Chat" = "**Jessica**\nPaper airplane is lyfted by...\nWings\nPropeller\n**You**\nIs this from Monday’s test?\n**Harry**\nOnlinePartyPlan.ppd\nLet's get back to planning!\n**You**\n550 MB keynote file??\n**Helene**\nHe added fireworks videos";
"Appstore.Free.Chat.Name" = "**Study Group**";
"Appstore.Open" = "**Open**\nNo ads, no fees. Open source\ncode free for everyone.";
"Appstore.Powerful" = "**Powerful**\nNo limits on the size of\ngroups and broadcasts.";
"Appstore.Powerful.Chat" = "**James**\nGood morning!\n\nDwayne joined the group\n\n**You**\nDo you have any idea what time it is?\n**Roxanne**\nIs it still morning?\nSure!\nNot sure\n**Emma**\nVoice";
"Appstore.Private" = "**Private**\nYour data is never disclosed.\nOnly you are in control.";
"Appstore.Private.Chat" = "**You**\nNo limits on the size of your cats.";
"Appstore.Private.Chat.Name" = "**Beatrice**";
"Appstore.Public" = "**Public**\nPublic channels, open groups,\nbots for integrations.";
"Appstore.Public.Chat1" = "**Financial Times**\nTruth is like the sun. You can shut it out for a time, but it ain’t goin’ away.";
"Appstore.Public.Chat2" = "**Bloomberg**\nWe'll be sending you a few big stories daily, which you can expect to start...";
"Appstore.Public.Chat3" = "**Health and Safety**\nIf you're looking for official news about the Novel Coronavirus and COVID-19";
"Appstore.Public.IV" = "We now have enough data to measure the relative effectiveness of major climate solutions. This simulator lets you see which ones would work best.\n\nBloomberg\n\nThe Best Way to Slow Global Warming? You Decide in This Climate Simulator\nIt was on Earth Day 2016 when more than 170 nations signed the Paris Agreement calling for limiting global warming \"to well below 2°C\".";
"Appstore.Secure" = "**Secure**\nAll chats are protected\nwith strong encryption.";
"Appstore.Secure.Chat" = "**Little Sister**\nAny gift ideas for mom?\n**You**A dog!\n**You**I'm serious. Let's get her a puppy. \n**You**\nI saw this!\n**Little Sister**\nI needed proof this was your idea!";
"Appstore.Secure.Chat.Name" = "**Little Sister**";

"Conversation.ReplyMessagePanelTitle" = "Reply to %@";

"Channel.AdminLog.MessageChangedThemeSet" = "%1$@ changed chat theme to %2$@";
"Channel.AdminLog.MessageChangedThemeRemove" = "%1$@ disabled chat theme";

"SponsoredMessageMenu.Info" = "What are sponsored\nmessages?";
"SponsoredMessageInfoScreen.Title" = "What are sponsored messages?";
"SponsoredMessageInfoScreen.Text" = "Unlike other apps, Telegram never uses your private data to target ads. You are seeing this message only because someone chose this public one-to many channel as a space to promote their messages. This means that no user data is mined or analyzed to display ads, and every user viewing a channel on Telegram sees the same sponsored message.\n\nUnline other apps, Telegram doesn't track whether you tapped on a sponsored message and doesn't profile you based on your activity. We also prevent external links in sponsored messages to ensure that third parties can't spy on our users. We believe that everyone has the right to privacy, and technological platforms should respect that.\n\nTelegram offers free and unlimited service to hundreds of millions of users, which involves significant server and traffic costs. In order to remain independent and stay true to its values, Telegram developed a paid tool to promote messages with user privacy in mind. We welcome responsible adverticers at:\n[url]\nAds should no longer be synonymous with abuse of user privacy. Let us redefine how a tech compony should operate — together.";
"SponsoredMessageInfo.Action" = "Learn More";
"SponsoredMessageInfo.Url" = "https://telegram.org/ads";

"Chat.NavigationNoChannels" = "You have no unread channels";

"Message.SponsoredLabel" = "sponsored";
"Message.RecommendedLabel" = "recommended";

"Stickers.Favorites" = "Favorites";
"Stickers.Recent" = "Recent";
"Stickers.Stickers" = "Stickers";
"Stickers.Gifs" = "GIFs";
"Stickers.Trending" = "Trending";
"Stickers.Settings" = "Settings";

"Gif.Emotion.Angry" = "Angry";
"Gif.Emotion.Surprised" = "Surprised";
"Gif.Emotion.Joy" = "Joy";
"Gif.Emotion.Kiss" = "Kiss";
"Gif.Emotion.Hearts" = "Hearts";
"Gif.Emotion.ThumbsUp" = "Thumbs Up";
"Gif.Emotion.ThumbsDown" = "Thumbs Down";
"Gif.Emotion.RollEyes" = "Roll-Eyes";
"Gif.Emotion.Cool" = "Cool";
"Gif.Emotion.Party" = "Party";

"Conversation.ForwardFrom" = "From: %@";

"Conversation.ContextMenuSeen_1" = "1 Seen";
"Conversation.ContextMenuSeen_any" = "%@ Seen";
"Conversation.ContextMenuListened_1" = "1 Listened";
"Conversation.ContextMenuListened_any" = "%@ Listened";
"Conversation.ContextMenuWatched_1" = "1 Watched";
"Conversation.ContextMenuWatched_any" = "%@ Watched";

"Conversation.ContextMenuNoViews" = "Nobody Viewed";
"Conversation.ContextMenuNobodyListened" = "Nobody Listened";
"Conversation.ContextMenuNobodyWatched" = "Nobody Watched";

"VideoChat.RecordingSaved" = "Video chat recording saved to **Saved Messages**.";
"LiveStream.RecordingSaved" = "Live stream recording saved to **Saved Messages**.";

"ChatContextMenu.MessageViewsPrivacyTip" = "To protect privacy, views are only stored for 7 days.";

"MESSAGE_NOTHEME" = "%1$@ changed theme to default one";
"CHAT_MESSAGE_NOTHEME" = "%1$@ set theme to default one in the group %2$@";

"Activity.EnjoyingAnimations" = "enjoying %@ animations";

"Conversation.InteractiveEmojiSyncTip" = "If %@ was viewing the chat right now, he would also enjoy this animation.";

"Contacts.Search.NoResults" = "No Results";
"Contacts.Search.NoResultsQueryDescription" = "There were no results for \"%@\".\nTry a new search.";

"LiveStream.Listening.Members_0" = "%@ listening";
"LiveStream.Listening.Members_1" = "%@ listening";
"LiveStream.Listening.Members_2" = "%@ listening";
"LiveStream.Listening.Members_3_10" = "%@ listening";
"LiveStream.Listening.Members_many" = "%@ listening";
"LiveStream.Listening.Members_any" = "%@ listening";

"LiveStream.Watching.Members_0" = "%@ watching";
"LiveStream.Watching.Members_1" = "%@ watching";
"LiveStream.Watching.Members_2" = "%@ watching";
"LiveStream.Watching.Members_3_10" = "%@ watching";
"LiveStream.Watching.Members_many" = "%@ watching";
"LiveStream.Watching.Members_any" = "%@ watching";

"VoiceChat.RecordTitle" = "Record Video Chat";
"LiveStream.RecordTitle" = "Record Live Stream";
"VoiceChat.RecordVideoAndAudio" = "Video and Audio";
"VoiceChat.RecordOnlyAudio" = "Only Audio";
"VoiceChat.RecordPortrait" = "Portrait";
"VoiceChat.RecordLandscape" = "Landscape";
"VoiceChat.RecordStartRecording" = "Start Recording";

"MediaPicker.JpegConversionText" = "Do you want to convert photos to JPEG?";
"MediaPicker.KeepHeic" = "Keep HEIC";
"MediaPicker.ConvertToJpeg" = "Convert to JPEG";

"GroupInfo.MemberRequests" = "Member Requests";

"InviteLink.Create.RequestApproval" = "Request Admin Approval";
"InviteLink.Create.RequestApprovalOffInfoGroup" = "New users will be able to join the group without being approved by the admins.";
"InviteLink.Create.RequestApprovalOffInfoChannel" = "New users will be able to join the channel without being approved by the admins.";
"InviteLink.Create.RequestApprovalOnInfoGroup" = "New users will be able to join the group only after having been approved by the admins.";
"InviteLink.Create.RequestApprovalOnInfoChannel" = "New users will be able to join the channel only after having been approved by the admins.";

"InviteLink.Create.LinkNameTitle" = "Link Name";
"InviteLink.Create.LinkName" = "Link Name (Optional)";
"InviteLink.Create.LinkNameInfo" = "Only you and other admins will see this name.";

"MemberRequests.Title" = "Member Requests";
"MemberRequests.DescriptionGroup" = "Some [additional links]() are set up to accept requests to join the group.";
"MemberRequests.DescriptionChannel" = "Some [additional links]() are set up to accept requests to join the channel.";

"MemberRequests.SearchPlaceholder" = "Search Join Requests";
"MemberRequests.PeopleRequested_1" = "%@ requested to join";
"MemberRequests.PeopleRequested_2" = "%@ requested to join";
"MemberRequests.PeopleRequested_3_10" = "%@ requested to join";
"MemberRequests.PeopleRequested_many" = "%@ requested to join";
"MemberRequests.PeopleRequested_any" = "%@ requested to join";

"MemberRequests.PeopleRequestedShort_1" = "%@ requested";
"MemberRequests.PeopleRequestedShort_2" = "%@ requested";
"MemberRequests.PeopleRequestedShort_3_10" = "%@ requested";
"MemberRequests.PeopleRequestedShort_many" = "%@ requested";
"MemberRequests.PeopleRequestedShort_any" = "%@ requested";

"MemberRequests.AddToGroup" = "Add to Group";
"MemberRequests.AddToChannel" = "Add to Channel";
"MemberRequests.Dismiss" = "Dismiss";

"MemberRequests.UserAddedToGroup" = "%@ has been added to the group.";
"MemberRequests.UserAddedToChannel" = "%@ has been added to the channel.";

"MemberRequests.NoRequests" = "No Member Requests";
"MemberRequests.NoRequestsDescriptionGroup" = "You have no pending requests to join the group.";
"MemberRequests.NoRequestsDescriptionChannel" = "You have no pending requests to join the channel.";

"Conversation.RequestsToJoin_1" = "%@ Request to Join";
"Conversation.RequestsToJoin_2" = "%@ Requests to Join";
"Conversation.RequestsToJoin_3_10" = "%@ Requests to Join";
"Conversation.RequestsToJoin_many" = "%@ Requests to Join";
"Conversation.RequestsToJoin_any" = "%@ Requests to Join";

"MemberRequests.RequestToJoinGroup" = "Request to Join Group";
"MemberRequests.RequestToJoinChannel" = "Request to Join Channel";

"MemberRequests.RequestToJoinDescriptionGroup" = "This group accepts new members only after they are approved by its admins.";
"MemberRequests.RequestToJoinDescriptionChannel" = "This channel accepts new subscribers only after they are approved by its admins.";

"MemberRequests.RequestToJoinSent" = "Request to join Sent";
"MemberRequests.RequestToJoinSentDescriptionGroup" = "You will be added to the group once it admins approve your request.";
"MemberRequests.RequestToJoinSentDescriptionChannel" = "You will be added to the channel once it admins approve your request.";

"Notification.JoinedChannelByRequestYou" = "Your request to join the channel was approved";
"Notification.JoinedGroupByRequestYou" = "Your request to join the group was approved";
"Notification.JoinedGroupByRequest" = "%@ was accepted to the group chat";

"Notification.JoinedGroupByLinkYou" = "You joined the group via invite link";

"InviteLink.InviteLinkForwardTooltip.Chat.One" = "Invite link forwarded to **%@**";
"InviteLink.InviteLinkForwardTooltip.TwoChats.One" = "Invite link forwarded to **%@** and **%@**";
"InviteLink.InviteLinkForwardTooltip.ManyChats.One" = "Invite link forwarded to **%@** and %@ others";
"InviteLink.InviteLinkForwardTooltip.SavedMessages.One" = "Invite link forwarded to **Saved Messages**";

"Conversation.RequestToJoinChannel" = "REQUEST TO JOIN";
"Conversation.RequestToJoinGroup" = "REQUEST TO JOIN";

"Channel.AdminLog.JoinedViaRequest" = "%1$@ joined via invite link %2$@, approved by %3$@";

"Appearance.NightTheme" = "Night Mode";

"Map.ETADays_0" = "%@ days";
"Map.ETADays_1" = "%@ day";
"Map.ETADays_2" = "%@ days";
"Map.ETADays_3_10" = "%@ days";
"Map.ETADays_many" = "%@ days";
"Map.ETADays_any" = "%@ days";

"ChatSettings.UseLessDataForCalls" = "Use Less Data for Calls";

"Time.JustNow" = "just now";
"Time.MinutesAgo_0" = "%@ minutes ago"; //three to ten
"Time.MinutesAgo_1" = "%@ minute ago"; //one
"Time.MinutesAgo_2" = "%@ minutes ago"; //two
"Time.MinutesAgo_3_10" = "%@ minutes ago"; //three to ten
"Time.MinutesAgo_many" = "%@ minutes ago"; // more than ten
"Time.MinutesAgo_any" = "%@ minutes ago"; // more than ten
"Time.HoursAgo_0" = "%@ hours ago";
"Time.HoursAgo_1" = "%@ hour ago";
"Time.HoursAgo_2" = "%@ hours ago";
"Time.HoursAgo_3_10" = "%@ hours ago";
"Time.HoursAgo_any" = "%@ hours ago";
"Time.HoursAgo_many" = "%@ hours ago";
"Time.HoursAgo_0" = "%@ hours ago";
"Time.AtDate" = "%@";

"Stickers.ShowMore" = "Show More";

"Notifications.PrivateChats" = "Private Chats";
"Notifications.GroupChats" = "Group Chats";
"Notifications.Channels" = "Channels";

"Notifications.PrivateChatsTitle" = "Private Chats";
"Notifications.GroupChatsTitle" = "Group Chats";
"Notifications.ChannelsTitle" = "Channels";

"Notifications.CategoryExceptions_0" = "%@ exceptions";
"Notifications.CategoryExceptions_1" = "%@ exception";
"Notifications.CategoryExceptions_2" = "%@ exceptions";
"Notifications.CategoryExceptions_3_10" = "%@ exceptions";
"Notifications.CategoryExceptions_many" = "%@ exceptions";
"Notifications.CategoryExceptions_any" = "%@ exceptions";

"Notifications.DeleteAllExceptions" = "Delete All Exceptions";

"Notifications.Options" = "Options";

"Notifications.On" = "On";
"Notifications.Off" = "Off";

"AuthSessions.View.Browser" = "Browser";
"AuthSessions.View.Device" = "Device";
"AuthSessions.View.Application" = "Application";
"AuthSessions.View.OS" = "Operating System";
"AuthSessions.View.Location" = "Location";
"AuthSessions.View.IP" = "IP Address";
"AuthSessions.View.TerminateSession" = "Terminate Session";
"AuthSessions.View.Logout" = "Log Out";

"MessageCalendar.Title" = "Calendar";
"MessageCalendar.DaysSelectedTitle_1" = "1 day selected";
"MessageCalendar.DaysSelectedTitle_any" = "%@ days selected";
"MessageCalendar.DeleteAlertText_1" = "Are you sure you want to delete all messages for the selected day?";
"MessageCalendar.DeleteAlertText_any" = "Are you sure you want to delete all messages for the selected %@ days?";

"SharedMedia.PhotoCount_1" = "1 photo";
"SharedMedia.PhotoCount_any" = "%@ photos";
"SharedMedia.VideoCount_1" = "1 video";
"SharedMedia.VideoCount_any" = "%@ videos";
"SharedMedia.GifCount_1" = "1 gif";
"SharedMedia.GifCount_any" = "%@ gifs";
"SharedMedia.FileCount_1" = "1 file";
"SharedMedia.FileCount_any" = "%@ files";
"SharedMedia.MusicCount_1" = "1 music file";
"SharedMedia.MusicCount_any" = "%@ music files";
"SharedMedia.VoiceMessageCount_1" = "1 voice message";
"SharedMedia.VoiceMessageCount_any" = "%@ voice messages";
"SharedMedia.LinkCount_1" = "1 link";
"SharedMedia.LinkCount_any" = "%@ links";

"SharedMedia.FastScrollTooltip" = "You can hold and move this bar for faster scrolling";
"SharedMedia.CalendarTooltip" = "Tap on this icon for calendar view";

"SharedMedia.ZoomIn" = "Zoom In";
"SharedMedia.ZoomOut" = "Zoom Out";
"SharedMedia.ShowCalendar" = "Show Calendar";
"SharedMedia.ShowPhotos" = "Show Photos";
"SharedMedia.ShowVideos" = "Show Videos";

"Settings.ChatThemes" = "Chat Themes";

"Themes.Title" = "Chat Themes";
"Themes.SelectTheme" = "Select Theme";
"Themes.BuildOwn" = "Build Your Own Theme";
"Themes.EditCurrentTheme" = "Edit Current Theme";
"Themes.CreateNewTheme" = "Create a New Theme";

"Chat.JumpToDate" = "Jump to Date";

"VoiceChat.DiscussionGroup" = "discussion group";

"Group.Edit.PrivatePublicLinkAlert" = "Please note that if you choose a public link for your group, anyone will be able to find it in search and join.\n\nDo not create this link if you want your group to stay private.";

"Conversation.CopyProtectionInfoGroup" = "Admins restricted members to copy or forward content from this group.";
"Conversation.CopyProtectionInfoChannel" = "Copying and forwarding is not allowed in this channel.";

"Conversation.CopyProtectionForwardingDisabledGroup" = "Forwards from this group are restricted";
"Conversation.CopyProtectionForwardingDisabledChannel" = "Forwards from this channel are restricted";
"Conversation.CopyProtectionSavingDisabledGroup" = "Saving from this group is restricted";
"Conversation.CopyProtectionSavingDisabledChannel" = "Saving from this channel is restricted";

"Channel.AdminLog.MessageToggleNoForwardsOn" = "%@ restricted message forwarding";
"Channel.AdminLog.MessageToggleNoForwardsOff" = "%@ allowed message forwarding";

"Group.Setup.ForwardingGroupTitle" = "Forwarding From This Group";
"Group.Setup.ForwardingChannelTitle" = "Saving And Copying Content";
"Group.Setup.ForwardingEnabled" = "Allow Saving Content";
"Group.Setup.ForwardingDisabled" = "Restrict Saving Content";
"Group.Setup.ForwardingGroupInfo" = "Participants will be able copy, save and forward content from this group.";
"Group.Setup.ForwardingChannelInfo" = "Participants will be able copy, save and forward content from this channel.";
"Group.Setup.ForwardingGroupInfoDisabled" = "Participants won't be able to copy, save and forward content from this group.";
"Group.Setup.ForwardingChannelInfoDisabled" = "Participants won't be able to copy, save and forward content from this channel.";

"AuthSessions.TerminateIfAwayTitle" = "Automatically Terminate Old Sessions";
"AuthSessions.TerminateIfAwayFor" = "If Inactive For";

"AuthSessions.View.LocationInfo" = "This location estimate is based on the IP address and may not always be accurate.";

"AuthSessions.View.AcceptTitle" = "Accept on This Device";
"AuthSessions.View.AcceptSecretChats" = "New Secret Chats";
"AuthSessions.View.AcceptIncomingCalls" = "Incoming Calls";

"Conversation.SendMesageAs" = "Send Message As...";
"Conversation.InviteRequestAdminGroup" = "%1$@ is an admin of %2$@, a group you requested to join.";
"Conversation.InviteRequestAdminChannel" = "%1$@ is an admin of %2$@, a channel you requested to join.";
"Conversation.InviteRequestInfo" = "You received this message because you requested to join %1$@ on %2$@.";
"Conversation.InviteRequestInfoConfirm" = "I understand";

"AuthSessions.HeaderInfo" = "Link [Telegram Desktop](desktop) or [Telegram Web](web) by scanning a QR code.";
"AuthSessions.LinkDesktopDevice" = "Link Desktop Device";
"AuthSessions.AddDevice.ScanInstallInfo" = "Go to [getdesktop.telegram.org](desktop) or [web.telegram.org](web) to get the QR code";

"Channel.AdminLog.MessageSent" = "%@ sent message:";

"ChatList.ClearSearchHistory" = "Are you sure you want to clear your search history?";

"AuthSessions.TerminateSessionText" = "Are you sure you want to terminate this session?";
"AuthSessions.TerminateOtherSessionsText" = "Are you sure you want to terminate all other sessions?";

"Notifications.ResetAllNotificationsText" = "Are you sure you want to reset all notification settings to default?";

"MessageCalendar.ClearHistoryForThisDay" = "Clear History For This Day";
"MessageCalendar.ClearHistoryForTheseDays" = "Clear History For These Days";
"MessageCalendar.EmptySelectionTooltip" = "Please select one or more days first.";
"Chat.MessageRangeDeleted.ForMe_1" = "Messages for 1 day deleted.";
"Chat.MessageRangeDeleted.ForMe_any" = "Messages for %@ days deleted.";
"Chat.MessageRangeDeleted.ForBothSides_1" = "Messages for 1 day deleted for both sides.";
"Chat.MessageRangeDeleted.ForBothSides_any" = "Messages for %@ days deleted for both sides.";

"ForcedPasswordSetup.Intro.Title" = "Set a Password";
"ForcedPasswordSetup.Intro.Text" = "If you want to log into your account frequently, please choose a password.";
"ForcedPasswordSetup.Intro.Action" = "Set a Password";
"ForcedPasswordSetup.Intro.DoneAction" = "Done";
"ForcedPasswordSetup.Intro.DismissTitle" = "Warning";
"ForcedPasswordSetup.Intro.DismissText_1" = "Proceed without a password? If you do not set a password, you will only be able to log into your account via SMS once every **day**.";
"ForcedPasswordSetup.Intro.DismissText_any" = "Proceed without a password? If you do not set a password, you will only be able to log into your account via SMS once every **%@ days**.";
"ForcedPasswordSetup.Intro.DismissActionCancel" = "No, let me set a password";
"ForcedPasswordSetup.Intro.DismissActionOK" = "Yes, I’m sure";

"Login.ShortCallTitle" = "Within a few seconds you should\nreceive a short call from:";
"Login.CodePhonePatternInfoText" = "Please enter the last digits\nof the number that called.";
"Login.EnterMissingDigits" = "Enter the missing digits";

"Channel.AdminLogFilter.EventsSentMessages" = "Sent Messages";

"Contacts.AddContact" = "Add Contact";

"Conversation.LargeEmojiDisabledInfo" = "You have disabled large emoji, so they appear small and have no effects in the chat.";
"Conversation.LargeEmojiEnable" = "Enable Large Emoji";
"Conversation.LargeEmojiEnabled" = "Large emoji enabled.";

"PeerInfo.QRCode.Title" = "QR Code";

"ChatList.Archive" = "Archive";

"TextFormat.Spoiler" = "Spoiler";

"Conversation.ContextMenuTranslate" = "Translate";

"ClearCache.ClearDescription" = "All media will stay in the Telegram cloud and can be re-downloaded if you need them again.";

"ChatSettings.StickersAndReactions" = "Stickers and Emoji";

"Localization.TranslateMessages" = "Translate Messages";
"Localization.ShowTranslate" = "Show Translate Button";
"Localization.ShowTranslateInfo" = "Show a 'Translate' button in the message action menu.";
"Localization.DoNotTranslate" = "Do Not Translate";
"Localization.DoNotTranslateInfo" = "Do not show the 'Translate' button in the message action menu for this language.";
"Localization.DoNotTranslateManyInfo" = "Do not show the 'Translate' button in the message action menu for these languages.";
"Localization.InterfaceLanguage" = "Interface Language";

"DoNotTranslate.Title" = "Do Not Translate";

"Channel.AdminLog.AllowedReactionsUpdated" = "%1$@ updated the list of allowed reactions to: %2$@";
"Channel.AdminLog.ReactionsDisabled" = "%1$@ disabled reactions";
"Channel.AdminLog.ReactionsEnabled" = "%1$@ enabled all reactions";

"Contacts.ScanQrCode" = "Scan QR Code";
"Contacts.QrCode.MyCode" = "My QR Code";
"Contacts.QrCode.NoCodeFound" = "No valid QR code found in the image. Please try again.";

"AccessDenied.QrCode" = "Telegram needs access to your photo library to scan QR codes.\n\nOpen your device's Settings > Privacy > Photos and set Telegram to ON.";
"AccessDenied.QrCamera" = "Telegram needs access to your camera to scan QR codes.\n\nOpen your device's Settings > Privacy > Camera and set Telegram to ON.";

"Share.ShareToInstagramStories" = "Share to Instagram Stories";

"PeerInfo.AllowedReactions.Title" = "Reactions";
"PeerInfo.AllowedReactions.AllowAllText" = "Allow Reactions";
"PeerInfo.AllowedReactions.AllowAllGroupInfo" = "Allow subscribers to react to group messages.";
"PeerInfo.AllowedReactions.AllowAllChannelInfo" = "Allow subscribers to react to channel posts.";
"PeerInfo.AllowedReactions.ReactionListHeader" = "AVAILABLE REACTIONS";
"PeerInfo.AllowedReactions.OptionAllReactions" = "All Reactions";
"PeerInfo.AllowedReactions.OptionSomeReactions" = "Some Reactions";
"PeerInfo.AllowedReactions.OptionNoReactions" = "No Reactions";

"PeerInfo.AllowedReactions.GroupOptionAllInfo" = "Members of this group can use any emoji as reactions to messages.";
"PeerInfo.AllowedReactions.GroupOptionSomeInfo" = "Members of the group can use only some allowed emoji as reactions to messages.";
"PeerInfo.AllowedReactions.GroupOptionNoInfo" = "Members of the group can't add any reactions to messages.";

"PeerInfo.Reactions" = "Reactions";
"PeerInfo.ReactionsDisabled" = "Disabled";

"Settings.QuickReactionSetup.NavigationTitle" = "Quick Reaction";
"Settings.QuickReactionSetup.Title" = "Quick Reaction";
"Settings.QuickReactionSetup.DemoHeader" = "DOUBLE TAP ON A MESSAGE TO REACT";
"Settings.QuickReactionSetup.DemoInfo" = "You can double tap on message for a quick reaction.";
"Settings.QuickReactionSetup.ReactionListHeader" = "QUICK REACTION";
"Settings.QuickReactionSetup.DemoMessageAuthor" = "Dino";
"Settings.QuickReactionSetup.DemoMessageText" = "I hope you're enjoying your day as much as I am.";

"Settings.QuickReactionSetup.ChooseQuickReaction" = "Choose Your Quick Reaction";
"Settings.QuickReactionSetup.ChooseQuickReactionInfo" = "You can set any emoji as your quick reaction.";

"Chat.ContextReactionCount_1" = "1 reaction";
"Chat.ContextReactionCount_any" = "%@ reactions";
"Chat.OutgoingContextReactionCount_1" = "1 reacted";
"Chat.OutgoingContextReactionCount_any" = "%@ reacted";
"Chat.OutgoingContextMixedReactionCount" = "%1$@/%2$@ reacted";

"Contacts.Sort" = "Sort";
"Contacts.Sort.ByName" = "by Name";
"Contacts.Sort.ByLastSeen" = "by Last Seen";

"ClearCache.Progress" = "Clearing the Cache • %d%";
"ClearCache.NoProgress" = "Clearing the Cache";
"ClearCache.KeepOpenedDescription" = "Please keep this window open until the clearing is completed.";

"Share.ShareAsLink" = "Share as Link";
"Share.ShareAsImage" = "Share as Image";

"Share.MessagePreview" = "Message Preview";
"Share.ShareMessage" = "Share Message";

"Conversation.UserSendMessage" = "SEND MESSAGE";

"Conversation.CopyProtectionForwardingDisabledBot" = "Forwards from this bot are restricted";
"Conversation.CopyProtectionSavingDisabledBot" = "Saving from this bot is restricted";

"Channel.ChannelSubscribersHeader" = "CHANNEL SUBSCRIBERS";

"Channel.Members.Contacts" = "CONTACTS IN THIS CHANNEL";
"Channel.Members.Other" = "OTHERS SUBSCRIBERS";

"Group.Members.Contacts" = "CONTACTS IN THIS GROUP";
"Group.Members.Other" = "OTHERS MEMBERS";

"Conversation.ReadAllReactions" = "Read All Reactions";
"ChatList.UserReacted" = "Reacted %@ to your message";

"SharedMedia.CommonGroupCount_1" = "%@ group in common";
"SharedMedia.CommonGroupCount_any" = "%@ groups in common";

"Attachment.Camera" = "Camera";
"Attachment.Gallery" = "Gallery";
"Attachment.File" = "File";
"Attachment.Location" = "Location";
"Attachment.Contact" = "Contact";
"Attachment.Poll" = "Poll";

"Attachment.SelectFromGallery" = "Select from Gallery";
"Attachment.SelectFromFiles" = "Select from Files";

"Attachment.AllMedia" = "All";

"Attachment.SelectedMedia_1" = "%@ Selected";
"Attachment.SelectedMedia_2" = "%@ Selected";
"Attachment.SelectedMedia_3_10" = "%@ Selected";
"Attachment.SelectedMedia_any" = "%@ Selected";
"Attachment.SelectedMedia_many" = "%@ Selected";
"Attachment.SelectedMedia_0" = "%@ Selected";

"Attachment.SendAsFile" = "Send as File";
"Attachment.SendAsFiles" = "Send as Files";

"Attachment.Grouped" = "Grouped";
"Attachment.Ungrouped" = "Ungrouped";

"Attachment.MessagePreview" = "Message Preview";
"Attachment.MessagesPreview" = "Messages Preview";
"Attachment.DragToReorder" = "Drag media to reorder";

"Attachment.SearchWeb" = "Search Web";

"Attachment.RecentlySentFiles" = "Recently Sent Files";

"ReportPeer.ReasonIllegalDrugs" = "Illegal Drugs";
"ReportPeer.ReasonPersonalDetails" = "Personal Details";

"Attachment.FilesIntro" = "Send and receive files of any type, up to 2 GB\nin size each, access them instantly\non your other devices.";
"Attachment.FilesSearchPlaceholder" = "Search sent files";

"Attachment.MediaAccessTitle" = "Access Your Photos and Videos";
"Attachment.MediaAccessText" = "Share an unlimited number of photos and videos of up to 2 GB each.";

"Attachment.LimitedMediaAccessText" = "You have limited Telegram from accessing all of your photos.";
"Attachment.CameraAccessText" = "Telegram needs camera access so that you can take photos and videos.";
"Attachment.Manage" = "Manage";

"Attachment.OpenSettings" = "Go to Settings";
"Attachment.OpenCamera" = "Open Camera";

"Attachment.DeselectedPhotos_1" = "%@ photo deselected";
"Attachment.DeselectedPhotos_any" = "%@ photos deselected";

"Attachment.DeselectedVideos_1" = "%@ video deselected";
"Attachment.DeselectedVideos_any" = "%@ videos deselected";

"Attachment.DeselectedItems_1" = "%@ item deselected";
"Attachment.DeselectedItems_any" = "%@ items deselected";

"PrivacyPhoneNumberSettings.CustomPublicLink" = "Users who have your number saved in their contacts will also see it on Telegram.\n\nThis public link opens a chat with you:\n[https://t.me/%@]()";

"DownloadList.DownloadingHeader" = "Downloading";
"DownloadList.DownloadedHeader" = "Recently Downloaded";
"DownloadList.PauseAll" = "Pause All";
"DownloadList.ResumeAll" = "Resume All";
"DownloadList.Clear" = "Clear";
"DownloadList.OptionManageDeviceStorage" = "Manage Device Storage";
"DownloadList.ClearDownloadList" = "Clear Download List";
"DownloadList.DeleteFromCache" = "Delete from Cache";
"DownloadList.RaisePriority" = "Raise Priority";
"DownloadList.CancelDownloading" = "Cancel Downloading";

"DownloadList.RemoveFileAlertTitle_1" = "Remove Document?";
"DownloadList.RemoveFileAlertTitle_any" = "Remove %@ Documents?";
"DownloadList.RemoveFileAlertText_1" = "Are you sure you want to remove this\ndocument from Downloads?\nIt will be deleted from your disk, but\nwill remain accessible in the cloud.";
"DownloadList.RemoveFileAlertText_any" = "Are you sure you want to remove these\n%@ documents from Downloads?\nThey will be deleted from your disk, but\nwill remain accessible in the cloud.";
"DownloadList.RemoveFileAlertRemove" = "Remove";

"DownloadList.ClearAlertTitle" = "Downloaded Files";
"DownloadList.ClearAlertText" = "Telegram allows to store all received and sent\ndocuments in the cloud and save storage\nspace on your device.";

"ChatList.Search.FilterDownloads" = "Downloads";

"LiveStream.NoViewers" = "No viewers";
"LiveStream.ViewerCount_1" = "1 viewer";
"LiveStream.ViewerCount_any" = "%@ viewers";

"LiveStream.NoSignalAdminText" = "Oops! Telegram doesn't see any stream\ncoming from your streaming app.\n\nPlease make sure you entered the right Server\nURL and Stream Key in your app.";
"LiveStream.NoSignalUserText" = "%@ is currently not broadcasting live\nstream data to Telegram.";

"LiveStream.ViewCredentials" = "View Stream Key";

"Attachment.MyAlbums" = "My Albums";
"Attachment.MediaTypes" = "Media Types";

"Attachment.LocationAccessTitle" = "Access Your Location";
"Attachment.LocationAccessText" = "Share places or your live location.";

"Attachment.CancelSelectionAlertText" = "Cancel selection?";
"Attachment.CancelSelectionAlertYes" = "Yes";
"Attachment.CancelSelectionAlertNo" = "No";

"ChannelInfo.CreateExternalStream" = "Stream With...";

"CreateExternalStream.StreamKeyTitle" = "Stream Key";
"CreateExternalStream.Title" = "Stream With...";
"CreateExternalStream.Text" = "To stream video with a another app, enter\nthese Server URL and Stream Key in your\nsteaming app.";
"CreateExternalStream.ServerUrl" = "server URL";
"CreateExternalStream.StreamKey" = "stream key";
"CreateExternalStream.StartStreamingInfo" = "Once you start broadcasting in your streaming\napp, tap Start Streaming below.";
"CreateExternalStream.StartStreaming" = "Start Streaming";

"Translate.Title" = "Translate";
"Translate.CopyTranslation" = "Copy Translation";
"Translate.ChangeLanguage" = "Change Language";
"Translate.More" = "more";
"Translate.Languages.Title" = "Languages";
"Translate.Languages.Original" = "Original";
"Translate.Languages.Translation" = "Translation";

"Bot.AddToChat" = "Add to Group or Channel";
"Bot.AddToChatInfo" = "This bot is able to manage a group or channel.";

"Bot.AddToChat.Title" = "Add to Group or Channel";
"Bot.AddToChat.MyChannels" = "CHANNELS I MANAGE";
"Bot.AddToChat.MyGroups" = "GROUPS I MANAGE";
"Bot.AddToChat.OtherGroups" = "GROUPS";

"Bot.AddToChat.Add.Title" = "Add Bot";
"Bot.AddToChat.Add.AdminRights" = "Admin Rights";
"Bot.AddToChat.Add.AddAsAdmin" = "Add Bot as Admin";
"Bot.AddToChat.Add.AddAsMember" = "Add Bot as Member";

"Bot.AddToChat.Add.AdminAlertTitle" = "Add Bot as Admin?";
"Bot.AddToChat.Add.AdminAlertTextGroup" = "Are you sure you want to add the bot as an admin in **%@**?";
"Bot.AddToChat.Add.AdminAlertTextChannel" = "Are you sure you want to add the bot as an admin in **%@**?";
"Bot.AddToChat.Add.AdminAlertAdd" = "Add as Admin";

"Bot.AddToChat.Add.MemberAlertTitle" = "Add Bot as Member?";
"Bot.AddToChat.Add.MemberAlertTextGroup" = "Are you sure you want to add the bot as a member in **%@**?";
"Bot.AddToChat.Add.MemberAlertTextChannel" = "Are you sure you want to add the bot as a member in **%@**?";
"Bot.AddToChat.Add.MemberAlertAdd" = "Add as Member";

"PeerInfo.ButtonStop" = "Stop";

"Localization.ShowTranslateInfoExtended" = "Show a 'Translate' button in the message context menu.\n\nGoogle may have access to message text you translate.";

"WebApp.OpenBot" = "Open Bot";
"WebApp.ReloadPage" = "Reload Page";
"WebApp.RemoveBot" = "Remove Bot";

"WebApp.AddToAttachmentText" = "%@ requests your permission to be added as an option to your attachments menu, so you can access it from any chat.";
"WebApp.AddToAttachmentAdd" = "Add";

"WebApp.AddToAttachmentUnavailableError" = "This bot can't be added to the attachment menu.";
"WebApp.AddToAttachmentAlreadyAddedError" = "This bot is already added to your attachment menu.";
"WebApp.AddToAttachmentSucceeded" = "**%@** has been added to your attachment menu.";

"WebApp.OpenWebViewAlertTitle" = "Open Web App";
"WebApp.OpenWebViewAlertText" = "**%@** would like to open its web app to proceed.\n\nIt will be able to access your **IP address** and basic device info.";

"WebApp.MessagePreview" = "Message Preview";
"WebApp.Send" = "Send";

"WebApp.RemoveConfirmationTitle" = "Remove Bot";
"WebApp.RemoveConfirmationText" = "Remove **%@** from the attachment menu?";

"Notifications.SystemTones" = "SYSTEM TONES";
"Notifications.TelegramTones" = "TELEGRAM TONES";

"Notifications.UploadSound" = "Upload Sound";
"Notifications.MessageSoundInfo" = "Press and hold a short voice note or mp3 file in any chat and select \"Save for Notifications\". It will appear here.";

"Notification.WebAppSentData" = "You have successfully transferred data from the \"%@\" button to the bot.";

"Notifications.UploadError.TooLarge.Title" = "Audio is too large";
"Notifications.UploadError.TooLarge.Text" = "File is over %@.";
"Notifications.UploadError.TooLong.Title" = "%@ is too long.";
"Notifications.UploadError.TooLong.Text" = "Duration must be less than %@.";
"Notifications.UploadSuccess.Title" = "Sound Added";
"Notifications.UploadSuccess.Text" = "The sound **%@** was added to your Telegram tones.";
"Notifications.SaveSuccess.Text" = "You can now use this sound as a notification tone in your [custom notification settings]().";

"Conversation.DeleteTimer.SetupTitle" = "Auto-Delete After...";
"Conversation.DeleteTimer.Disable" = "Disable Auto-Delete";
"Conversation.DeleteTimer.Apply" = "Set Auto-Delete";

"Conversation.Mute.SetupTitle" = "Mute Until...";
"Conversation.Mute.ApplyMuteUntil" = "Mute until %@";

"PeerInfo.EnableSound" = "Enable Sound";
"PeerInfo.DisableSound" = "Disable Sound";
"PeerInfo.MuteFor" = "Mute for...";
"PeerInfo.MuteForever" = "Mute Forever";
"PeerInfo.MuteForCustom" = "Mute until...";
"PeerInfo.NotificationsCustomize" = "Customize";

"PeerInfo.EnableAutoDelete" = "Enable Auto-Delete";
"PeerInfo.AdjustAutoDelete" = "Adjust Auto-Delete";
"PeerInfo.AutoDeleteSettingOther" = "Other...";
"PeerInfo.AutoDeleteDisable" = "Disable";
"PeerInfo.AutoDeleteInfo" = "Automatically delete messages sent in this chat after a certain period of time.";

"PeerInfo.ClearMessages" = "Clear Messages";
"PeerInfo.ClearConfirmationUser" = "Are you sure you want to delete all messages with %@?";
"PeerInfo.ClearConfirmationGroup" = "Are you sure you want to delete all messages in %@?";

"PeerInfo.TooltipSoundEnabled" = "You will receive notifications with sound.";
"PeerInfo.TooltipSoundDisabled" = "You will receive silent notifications.";
"PeerInfo.TooltipUnmuted" = "Notifications are unmuted.";
"PeerInfo.TooltipMutedFor" = "Notifications are muted for %@.";
"PeerInfo.TooltipMutedUntil" = "Notifications are muted until %@.";
"PeerInfo.TooltipMutedForever" = "Notifications are muted.";

"PeerInfo.DeleteToneTitle" = "Delete Tone";
"PeerInfo.DeleteToneText" = "Are you sure you want to delete\n**%@** notification sound?";

"PeerInfo.AlertLeaveAction" = "Leave";
"PeerInfo.LeaveGroupTitle" = "Leave Group";
"PeerInfo.LeaveGroupText" = "Are you sure you want to leave the group **%@**?";

"PeerInfo.LeaveChannelTitle" = "Leave Channel";
"PeerInfo.LeaveChannelText" = "Are you sure you want to leave the channel **%@**?";

"PeerInfo.DeleteGroupTitle" = "Delete for All";
"PeerInfo.DeleteGroupText" = "Are you sure you want to delete the group **%@** and all of its messages for all members of the group?";

"PeerInfo.DeleteChannelTitle" = "Delete for All";
"PeerInfo.DeleteChannelText" = "Are you sure you want to delete the channel **%@** and all of its messages for all subscribers of the channel?";

"Chat.SaveForNotifications" = "Save for Notifications";

"Group.Setup.WhoCanSendMessages.Title" = "WHO CAN SEND MESSAGES?";
"Group.Setup.WhoCanSendMessages.Everyone" = "Everyone";
"Group.Setup.WhoCanSendMessages.OnlyMembers" = "Only Members";

"Group.Setup.ApproveNewMembers" = "Approve New Members";
"Group.Setup.ApproveNewMembersInfo" = "Turn this on if you want users to be able to send messages only after they are approved by an admin.";

"Gallery.GifSaved" = "GIF Saved";

"Group.JoinGroup" = "Join Group";
"Group.ApplyToJoin" = "Apply to Join Group";

"Group.RequestToJoinSent" = "Request to join sent";
"Group.RequestToJoinSentDescriptionGroup" = "You will be able to send messages once the admins approve your request.";

"Channel.AdminLog.JoinedViaPublicRequest" = "%1$@ joined via public request, approved by %2$@";

"Share.UploadProgress" = "Uploading • %d%";
"Share.UploadDone" = "Done";

"StickerPack.Share" = "Share Stickers";
"StickerPack.CopyLink" = "Copy Link";

"Stickers.PremiumStickers" = "Premium Stickers";

"Channel.AddUserKickedError" = "Sorry, you can't add this user because they are on the list of Removed Users and you can't unban them.";
"Channel.AddAdminKickedError" = "Sorry, you can't add this user as an admin because they are in the Removed Users list and you can't unban them.";

"Premium.Stickers.Description" = "Unlock this sticker and many more by subscribing to Telegram Premium.";
"Premium.Stickers.Proceed" = "Unlock Premium Stickers";

"Premium.Reactions.Proceed" = "Unlock Premium Reactions";
"Premium.AppIcons.Proceed" = "Unlock Premium Icons";
"Premium.NoAds.Proceed" = "About Telegram Premium";

"AccessDenied.LocationPreciseDenied" = "To share your specific location in this chat, please go to Settings > Privacy > Location Services > Telegram and set Precise Location to On.";

"Chat.MultipleTypingPair" = "%@ and %@";
"Chat.MultipleTypingMore" = "%@ and %@ others";

"Group.Username.RemoveExistingUsernamesOrExtendInfo" = "You have reserved too many public links. Try revoking a link from an older group or channel, or upgrade to **Telegram Premium** to double the limit to **%@** public links.";
"Group.Username.RemoveExistingUsernamesNoPremiumInfo" = "You have reserved too many public links. Try revoking the link from an older group or channel. We are working to let you increase this limit in the future.";
"Group.Username.RemoveExistingUsernamesFinalInfo" = "You have reserved too many public links. Try revoking the link from an older group or channel, or create a private one instead.";

"OldChannels.TooManyCommunitiesText" = "You are a member of **%@** groups and channels. Please leave some before joining a new one or upgrade to **Telegram Premium** to double the limit to **%@** groups and channels.";
"OldChannels.TooManyCommunitiesNoPremiumText" = "You are a member of **%@** groups and channels. Please leave some before joining a new one. We are working to let you increase this limit in the future.";
"OldChannels.TooManyCommunitiesFinalText" = "You are a member of **%@** groups and channels. Please leave some before joining a new one.";

"OldChannels.TooManyCommunitiesCreateText" = "You are a member of **%@** groups and channels. Please leave some before creating a new one or upgrade to **Telegram Premium** to double the limit to **%@** groups and channels.";
"OldChannels.TooManyCommunitiesCreateNoPremiumText" = "You are a member of **%@** groups and channels. Please leave some before creating a new one. We are working to let you increase this limit in the future.";
"OldChannels.TooManyCommunitiesCreateFinalText" = "You are a member of **%@** groups and channels. Please leave some before creating a new one.";

"OldChannels.TooManyCommunitiesUpgradeText" = "You are a member of **%@** groups and channels. For technical reasons, you need to leave some first before changing this setting in your groups or upgrade to **Telegram Premium** to double the limit to **%@** groups and channels.";
"OldChannels.TooManyCommunitiesUpgradeNoPremiumText" = "You are a member of **%@** groups and channels. For technical reasons, you need to leave some first before changing this setting in your groups. We are working to let you increase this limit in the future.";
"OldChannels.TooManyCommunitiesUpgradeFinalText" = "You are a member of **%@** groups and channels. For technical reasons, you need to leave some first before changing this setting in your groups.";

"OldChannels.LeaveCommunities_1" = "Leave %@ Community";
"OldChannels.LeaveCommunities_any" = "Leave %@ Communities";

"Premium.FileTooLarge" = "File Too Large";
"Premium.LimitReached" = "Limit Reached";
"Premium.IncreaseLimit" = "Increase Limit";

"Premium.MaxFoldersCountText" = "You have reached the limit of **%1$@** folders. You can double the limit to **%2$@** folders by subscribing to **Telegram Premium**.";
"Premium.MaxFoldersCountNoPremiumText" = "You have reached the limit of **%1$@** folders. We are working to let you increase this limit in the future.";
"Premium.MaxFoldersCountFinalText" = "Sorry, you can't create more than **%1$@** folders.";

"Premium.MaxChatsInFolderText" = "Sorry, you can't add more than **%1$@** chats to a folder. You can increase this limit to **%2$@** by upgrading to **Telegram Premium**.";
"Premium.MaxChatsInFolderNoPremiumText" = "Sorry, you can't add more than **%1$@** chats to a folder. We are working to let you increase this limit in the future.";
"Premium.MaxChatsInFolderFinalText" = "Sorry, you can't add more than **%@** chats to a folder.";

"Premium.MaxFileSizeText" = "Double this limit to %@ per file by subscribing to **Telegram Premium**.";
"Premium.MaxFileSizeNoPremiumText" = "The document can't be sent, because it is larger than **%@**. We are working to let you increase this limit in the future.";
"Premium.MaxFileSizeFinalText" = "The document can't be sent, because it is larger than **%@**.";

"Premium.MaxPinsText" = "Sorry, you can't pin more than **%1$@** chats to the top. Unpin some that are currently pinned or subscribe to **Telegram Premium** to double the limit to **%2$@** chats.";
"Premium.MaxPinsNoPremiumText" = "Sorry, you can't pin more than **%@** chats to the top. Unpin some that are currently pinned.";
"Premium.MaxPinsFinalText" = "Sorry, you can't pin more than **%@** chats to the top. Unpin some that are currently pinned.";

"Premium.MaxFavedStickersTitle" = "The Limit of %@ Stickers Reached";
"Premium.MaxFavedStickersText" = "An older sticker was replaced with this one. You can [increase the limit]() to %@ stickers.";
"Premium.MaxFavedStickersFinalText" = "An older sticker was replaced with this one.";

"Premium.MaxSavedGifsTitle" = "The Limit of %@ GIFs Reached";
"Premium.MaxSavedGifsText" = "An older GIF was replaced with this one. You can [increase the limit]() to %@ GIFS.";
"Premium.MaxSavedGifsFinalText" = "An older GIF was replaced with this one.";

"Premium.MaxAccountsText" = "You have reached the limit of **%@** connected accounts. You can add more by subscribing to **Telegram Premium**.";
"Premium.MaxAccountsNoPremiumText" = "You have reached the limit of **%@** connected accounts.";
"Premium.MaxAccountsFinalText" = "You have reached the limit of **%@** connected accounts.";

"Premium.Free" = "Free";
"Premium.Premium" = "Premium";

"Premium.Title" = "Telegram Premium";
"Premium.Description" = "Go **beyond the limits**, get **exclusive features** and support us by subscribing to **Telegram Premium**.";

"Premium.PersonalTitle" = "[%@]() is a subscriber\nof Telegram Premium";
"Premium.PersonalDescription" = "Owners of **Telegram Premium** accounts have exclusive access to multiple additional features.";

"Premium.SubscribedTitle" = "You are all set!";
"Premium.SubscribedDescription" = "Thank you for subsribing to **Telegram Premium**. Here's what is now unlocked.";

"Premium.DoubledLimits" = "Doubled Limits";
"Premium.DoubledLimitsInfo" = "Up to 1000 channels, 20 folders, 10 pins, 20 public links, 4 accounts and more.";

"Premium.UploadSize" = "4 GB Upload Size";
"Premium.UploadSizeInfo" = "Increased upload size from 2 GB to 4 GB per document, unlimited storage overall.";

"Premium.FasterSpeed" = "Faster Download Speed";
"Premium.FasterSpeedInfo" = "No more limits on the speed with which media and documents are downloaded.";
"Premium.FasterSpeedStandaloneInfo" = "Subscribe to **Telegram Premium** to download media and files at the fastest possible speed.";

"Premium.VoiceToText" = "Voice-to-Text Conversion";
"Premium.VoiceToTextInfo" = "Ability to read the transcript of any incoming voice message.";
"Premium.VoiceToTextStandaloneInfo" = "Subscribe to **Telegram Premium** to be able to convert voice and video messages to text.";

"Premium.NoAds" = "No Ads";
"Premium.NoAdsInfo" = "No more ads in public channels where Telegram sometimes shows ads.";
"Premium.NoAdsStandaloneInfo" = "Remove ads such as this one by subscribing to **Telegram Premium**.";

"Premium.Reactions" = "Unique Reactions";
"Premium.ReactionsInfo" = "Additional animated reactions on messages, available only to Premium subscribers.";

"Premium.ReactionsStandalone" = "Additional Reactions";
"Premium.ReactionsStandaloneInfo" = "Unlock a wider range of reactions on messages by subscribing to **Telegram Premium**.";

"Premium.Stickers" = "Premium Stickers";
"Premium.StickersInfo" = "Exclusive enlarged stickers featuring additional effects, updated monthly.";

"Premium.ChatManagement" = "Advanced Chat Management";
"Premium.ChatManagementInfo" = "Tools to set the default folder, auto-archive and hide new chats from non-contacts.";
"Premium.ChatManagementStandaloneInfo" = "Subscribers of **Telegram Premium** can set the default folder, auto-archive and hide new chats from non-contacts.";

"Premium.Badge" = "Profile Badge";
"Premium.BadgeInfo" = "A badge next to your name showing that you are helping support Telegram.";

"Premium.Avatar" = "Animated Profile Pictures";
"Premium.AvatarInfo" = "Video avatars animated in chat lists and chats to allow for additional self-expression.";

"Premium.AppIcon" = "Telegram App Icon";
"Premium.AppIconInfo" = "Choose from a selection of Telegram app icons for your homescreen.";

"Premium.AppIconStandalone" = "Additional App Icons";
"Premium.AppIconStandaloneInfo" = "Unlock a wider range of app icons by subscribing to **Telegram Premium**.";

"Premium.SubscribeFor" = "Subscribe for %@ / month";
"Premium.SubscribeForAnnual" = "Subscribe for %@ / year";

"Premium.AboutTitle" = "ABOUT TELEGRAM PREMIUM";
"Premium.AboutText" = "While the free version of Telegram already gives its users more than any other messaging application, **Telegram Premium** pushes its capabilities even further.\n\n**Telegram Premium** is a paid option, because most Premium Features require additional expenses from Telegram to third parties such as data center providers and server manufacturers. Contributions from **Telegram Premium** users allow us to cover such costs and also help Telegram stay free for everyone.";

"Premium.Terms" = "By purchasing a Premium subscription, you agree to the Telegram [Terms of Service](terms) and [Privacy Policy](privacy).";

"Conversation.CopyProtectionSavingDisabledSecret" = "Saving is restricted";
"Conversation.CopyProtectionForwardingDisabledSecret" = "Forwarding is restricted";

"Settings.Terms_URL" = "https://telegram.org/tos";
"Settings.PrivacyPolicy_URL" = "https://telegram.org/privacy";

"Stickers.PremiumPackInfoText" = "This pack contains premium stickers like this one.";
"Stickers.PremiumPackView" = "View";

"Conversation.PremiumUploadFileTooLarge" = "File could not be sent because it is larger than 4 GB.\n\nYou can send as many files as you like, but each must be smaller than 4 GB.";

"SponsoredMessageMenu.Hide" = "Hide";

"Conversation.SaveGif" = "Save GIF";

"Premium.Limits.Title" = "Doubled Limits";
"Premium.Limits.GroupsAndChannels" = "Groups and Channels";
"Premium.Limits.PinnedChats" = "Pinned Chats";
"Premium.Limits.PublicLinks" = "Public Links";
"Premium.Limits.SavedGifs" = "Saved GIFs";
"Premium.Limits.FavedStickers" = "Favorite Stickers";
"Premium.Limits.Bio" = "Bio";
"Premium.Limits.Captions" = "Captions";
"Premium.Limits.Folders" = "Folders";
"Premium.Limits.ChatsPerFolder" = "Chats per Folder";
"Premium.Limits.Accounts" = "Connected Accounts";

"Premium.Limits.GroupsAndChannelsInfo" = "Join up to 1000 channels and large groups";
"Premium.Limits.PinnedChatsInfo" = "Pin up to 10 chats in your main chat list";
"Premium.Limits.PublicLinksInfo" = "Reserve up to 20 [t.me/name]() links";
"Premium.Limits.SavedGifsInfo" = "Save up to 400 GIFs in your Favorite GIFs";
"Premium.Limits.FavedStickersInfo" = "Save up to 10 stickers in your Favorite stickers";
"Premium.Limits.BioInfo" = "Add more symbols and use links in your bio";
"Premium.Limits.CaptionsInfo" = "Use longer descriptions for your photos and videos";
"Premium.Limits.FoldersInfo" = "Organize your chats into 20 folders";
"Premium.Limits.ChatsPerFolderInfo" = "Add up to 200 chats into each of your folders";
"Premium.Limits.AccountsInfo" = "Connect 4 accounts with different mobile numbers";

"WebApp.Settings" = "Settings";

"Bot.AccepRecurrentInfo" = "I accept the [Terms of Service]() of **%1$@**";

"Chat.AudioTranscriptionRateAction" = "Rate Transcription";
"Chat.AudioTranscriptionFeedbackTip" = "Thank you for your feedback.";
"Message.AudioTranscription.ErrorEmpty" = "No speech detected";
"Message.AudioTranscription.ErrorTooLong" = "This voice message is too long to transcribe";

"WebApp.SelectChat" = "Select Chat";

"Premium.Purchase.ErrorUnknown" = "An error occurred. Please try again.";
"Premium.Purchase.ErrorNetwork" = "Please check your internet connection and try again.";
"Premium.Purchase.ErrorNotAllowed" = "The device is not not allowed to make the payment.";
"Premium.Purchase.ErrorCantMakePayments" = "In-app purchases are not allowed on this device.";

"Premium.Restore.Success" = "Done";
"Premium.Restore.ErrorUnknown" = "An error occurred. Please try again.";

"Settings.Premium" = "Telegram Premium";

"Settings.AddAnotherAccount.PremiumHelp" = "You can add up to four accounts with different phone numbers.";

"Stickers.TrendingPremiumStickers" = "Trending Premium Stickers";

"Appearance.AppIconPremium" = "Premium";
"Appearance.AppIconBlack" = "Black";
"Appearance.AppIconTurbo" = "Turbo";

"PrivacySettings.DeleteAccountNow" = "Delete Account Now";

"DeleteAccount.AlternativeOptionsTitle" = "Alternative Options";

"DeleteAccount.Options.ChangePhoneNumberTitle" = "Change Phone Number";
"DeleteAccount.Options.ChangePhoneNumberText" = "Move your contacts, chats and media to a new number.";

"DeleteAccount.Options.AddAccountTitle" = "Add Another Account";
"DeleteAccount.Options.AddAccountText" = "You can use up to 3 accounts in one app at the same time.";
"DeleteAccount.Options.AddAccountPremiumText" = "You can use up to 4 accounts in one app at the same time.";

"DeleteAccount.Options.ChangePrivacyTitle" = "Change Your Privacy Settings";
"DeleteAccount.Options.ChangePrivacyText" = "Choose who exactly can see which of your info.";

"DeleteAccount.Options.SetTwoStepAuthTitle" = "Enable Two-Step Verification";
"DeleteAccount.Options.SetTwoStepAuthText" = "Set a password that will be required each time you log in.";

"DeleteAccount.Options.SetPasscodeTitle" = "Set a Passcode";
"DeleteAccount.Options.SetPasscodeText" = "Lock the app with a passcode so that others can't open it.";

"DeleteAccount.Options.ClearCacheTitle" = "Clear Cache";
"DeleteAccount.Options.ClearCacheText" = "Free up disk space on your device; your media will stay in the cloud.";

"DeleteAccount.Options.ClearSyncedContactsTitle" = "Clear Synced Contacts";
"DeleteAccount.Options.ClearSyncedContactsText" = "Remove any unnecessary contacts you may have synced.";

"DeleteAccount.Options.DeleteChatsTitle" = "Quickly Delete Your Chats";
"DeleteAccount.Options.DeleteChatsText" = "Learn how to remove any info you don’t need in a few taps.";

"DeleteAccount.Options.ContactSupportTitle" = "Contact Support";
"DeleteAccount.Options.ContactSupportText" = "Tell us about any issues; deleting account doesn't usually help.";

"DeleteAccount.DeleteMyAccountTitle" = "Delete My Account";
"DeleteAccount.DeleteMyAccount" = "Delete My Account";

"DeleteAccount.SavedMessages" = "Saved";

"DeleteAccount.ComeBackLater" = "Come Back Later";
"DeleteAccount.Continue" = "Continue";

"DeleteAccount.CloudStorageTitle" = "Your Free Cloud Storage";
"DeleteAccount.CloudStorageText" = "You will lose access to all your Saved Messages as well as all messages, media and files from your chats.";

"DeleteAccount.GroupsAndChannelsTitle" = "Your Groups and Channels";
"DeleteAccount.GroupsAndChannelsText" = "The groups and channels you created will either get new admins or become orphaned.";
"DeleteAccount.GroupsAndChannelsInfo" = "You can transfer group and channel ownership to other users via Chat Info > Edit > Admins.";

"DeleteAccount.MessageHistoryTitle" = "Your Message History";
"DeleteAccount.MessageHistoryText" = "Your chat partners will keep their message history with you, including the messages you shared in secret chats.\n\nYou can remove any messages for both sides at any time, but this will not be possible if you delete your account.";

"DeleteAccount.DeleteMessagesURL" = "https://telegram.org/faq#q-can-i-delete-my-messages";

"DeleteAccount.EnterPhoneNumber" = "Enter Your Phone Number";
"DeleteAccount.InvalidPhoneNumberError" = "Invalid phone number. Please try again.";

"DeleteAccount.EnterPassword" = "Enter Your Password";
"DeleteAccount.InvalidPasswordError" = "Invalid password. Please try again.";

"DeleteAccount.ConfirmationAlertTitle" = "Proceed to Delete Your Account?";
"DeleteAccount.ConfirmationAlertText" = "Deleting your account will permanently delete your data!\n\nIt is imposible to reverse this action!";
"DeleteAccount.ConfirmationAlertDelete" = "Delete My Account";

"DeleteAccount.Success" = "The account has been successfully deleted.";

"PeerInfo.GiftPremium" = "Gift Premium";

"Premium.Gift.Title" = "Gift Telegram Premium";
"Premium.Gift.Description" = "Let **%@** enjoy exclusive features of Telegram with **Telegram Premium**.";
"Premium.Gift.Info" = "You can review the list of features and terms of use for Telegram Premium [here]().";
"Premium.Gift.GiftSubscription" = "Gift Subscription for %@";

"Premium.Gift.Months_1" = "%@ Month";
"Premium.Gift.Months_any" = "%@ Months";

"Premium.Gift.Years_1" = "%@ Year";
"Premium.Gift.Years_any" = "%@ Years";

"Premium.GiftedTitle" = "Telegram Premium";

"Premium.GiftedTitle.3Month" = "[%@]() has gifted you a 3-month subscription for Telegram Premium";
"Premium.GiftedTitle.6Month" = "[%@]() has gifted you a 6-month subscription for Telegram Premium";
"Premium.GiftedTitle.12Month" = "[%@]() has gifted you a 12-month subscription for Telegram Premium";
"Premium.GiftedDescription" = "You now have access to additional features.";

"Premium.GiftedTitleYou.3Month" = "You gifted [%@]() a 3-month subscription for Telegram Premium";
"Premium.GiftedTitleYou.6Month" = "You gifted [%@]() a 6-month subscription for Telegram Premium";
"Premium.GiftedTitleYou.12Month" = "You gifted [%@]() a 12-month subscription for Telegram Premium";
"Premium.GiftedDescriptionYou" = "They now have access to additional features.";

"SettingsSearch.DeleteAccount.DeleteMyAccount" = " ";

"Notification.PremiumGift.Sent" = "%1$@ sent you a gift for %2$@";
"Notification.PremiumGift.SentYou" = "You sent a gift for %@";

"Notification.PremiumGift.Months_1" = "%@ month";
"Notification.PremiumGift.Months_any" = "%@ months";

"Notification.PremiumGift.Title" = "Telegram Premium";
"Notification.PremiumGift.Subtitle" = "for %@";
"Notification.PremiumGift.View" = "View";

"StickerPack.AddEmojiCount_1" = "Add 1 Emoji";
"StickerPack.AddEmojiCount_any" = "Add %@ Emoji";

"StickerPack.RemoveEmojiCount_1" = "Remove 1 Emoji";
"StickerPack.RemoveEmojiCount_any" = "Remove %@ Emoji";

"StickerPack.AddEmojiPacksCount_1" = "Add 1 Emoji Pack";
"StickerPack.AddEmojiPacksCount_any" = "Add %@ Emoji Packs";

"StickerPack.RemoveEmojiPacksCount_1" = "Remove 1 Emoji Packs";
"StickerPack.RemoveEmojiPacksCount_any" = "Remove %@ Emoji Packs";

"Gallery.AirPlay" = "AirPlay";
"Gallery.AirPlayPlaceholder" = "This video is playing on the TV using AirPlay";

"WebApp.CloseConfirmation" = "Changes that you made may not be saved.";
"WebApp.CloseAnyway" = "Close Anyway";

"Privacy.VoiceMessages" = "Voice Messages";

"Privacy.VoiceMessages.Tooltip" = "Only subscribers of [Telegram Premium]() can restrict receiving voice messages.";

"Privacy.VoiceMessages.WhoCanSend" = "WHO CAN SEND ME VOICE MESSAGES";
"Privacy.VoiceMessages.CustomHelp" = "You can restrict who can send you voice messages with granular precision.";
"Privacy.VoiceMessages.AlwaysAllow.Title" = "Always Allow";
"Privacy.VoiceMessages.NeverAllow.Title" = "Never Allow";
"Privacy.VoiceMessages.CustomShareHelp" = "These users will or will not be able to send you voice messages regardless of the settings above.";

"Premium.AnimatedEmoji" = "Animated Emoji";
"Premium.AnimatedEmojiInfo" = "Include animated emoji from different emoji sets in any message you send.";
"Premium.AnimatedEmojiStandaloneInfo" = "Include animated emoji from different emoji sets in any message you send.";

"ChatContextMenu.EmojiSetSingle" = "This message contains\n#[%@]() emoji.";
"ChatContextMenu.EmojiSet_1" = "This message contains emoji from [%@ pack]().";
"ChatContextMenu.EmojiSet_any" = "This message contains emoji from [%@ packs]().";

"ChatContextMenu.ReactionEmojiSetSingle" = "This message contains\n#[%@]() reactions.";
"ChatContextMenu.ReactionEmojiSet_1" = "This message contains reactions from [%@ pack]().";
"ChatContextMenu.ReactionEmojiSet_any" = "This message contains reactions from [%@ packs]().";

"EmojiPack.Title" = "Emoji";
"EmojiPack.Emoji_1" = "%@ emoji";
"EmojiPack.Emoji_any" = "%@ emoji";
"EmojiPack.Add" = "Add";
"EmojiPack.Added" = "Added";

"EmojiPackActionInfo.AddedTitle" = "Emoji Added";
"EmojiPackActionInfo.AddedText" = "%@ has been added to your emoji.";
"EmojiPackActionInfo.RemovedTitle" = "Emoji Removed";
"EmojiPackActionInfo.ArchivedTitle" = "Emoji Archived";
"EmojiPackActionInfo.RemovedText" = "%@ is no longer in your emoji.";

"EmojiPackActionInfo.MultipleAddedText_1" = "%@ emoji pack has been added to your emoji.";
"EmojiPackActionInfo.MultipleAddedText_any" = "%@ emoji packs have been added to your emoji.";

"EmojiPackActionInfo.MultipleRemovedText_1" = "%@ emoji pack is no longer in your emoji.";
"EmojiPackActionInfo.MultipleRemovedText_any" = "%@ emoji packs are no longer in your emoji.";

"StickerPackActionInfo.MultipleRemovedText_1" = "%@ sticker pack is no longer in your stickers.";
"StickerPackActionInfo.MultipleRemovedText_any" = "%@ sticker packs are no longer in your stickers.";

"MaskPackActionInfo.RemovedTitle" = "Masks Removed";
"MaskPackActionInfo.ArchivedTitle" = "Masks Archived";
"MaskPackActionInfo.RemovedText" = "%@ is no longer in your masks.";

"WebApp.ShareMyPhoneNumber" = "Share My Phone Number";
"WebApp.ShareMyPhoneNumberConfirmation" = "Are you sure you want to share your phone number **%1$@** with **%2$@**?";

"Conversation.VoiceMessagesRestricted" = "%@ doesn't accept voice and video messages";

"Emoji.ClearRecent" = "Clear Recent Emoji";

"Premium.AnimatedEmoji.Proceed" = "Unlock Animated Emoji";

"EmojiPacksSettings.Title" = "Emoji";

"EmojiStickerSettings.Info" = "Artists are welcome to add their own emoji sets using our @stickers bot.\n\nTap on a message to view and add the whole set.";

"StickerPack.MaskCount_1" = "1 mask";
"StickerPack.MaskCount_any" = "%@ masks";

"StickerPack.EmojiCount_1" = "1 emoji";
"StickerPack.EmojiCount_any" = "%@ emoji";

"StickerSettings.EmojiContextInfo" = "If you archive an emoji set, you can quickly restore it later from the Archived Emoji section.";

"StickerPack.CopyLinks" = "Copy Links";
"Conversation.LinksCopied" = "Links copied to clipboard";

"StickersList.EmojiItem" = "Custom Emoji";
"StickersList.ArchivedEmojiItem" = "Archived Emoji";

"EmojiInput.UnlockPack" = "Unlock %@";
"EmojiInput.AddPack" = "Add %@";
"EmojiInput.PanelTitlePremium" = "Premium";
"EmojiInput.PanelTitleEmoji" = "Emoji";
"EmojiInput.PanelTitleRecent" = "Recent";

"EmojiInput.SectionTitleEmoji" = "Emoji";
"EmojiInput.SectionTitleFavoriteStickers" = "Favorite Stickers";
"EmojiInput.SectionTitlePremiumStickers" = "Premium Stickers";

"EmojiInput.PremiumEmojiToast.Text" = "Subscribe to Telegram Premium to unlock premium emoji.";
"EmojiInput.PremiumEmojiToast.Action" = "More";

"EmojiInput.PremiumEmojiToast.TryText" = "Try sending these emojis in **Saved Messages** for free to test.";
"EmojiInput.PremiumEmojiToast.TryAction" = "Open";

"StickerPacks.DeleteEmojiPacksConfirmation_1" = "Delete 1 Emoji Pack";
"StickerPacks.DeleteEmojiPacksConfirmation_any" = "Delete %@ Emoji Packs";

"KeyCommand.LockWithPasscode" = "Lock with Passcode";
"KeyCommand.Play" = "Play Video";
"KeyCommand.Pause" = "Pause Video";
"KeyCommand.SeekBackward" = "Seek Backward";
"KeyCommand.SeekForward" = "Seek Forward";
"KeyCommand.Share" = "Share";
"KeyCommand.SwitchToPIP" = "Switch to Picture-in-Picture";
"KeyCommand.EnterFullscreen" = "Enter Fullscreen";
"KeyCommand.ExitFullscreen" = "Exit Fullscreen";

"StickerPacksSettings.SuggestAnimatedEmoji" = "Suggest Animated Emoji";

"Emoji.FrequentlyUsed" = "Recently Used";

"Premium.Annual" = "Annual";
"Premium.Semiannual" = "Semiannual";
"Premium.Monthly" = "Monthly";

"Login.PhoneNumberConfirmation" = "Is this the correct number?";
"Login.Edit" = "Edit";
"Login.Yes" = "Yes";

"Checkout.PaymentLiabilityBothAlert" = "Telegram will not have access to your credit card information. Credit card details will be handled only by the payment system, {target}.\n\nPayments will go directly to the developer of {target}. Telegram cannot provide any guarantees, so proceed at your own risk. In case of problems, please contact the developer of {target} or your bank.";

"Settings.ChangeProfilePhoto" = "Change Profile Photo";

"Premium.EmojiStatusShortTitle" = "This is %1$@'s current status.";
"Premium.EmojiStatusTitle" = "This is %1$@'s current status from #[%2$@]().";
"Premium.EmojiStatusText" = "Emoji status is a premium feature.\n Other features included in **Telegram Premium**:";

"Login.SelectCountry" = "Country";

"ReportPeer.ReportReaction" = "Report Reaction";

"Login.Or" = "or";
"Login.Continue" = "Continue";

"Login.EnterCodeSMSTitle" = "Enter Code";
"Login.EnterCodeSMSText" = "We've sent an SMS with an activation code to your phone **%@**.";
"Login.SendCodeAsSMS" = "Send the code as an SMS";
"Login.EnterCodeTelegramTitle" = "Enter Code";
"Login.EnterCodeTelegramText" = "We've sent the code to the **Telegram app** for %@ on your other device.";
"Login.AddEmailTitle" = "Add Email";
"Login.AddEmailText" = "Please enter your valid email address to protect your account.";
"Login.AddEmailPlaceholder" = "Enter your email";
"Login.EnterCodeEmailTitle" = "Check Your Email";
"Login.EnterCodeEmailText" = "Please enter the code we have sent to your email %@.";
"Login.EnterNewEmailTitle" = "Enter New Email";
"Login.EnterCodeNewEmailTitle" = "Check Your New Email";
"Login.EnterCodeNewEmailText" = "Please enter the code we have sent to your new email %@.";
"Login.WrongCodeError" = "Wrong code, please try again.";

"PrivacySettings.LoginEmail" = "Login Email";
"PrivacySettings.LoginEmailInfo" = "Change your email address for Telegram login codes.";
"Login.EmailChanged" = "Your email has been changed.";
"PrivacySettings.LoginEmailAlertText" = "This email address will be used every time you login to your Telegram account from a new device.";
"PrivacySettings.LoginEmailAlertChange" = "Change Email";

"Login.InvalidEmailAddressError" = "An error occurred. Please try again.";
"Login.InvalidEmailError" = "Please enter a valid e-mail address.";
"Login.InvalidEmailTokenError" = "An error occurred. Please try again.";
"Login.EmailNotAllowedError" = "Sorry, this email can't be used.";

"Conversation.EmojiCopied" = "Emoji copied to clipboard";

"Conversation.EmojiTooltip" = "Tap here to choose more emoji";

"Premium.PricePerMonth" = "%@/month";
"Premium.PricePerYear" = "%@/year";

"Conversation.SendMesageAsPremiumInfo" = "Subscribe to **Telegram Premium** to be able to comment on behalf your channels in group chats.";

"SetTimeoutFor.Minutes_1" = "Set for 1 minute";
"SetTimeoutFor.Minutes_any" = "Set for %@ minutes";

"SetTimeoutFor.Hours_1" = "Set for 1 hour";
"SetTimeoutFor.Hours_any" = "Set for %@ hours";

"SetTimeoutFor.Days_1" = "Set for 1 day";
"SetTimeoutFor.Days_any" = "Set for %@ days";

"PeerStatusExpiration.Minutes_1" = "Your status expires in one minute";
"PeerStatusExpiration.Minutes_any" = "Your status expires in %@ minutes";
"PeerStatusExpiration.Hours_1" = "Your status expires in one hour";
"PeerStatusExpiration.Hours_any" = "Your status expires in %@ hours";
"PeerStatusExpiration.TomorrowAt" = "Your status expires tomorrow at %@";
"PeerStatusExpiration.AtDate" = "Your status expires on %@";

"Chat.PanelCustomStatusInfo" = "This account uses %@ as a custom status next to its name. Such emoji statuses are available to all subscribers of Telegram Premium.";

"Login.CancelEmailVerification" = "Do you want to stop the email verification process?";
"Login.CancelEmailVerificationStop" = "Stop";
"Login.CancelEmailVerificationContinue" = "Continue";

"Premium.InfiniteReactions" = "Infinite Reactions";
"Premium.InfiniteReactionsInfo" = "React with thousands of emoji — with multiple reactions per message.";

"Premium.EmojiStatus" = "Emoji Status";
"Premium.EmojiStatusInfo" = "Add any of thousands emojis next to your name to display current activity.";

"PeerStatusSetup.NoTimerTitle" = "Long tap to set a timer";
"Chat.PremiumReactionToastTitle" = "Subscribe to **Telegram Premium** to unlock this reaction.";
"Chat.PremiumReactionToastAction" = "More";

"Chat.ClearReactionsAlertText" = "Do you want to clear your recent reaction emoji from suggestions?";
"Chat.ClearReactionsAlertAction" = "Clear Recent Emoji";

"EmojiStatusSetup.SetUntil" = "Set Until";
"EmojiStatusSetup.TimerOther" = "Other";

"Chat.ReactionSection.Popular" = "Popular";
"Chat.ReactionSection.Recent" = "Recently Used";

"PeerInfo.SetEmojiStatus" = "Set Emoji Status";
"PeerInfo.ChangeEmojiStatus" = "Change Emoji Status";

"PeerInfo.LabelAllReactions" = "All Reactions";

"TextFormat.Format" = "Format";

"Group.Setup.PublicLink" = "PUBLIC LINK";
"Group.Setup.LinksOrder" = "LINKS ORDER";
"Group.Setup.LinksOrderInfo" = "Drag and drop links to change the order in which they will be displayed on the group info page.";

"Group.Setup.LinkActive" = "active";
"Group.Setup.LinkInactive" = "inactive";

"Group.Setup.ActivateAlertTitle" = "Activate Link";
"Group.Setup.ActivateAlertText" = "Do you want to show this link on the group info page?";
"Group.Setup.ActivateAlertShow" = "Show";

"Group.Setup.ActiveLimitReachedError" = "Sorry, you have too many active public links already. Please hide one of your active public links first.";

"Group.Setup.DeactivateAlertTitle" = "Deactivate Link";
"Group.Setup.DeactivateAlertText" = "Do you want to hide this link from the group info page?";
"Group.Setup.DeactivateAlertHide" = "Hide";

"Channel.Setup.PublicLink" = "PUBLIC LINK";
"Channel.Setup.LinksOrder" = "LINKS ORDER";
"Channel.Setup.LinksOrderInfo" = "Drag and drop links to change the order in which they will be displayed on the channel info page.";

"Channel.Setup.ActivateAlertTitle" = "Activate Link";
"Channel.Setup.ActivateAlertText" = "Do you want to show this link on the channel info page?";
"Channel.Setup.ActivateAlertShow" = "Show";

"Channel.Setup.ActiveLimitReachedError" = "Sorry, you have too many active public links already. Please hide one of your active public links first.";

"Channel.Setup.DeactivateAlertTitle" = "Deactivate Link";
"Channel.Setup.DeactivateAlertText" = "Do you want to hide this link from the channel info page?";
"Channel.Setup.DeactivateAlertHide" = "Hide";

"Username.Username" = "USERNAME";
"Username.LinksOrder" = "USERNAMES ORDER";
"Username.LinksOrderInfo" = "Drag and drop links to change the order in which they will be displayed on your info page.";

"Username.ActivateAlertTitle" = "Activate Username";
"Username.ActivateAlertText" = "Do you want to show this link on your info page?";
"Username.ActivateAlertShow" = "Show";

"Username.ActiveLimitReachedError" = "Sorry, you have too many active public links already. Please hide one of your active public links first.";

"Username.DeactivateAlertTitle" = "Deactivate Username";
"Username.DeactivateAlertText" = "Do you want to hide this link from your info page?";
"Username.DeactivateAlertHide" = "Hide";

"Profile.AdditionalUsernames" = "also %@";

"EmojiSearch.SearchReactionsPlaceholder" = "Search Reactions";
"EmojiSearch.SearchReactionsEmptyResult" = "No emoji found";
"EmojiSearch.SearchStatusesPlaceholder" = "Search Statuses";
"EmojiSearch.SearchStatusesEmptyResult" = "No emoji found";
"EmojiSearch.SearchEmojiEmptyResult" = "No emoji found";

"ChatList.StartAction" = "Start";
"ChatList.CloseAction" = "Close";

"Channel.EditAdmin.PermissionManageTopics" = "Manage Topics";
"Channel.EditAdmin.PermissionCreateTopics" = "Create Topics";

"ChatList.Search.FilterTopics" = "Topics";
"DialogList.SearchSectionTopics" = "Topics";

"ChatListFolderSettings.SubscribeToMoveAll" = "Subscribe to **Telegram Premium** to move the \"All Chats\" folder.";
"ChatListFolderSettings.SubscribeToMoveAllAction" = "More";

"Channel.AdminLog.MessageChangedGroupUsernames" = "%@ changed group links:";
"Channel.AdminLog.MessageChangedChannelUsernames" = "%@ changed channel links:";
"Channel.AdminLog.MessagePreviousLinks" = "Previous links";

"ShareMenu.SelectTopic" = "Select topic";

"ChatList.Context.Select" = "Select";

"ChatList.SelectedTopics_1" = "%@ Topic Selected";
"ChatList.SelectedTopics_any" = "%@ Topics Selected";

"ChatList.EmptyTopicsTitle" = "No topics here yet";
"ChatList.EmptyTopicsCreate" = "Create Topic";
"ChatList.EmptyTopicsShowAsMessages" = "Show as Messages";

"Message.AudioTranscription.SubscribeToPremium" = "Subscribe to **Telegram Premium** to convert voice to text.";
"Message.AudioTranscription.SubscribeToPremiumAction" = "More";

"PeerInfo.PrivateShareLinkInfo" = "This link will work only for group members.";

"CreateTopic.CreateTitle" = "New Topic";
"CreateTopic.EditTitle" = "Edit Topic";
"CreateTopic.Create" = "Create";

"CreateTopic.EnterTopicTitle" = "ENTER TOPIC TITLE";
"CreateTopic.EnterTopicTitlePlaceholder" = "What do you want to discuss?";
"CreateTopic.SelectTopicIcon" = "SELECT TOPIC ICON";

"ChatList.Context.CloseTopic" = "Close";
"ChatList.Context.ReopenTopic" = "Reopen";
"Chat.ContextViewAsTopics" = "View as Topics";
"Chat.ContextViewAsMessages" = "View as Messages";
"Chat.CreateTopic" = "New Topic";

"ChatList.DeleteTopicConfirmationText" = "This will delete the topic with all its messages";
"ChatList.DeleteTopicConfirmationAction" = "Delete Topic";

"Notification.ForumTopicCreated" = "Topic created";
"Notification.ForumTopicClosed" = "Topic closed";
"Notification.ForumTopicReopened" = "Topic reopened";
"Notification.ForumTopicClosedAuthor" = "%1$@ closed topic";
"Notification.ForumTopicReopenedAuthor" = "%1$@ reopened topic";
"Notification.ForumTopicRenamed" = "Topic renamed to \"%1$@\"";
"Notification.ForumTopicRenamedAuthor" = "%1$@ changed the topic title to \"%2$@\"";
"Notification.ForumTopicIconChanged" = "Topic icon changed to %1$@";
"Notification.ForumTopicIconChangedAuthor" = "%1$@ changed the topic icon to %2$@";
"Notification.ForumTopicRenamedIconChangedAuthor" = "%1$@ changed the topic title and icon to %2$@ %3$@";
"Notification.OverviewTopicCreated" = "%1$@ %2$@ was created";
"Notification.OverviewTopicClosed" = "%1$@ closed %2$@ %3$@";
"Notification.OverviewTopicReopened" = "%1$@ reopened %2$@ %3$@";

"Chat.EmptyTopicPlaceholder.Title" = "Almost done!";
"Chat.EmptyTopicPlaceholder.Text" = "Send the first message to\nstart this topic.";

"Chat.Message.TopicAuthorBadge" = "Topic Author";

"Chat.PanelRestartTopic" = "Restart Topic";
"Chat.PanelTopicClosedText" = "The topic is closed by admin";
"Chat.PanelForumModeReplyText" = "Swipe left on a message to reply";

"PeerInfo.TopicHeaderLocation" = "in %1$@";
"PeerInfo.OptionTopics" = "Topics";
"PeerInfo.OptionTopicsText" = "The group chat will be divided into topics created by admins or users.";
"PeerInfo.TopicsLimitedParticipantCountText_1" = "Only groups with more than **%d member** can have topics enabled.";
"PeerInfo.TopicsLimitedParticipantCountText_any" = "Only groups with more than **%d members** can have topics enabled.";
"PeerInfo.TopicsLimitedDiscussionGroups" = "Topics can’t be enabled in discussion groups at the moment.";

"PeerInfo.TopicNotificationExceptions_1" = "There is [1 topic]() that is listed as exception.";
"PeerInfo.TopicNotificationExceptions_any" = "There are [%d topics]() that are listed as exceptions.";

"PeerInfo.NotificationMemberAdded" = "**%1$@** added to the group.";
"PeerInfo.NotificationMultipleMembersAdded_1" = "**%d** member added to the group.";
"PeerInfo.NotificationMultipleMembersAdded_any" = "**%d** members added to the group.";

"Channel.AdminLog.TopicCreated" = "%1$@ created topic %2$@";
"Channel.AdminLog.TopicDeleted" = "%1$@ deleted topic %2$@";
"Channel.AdminLog.TopicPinned" = "%1$@ pinned topic %2$@";
"Channel.AdminLog.TopicUnpinned" = "%1$@ unpinned topic %2$@";
"Channel.AdminLog.TopicsEnabled" = "%1$@ enabled topics";
"Channel.AdminLog.TopicsDisabled" = "%1$@ disabled topics";
"Channel.AdminLog.TopicReopened" = "%1$@ reopened topic %2$@";
"Channel.AdminLog.TopicClosed" = "%1$@ closed topic %2$@";
"Channel.AdminLog.TopicRenamed" = "%1$@ renamed topic %2$@ to %3$@";
"Channel.AdminLog.TopicRenamedWithIcon" = "%1$@ renamed topic %2$@ to %3$@ and changed icon to %4$@";
"Channel.AdminLog.TopicRenamedWithRemovedIcon" = "%1$@ renamed topic %2$@ to %3$@ and removed icon";
"Channel.AdminLog.TopicChangedIcon" = "%1$@ changed topic %2$@ icon to %3$@";
"Channel.AdminLog.TopicRemovedIcon" = "%1$@ removed topic %2$@ icon";
"Channel.AdminLog.TopicUnhidden" = "%1$@ unhid topic %2$@";
"Channel.AdminLog.TopicHidden" = "%1$@ hid topic %2$@";

"Attachment.Pasteboard" = "Clipboard";
"Attachment.DiscardPasteboardAlertText" = "Discard pasted items?";

"Undo.DeletedTopic" = "Topic Deleted";

"ChatList.MaxThreadPinsFinalText_1" = "Sorry, you can't pin more than %@ topics to the top. Unpin some that are currently pinned.";
"ChatList.MaxThreadPinsFinalText_any" = "Sorry, you can't pin more than %@ topics to the top. Unpin some that are currently pinned.";

"EmojiSearch.SearchTopicIconsPlaceholder" = "Search Topic Icons";
"EmojiSearch.SearchTopicIconsEmptyResult" = "No emoji found";

"Username.UsernamePurchaseAvailable" = "**This username is already taken.** However, it is currently available for purchase. [Learn more...]()";
"Channel.Username.UsernamePurchaseAvailable" = "**This username is already taken.** However, it is currently available for purchase. [Learn more...]()";

"DownloadList.IncreaseSpeed" = "Increase Speed";
"Conversation.IncreaseSpeed" = "Increase Speed";

"Premium.ChatManagement.Proceed" = "About Telegram Premium";
"Premium.FasterSpeed.Proceed" = "About Telegram Premium";

"OwnershipTransfer.EnterPassword" = "Enter Password";
"OwnershipTransfer.EnterPasswordText" = "Please enter your 2-Step Verification password to confirm the action.";

"Navigation.AllChats" = "All Chats";

"Group.Management.AntiSpam" = "Aggressive Anti-Spam";
"Group.Management.AntiSpamInfo" = "Telegram will filter more spam but may occasionally affect ordinary messages. You can report false positives in Recent Actions.";

"Group.Management.AntiSpamMagic" = "magic";
"Group.AdminLog.AntiSpamTitle" = "Telegram Anti-Spam";
"Group.AdminLog.AntiSpamText" = "You can manage anti-spam settings in Group Info > [Administrators]().";

"ChatList.ThreadHideAction" = "Hide";
"ChatList.ThreadUnhideAction" = "Unhide";

"Notification.ForumTopicHidden" = "Topic hidden";
"Notification.ForumTopicUnhidden" = "Topic unhidden";
"Notification.ForumTopicHiddenAuthor" = "%1$@ hid the topic";
"Notification.ForumTopicUnhiddenAuthor" = "%1$@ unhid the topic";
"Notification.OverviewTopicHidden" = "%1$@ hid %2$@ %3$@";
"Notification.OverviewTopicUnhidden" = "%1$@ unhid %2$@ %3$@";

"CreateTopic.ShowGeneral" = "Show in Topics";
"CreateTopic.ShowGeneralInfo" = "If the \"General\" topic is hidden, group members can pull down in the topic list to view it.";

"ChatList.DeleteThreadsConfirmation_1" = "Delete";
"ChatList.DeleteThreadsConfirmation_any" = "Delete %@ Threads";
"ChatList.DeletedThreads_1" = "Deleted 1 thread";
"ChatList.DeletedThreads_any" = "Deleted %@ threads";

"DialogList.SearchSectionMessagesIn" = "Messages in %@";

"Conversation.ContextMenuReportFalsePositive" = "Report False Positive";
"Group.AdminLog.AntiSpamFalsePositiveReportedText" = "Telegram moderators will review your report. Thank you!";

"ChatList.EmptyTopicsDescription" = "Older messages from this group have been moved to \"General\".";

"Stickers.EmojiPackInfoText" = "This message contains **%@** emoji.";
"PeerInfo.TopicIconInfoText" = "This topic's icon is from **%@**.";

"AutoremoveSetup.AdditionalGlobalSettingsInfo" = "You can also set your default [self-destruct timer]() for all chats in Settings.";

"Login.EnterCodeFragmentTitle" = "Enter Code";
"Login.EnterCodeFragmentText" = "Get the code for **%@** in the Anonymous Numbers section on **Fragment**.";

"Login.OpenFragment" = "Open Fragment";

"Login.AnonymousNumbers" = "Anonymous Numbers";

"Conversation.CantPhoneCallAnonymousNumberError" = "You can't call this phone number.";

"UserInfo.AnonymousNumberLabel" = "anonymous number";
"UserInfo.AnonymousNumberInfo" = "This number is not tied to a SIM card and was acquired on [Fragment]().";

"Login.NewNumber" = "New Number";

"ChatList.GeneralHidden" = "General hidden";
"ChatList.GeneralHiddenInfo" = "Pull down to see the general topic.";
"ChatList.GeneralUnhidden" = "General unhidden";
"ChatList.GeneralUnhiddenInfo" = "Swipe left on the general topic to hide it.";

"Autoremove.OptionOff" = "Off";
"Autoremove.SetCustomTime" = "Set Custom Time...";
"CreateGroup.AutoDeleteTitle" = "Auto-Delete Messages";
"CreateGroup.AutoDeleteText" = "Automatically delete messages sent in this group for everyone after a period of time.";

"Settings.AutoDeleteTitle" = "Auto-Delete Messages";
"Settings.AutoDeleteInfo" = "Automatically delete messages for everyone after a period of time in all new chats you start.";

"Time.AfterSeconds_1" = "%@ second";
"Time.AfterSeconds_any" = "%@ seconds";
"Time.AfterMinutes_1" = "%@ minute";
"Time.AfterMinutes_any" = "%@ minutes";
"Time.AfterHours_1" = "%@ hour";
"Time.AfterHours_any" = "%@ hours";
"Time.AfterDays_1" = "%@ day";
"Time.AfterDays_any" = "%@ days";
"Time.AfterWeeks_1" = "%@ week";
"Time.AfterWeeks_any" = "%@ weeks";
"Time.AfterMonths_1" = "%@ month";
"Time.AfterMonths_any" = "%@ months";
"Time.AfterYears_1" = "%@ years";
"Time.AfterYears_any" = "%@ years";

"Time.TimerSeconds_1" = "%@-second";
"Time.TimerSeconds_any" = "%@-second";
"Time.TimerMinutes_1" = "%@-minute";
"Time.TimerMinutes_any" = "%@-minute";
"Time.TimerHours_1" = "%@-hour";
"Time.TimerHours_any" = "%@-hour";
"Time.TimerDays_1" = "%@-day";
"Time.TimerDays_any" = "%@-day";
"Time.TimerWeeks_1" = "%@-week";
"Time.TimerWeeks_any" = "%@-week";
"Time.TimerMonths_1" = "%@-month";
"Time.TimerMonths_any" = "%@-month";
"Time.TimerYears_1" = "%@-year";
"Time.TimerYears_any" = "%@-year";

"ChatList.LabelAutodeleteAfter" = "auto-delete after %@";
"ChatList.LabelAutodeleteDisabled" = "auto-deletion disabled";

"GlobalAutodeleteSettings.Title" = "Auto-Delete Messages";
"GlobalAutodeleteSettings.OptionsHeader" = "SELF-DESTRUCT TIMER";
"GlobalAutodeleteSettings.OptionTitle" = "After %@";
"GlobalAutodeleteSettings.SetCustomTime" = "Set Custom Time...";
"GlobalAutodeleteSettings.InfoDisabled" = "If enabled, all new messages in chats you start will be automatically deleted for everyone at some point after they have been sent. This will not affect your existing chats.";
"GlobalAutodeleteSettings.InfoEnabled" = "All new messages in chats you started will be automatically deleted for everyone %@ after they have been sent. You can also [apply this setting for your existing chats]().";
"GlobalAutodeleteSettings.SetConfirmTitle" = "Self-Destruct Timer";
"GlobalAutodeleteSettings.SetConfirmText" = "Are you sure you want all messages in your new private chats and in new groups you create to be automatically deleted for everyone %@ after they have been sent?";
"GlobalAutodeleteSettings.SetConfirmAction" = "Enable Auto-Deletion";
"GlobalAutodeleteSettings.SetConfirmToastEnabled" = "Messages in all new chats you start will be automatically deleted after %@.";
"GlobalAutodeleteSettings.SetConfirmToastDisabled" = "Messages in all new chats you start will not be automatically deleted.";
"GlobalAutodeleteSettings.ApplyChatsTitle" = "Select Chats";
"GlobalAutodeleteSettings.ApplyChatsPlaceholder" = "Select chats to apply a %@ self-destruct timer";
"GlobalAutodeleteSettings.ApplyChatsToast" = "You applied the %1$@ self-destruct timer to %2$@.";
"GlobalAutodeleteSettings.ApplyChatsSubject_1" = "%@ chat";
"GlobalAutodeleteSettings.ApplyChatsSubject_any" = "%@ chats";
"GlobalAutodeleteSettings.AttemptDisabledGroupSelection" = "You need admin rights in this group to enable auto-delete.";
"GlobalAutodeleteSettings.AttemptDisabledChannelSelection" = "You need admin rights in this channel to enable auto-delete.";
"GlobalAutodeleteSettings.AttemptDisabledGenericSelection" = "You can't enable auto-delete in this chat.";

"EmojiSearch.SearchEmojiPlaceholder" = "Search Emoji";
"StickersSearch.SearchStickersPlaceholder" = "Search Stickers";
"GifSearch.SearchGifPlaceholder" = "Search GIFs";

"MessageTimer.LargeShortSeconds_1" = "%@s";
"MessageTimer.LargeShortSeconds_2" = "%@s";
"MessageTimer.LargeShortSeconds_3_10" = "%@s";
"MessageTimer.LargeShortSeconds_any" = "%@s";
"MessageTimer.LargeShortSeconds_many" = "%@s";
"MessageTimer.LargeShortSeconds_0" = "%@s";
"MessageTimer.LargeShortMinutes_1" = "%@m";
"MessageTimer.LargeShortMinutes_2" = "%@m";
"MessageTimer.LargeShortMinutes_3_10" = "%@m";
"MessageTimer.LargeShortMinutes_any" = "%@m";
"MessageTimer.LargeShortMinutes_many" = "%@m";
"MessageTimer.LargeShortMinutes_0" = "%@m";
"MessageTimer.LargeShortHours_1" = "%@h";
"MessageTimer.LargeShortHours_2" = "%@h";
"MessageTimer.LargeShortHours_3_10" = "%@h";
"MessageTimer.LargeShortHours_any" = "%@h";
"MessageTimer.LargeShortHours_many" = "%@h";
"MessageTimer.LargeShortHours_0" = "%@h";
"MessageTimer.LargeShortDays_1" = "%@d";
"MessageTimer.LargeShortDays_2" = "%@d";
"MessageTimer.LargeShortDays_3_10" = "%@d";
"MessageTimer.LargeShortDays_any" = "%@d";
"MessageTimer.LargeShortDays_many" = "%@d";
"MessageTimer.LargeShortDays_0" = "%@d";
"MessageTimer.LargeShortWeeks_1" = "%@w";
"MessageTimer.LargeShortWeeks_2" = "%@w";
"MessageTimer.LargeShortWeeks_3_10" = "%@w";
"MessageTimer.LargeShortWeeks_any" = "%@w";
"MessageTimer.LargeShortWeeks_many" = "%@w";
"MessageTimer.LargeShortMonths_1" = "%@m";
"MessageTimer.LargeShortMonths_any" = "%@m";
"MessageTimer.LargeShortYears_1" = "%@y";
"MessageTimer.LargeShortYears_any" = "%@y";

"Channel.AdminLog.AntiSpamEnabled" = "%1$@ enabled anti-spam";
"Channel.AdminLog.AntiSpamDisabled" = "%1$@ disabled anti-spam";

"UserInfo.SuggestPhoto" = "Suggest Photo for %@";
"UserInfo.SetCustomPhoto" = "Set Photo for %@";
"UserInfo.ChangeCustomPhoto" = "Change Photo for %@";
"UserInfo.ResetCustomPhoto" = "Reset to Original Photo";
"UserInfo.ResetCustomVideo" = "Reset to Original Video";
"UserInfo.RemoveCustomPhoto" = "Remove Photo";
"UserInfo.RemoveCustomVideo" = "Remove Video";
"UserInfo.CustomPhotoInfo" = "You can replace %@’s photo with another photo that only you will see.";

"UserInfo.SuggestPhotoTitle" = "Do you want to suggest a profile picture for %@?";
"UserInfo.SetCustomPhotoTitle" = "Do you want to set a custom profile picture for %@?";

"UserInfo.SuggestPhoto.AlertPhotoText" = "Do you want to suggest %@ to set this photo for their profile?";
"UserInfo.SuggestPhoto.AlertVideoText" = "Do you want to suggest %@ to set this video for their profile?";
"UserInfo.SuggestPhoto.AlertSuggest" = "Suggest";

"UserInfo.SetCustomPhoto.AlertPhotoText" = "Do you want to set this photo for %@? It will replace any photo %@ sets, but only you will see it.";
"UserInfo.SetCustomPhoto.AlertVideoText" = "Do you want to set this video for %@? It will replace any photo %@ sets, but only you will see it.";
"UserInfo.SetCustomPhoto.AlertSet" = "Set";
"UserInfo.SetCustomPhoto.SuccessPhotoText" = "You will now always see this photo for **%@**.";
"UserInfo.SetCustomPhoto.SuccessVideoText" = "You will now always see this video for **%@**.";

"UserInfo.CustomPhoto" = "photo set by you";
"UserInfo.CustomVideo" = "video set by you";

"UserInfo.PublicPhoto" = "public photo";
"UserInfo.PublicVideo" = "public video";

"UserInfo.ResetToOriginalAlertText" = "Are you sure you want to reset to the original photo from %@?";
"UserInfo.ResetToOriginalAlertReset" = "Reset";

"Conversation.SuggestedPhotoTitle" = "Suggested Photo";
"Conversation.SuggestedPhotoText" = "**%@** suggests you to use this profile photo.";
"Conversation.SuggestedPhotoTextExpanded" = "%@ suggests you to use this profile photo for your Telegram account.";
"Conversation.SuggestedPhotoTextYou" = "You suggested **%@** to use this profile photo.";
"Conversation.SuggestedPhotoView" = "View Photo";
"Conversation.SuggestedPhotoSuccess" = "Photo updated";
"Conversation.SuggestedPhotoSuccessText" = "You can change it in [Settings]().";

"Conversation.SuggestedVideoTitle" = "Suggested Video";
"Conversation.SuggestedVideoText" = "**%@** suggests you to use this profile video.";
"Conversation.SuggestedVideoTextExpanded" = "%@ suggests you to use this profile video for your Telegram account.";
"Conversation.SuggestedVideoTextYou" = "You suggested **%@** to use this profile video.";
"Conversation.SuggestedVideoView" = "View Video";
"Conversation.SuggestedVideoSuccess" = "Video updated";
"Conversation.SuggestedVideoSuccessText" = "You can change it in [Settings]().";

"CacheEvictionMenu.CategoryExceptions_1" = "%@ Exception";
"CacheEvictionMenu.CategoryExceptions_any" = "%@ Exceptions";

"Conversation.Messages_1" = "%@ message";
"Conversation.Messages_any" = "%@ messages";

"Notification.SuggestedProfilePhoto" = "Suggested Profile Photo";
"Notification.SuggestedProfileVideo" = "Suggested Profile Video";

"PhotoEditor.SetAsMyPhoto" = "Set as My Photo";
"PhotoEditor.SetAsMyVideo" = "Set as My Video";

"Notification.BotWriteAllowed" = "You allowed this bot to message you when you added to your attachment menu.";

"Privacy.ProfilePhoto.SetPublicPhoto" = "Set Public Photo";
"Privacy.ProfilePhoto.UpdatePublicPhoto" = "Update Public Photo";
"Privacy.ProfilePhoto.RemovePublicPhoto" = "Remove Public Photo";
"Privacy.ProfilePhoto.RemovePublicVideo" = "Remove Public Video";
"Privacy.ProfilePhoto.PublicPhotoInfo" = "You can upload a public photo for those who are restricted from viewing your real profile photo.";
"Privacy.ProfilePhoto.PublicPhotoSuccess" = "This photo will be shown to those who are restricted from viewing your main photo.";
"Privacy.ProfilePhoto.PublicVideoSuccess" = "This video will be shown to those who are restricted from viewing your main photo.";

"Privacy.ProfilePhoto.CustomOverrideInfo" = "You can add users or entire groups that will not see your profile photo.";
"Privacy.ProfilePhoto.CustomOverrideAddInfo" = "Add users or entire groups that will still see your profile photo.";
"Privacy.ProfilePhoto.CustomOverrideBothInfo" = "You can add users or entire groups as exceptions that will override the settings above.";

"WebApp.AddToAttachmentAllowMessages" = "Allow **%@** to send me messages";

"Common.Paste" = "Paste";

"PhotoEditor.SelectCoverFrameSuggestion" = "Choose a cover for this video";

"GroupInfo.TitleMembers_1" = "%@ Member";
"GroupInfo.TitleMembers_any" = "%@ Members";

"PeerInfo.HideMembersLimitedParticipantCountText_1" = "Hiding members is available only for groups with more than **%d member**.";
"PeerInfo.HideMembersLimitedParticipantCountText_any" = "Hiding members is available only for groups with more than **%d members**.";
"PeerInfo.HideMembersLimitedRights" = "You don't have the permission to change this setting.";

"Privacy.Exceptions" = "EXCEPTIONS";
"Privacy.ExceptionsCount_1" = "%@ EXCEPTION";
"Privacy.ExceptionsCount_any" = "%@ EXCEPTIONS";
"Privacy.Exceptions.DeleteAllExceptions" = "Delete All Exceptions";

"Privacy.Exceptions.DeleteAll" = "Delete All";
"Privacy.Exceptions.DeleteAllConfirmation" = "Are you sure you want to delete all exceptions?";

"Attachment.EnableSpoiler" = "Hide With Spoiler";
"Attachment.DisableSpoiler" = "Disable Spoiler";

"ProfilePhoto.PublicPhoto" = "public photo";
"ProfilePhoto.PublicVideo" = "public video";

"Paint.Draw" = "Draw";
"Paint.Sticker" = "Sticker";
"Paint.Text" = "Text";
"Paint.ZoomOut" = "Zoom Out";

"Paint.Rectangle" = "Rectangle";
"Paint.Ellipse" = "Ellipse";
"Paint.Bubble" = "Bubble";
"Paint.Star" = "Star";
"Paint.Arrow" = "Arrow";

"Paint.MoveForward" = "Move Forward";

"Paint.ColorTitle" = "Colors";
"Paint.ColorGrid" = "Grid";
"Paint.ColorSpectrum" = "Spectrum";
"Paint.ColorSliders" = "Sliders";
"Paint.ColorOpacity" = "OPACITY";

"StorageManagement.Title" = "Storage Usage";
"StorageManagement.TitleCleared" = "Storage Cleared";

"StorageManagement.DescriptionCleared" = "All media can be re-downloaded from the Telegram cloud if you need it again.";
"StorageManagement.DescriptionChatUsage" = "This chat uses %1$@% of your Telegram cache.";
"StorageManagement.DescriptionAppUsage" = "Telegram uses %1$@% of your free disk space.";

"StorageManagement.ClearAll" = "Clear Entire Cache";
"StorageManagement.ClearSelected" = "Clear Selected";

"StorageManagement.SectionPhotos" = "Photos";
"StorageManagement.SectionVideos" = "Videos";
"StorageManagement.SectionFiles" = "Files";
"StorageManagement.SectionMusic" = "Music";
"StorageManagement.SectionOther" = "Other";
"StorageManagement.SectionStickers" = "Stickers";
"StorageManagement.SectionAvatars" = "Avatars";
"StorageManagement.SectionMiscellaneous" = "Misc";

"StorageManagement.SectionsDescription" = "All media will stay in the Telegram cloud and can be re-downloaded if you need it again.";

"StorageManagement.AutoremoveHeader" = "AUTO-REMOVE CACHED MEDIA";
"StorageManagement.AutoremoveDescription" = "Photos, videos and other files from cloud chats that you have **not accessed** during this period will be removed from this device to save disk space.";

"StorageManagement.AutoremoveSpaceDescription" = "If your cache size exceeds this limit, the oldest media will be deleted.";

"StorageManagement.ClearConfirmationText" = "Media and documents will stay in the cloud and can be re-downloaded if you need them again.";

"StorageManagement.TabChats" = "Chats";
"StorageManagement.TabMedia" = "Media";
"StorageManagement.TabFiles" = "Files";
"StorageManagement.TabMusic" = "Music";

"ClearCache.Never" = "Never";

"GroupMembers.HideMembers" = "Hide Members";
"GroupMembers.MembersHiddenOn" = "Switch this off to show the list of members in this group.";
"GroupMembers.MembersHiddenOff" = "Switch this on to hide the list of members in this group. Admins will remain visible.";

"StorageManagement.ClearCache" = "Clear Cache";

"ChatList.StorageHintTitle" = "Free up to %@";
"ChatList.StorageHintText" = "Clear storage space on your iPhone";

"StorageManagement.PeerShowDetails" = "Show Details";
"StorageManagement.PeerOpenProfile" = "Open Profile";
"StorageManagement.ContextSelect" = "Select";
"StorageManagement.ContextDeselect" = "Deselect";
"StorageManagement.OpenPhoto" = "Open Photo";
"StorageManagement.OpenVideo" = "Open Video";
"StorageManagement.OpenFile" = "Open File";

"ChatListFilter.AddChatsSearchPlaceholder" = "Search Chats";

"RequestPeer.ChooseUserTitle" = "Choose User";
"RequestPeer.ChooseBotTitle" = "Choose Bot";
"RequestPeer.ChooseGroupTitle" = "Choose Group";
"RequestPeer.ChooseChannelTitle" = "Choose Channel";
"RequestPeer.Requirements" = "Requirements:";

"RequestPeer.CreateNewGroup" = "Create a New Group for This";
"RequestPeer.CreateNewChannel" = "Create a New Channel for This";

"RequestPeer.UsersEmpty" = "You don't have users that meet the following requirements:";
"RequestPeer.UsersAllEmpty" = "You don't have any users.";
"RequestPeer.BotsAllEmpty" = "You don't have any bots.";
"RequestPeer.GroupsEmpty" = "You don't have groups that meet the following requirements:";
"RequestPeer.GroupsAllEmpty" = "You don't have any groups.";
"RequestPeer.ChannelsEmpty" = "You don't have channels that meet the following requirements:";
"RequestPeer.ChannelsAllEmpty" = "You don't have any channels.";

"RequestPeer.Requirement.UserPremiumOff" = "User should not have a Premium subscription.";
"RequestPeer.Requirement.UserPremiumOn" = "User should have a Premium subscription.";

"RequestPeer.Requirement.Group.HasUsernameOff" = "The group should be private.";
"RequestPeer.Requirement.Group.HasUsernameOn" = "The group should be public.";

"RequestPeer.Requirement.Group.ForumOff" = "The group should have topics turned off.";
"RequestPeer.Requirement.Group.ForumOn" = "The group should have topics turned on.";

"RequestPeer.Requirement.Group.ParticipantOn" = "Bot should be in the group.";
"RequestPeer.Requirement.Group.CreatorOn" = "You should be the owner of the group.";

"RequestPeer.Requirement.Group.Rights" = "You have the admin rights to %@.";
"RequestPeer.Requirement.Group.Rights.Info" = "change group info";
"RequestPeer.Requirement.Group.Rights.Send" = "post messages";
"RequestPeer.Requirement.Group.Rights.Delete" = "delete messages";
"RequestPeer.Requirement.Group.Rights.Edit" = "edit messages";
"RequestPeer.Requirement.Group.Rights.Ban" = "ban users";
"RequestPeer.Requirement.Group.Rights.Invite" = "add members";
"RequestPeer.Requirement.Group.Rights.Pin" = "pin messages";
"RequestPeer.Requirement.Group.Rights.Topics" = "manage topics";
"RequestPeer.Requirement.Group.Rights.VideoChats" = "manage video chats";
"RequestPeer.Requirement.Group.Rights.Anonymous" = "remain anonymous";
"RequestPeer.Requirement.Group.Rights.AddAdmins" = "add new admins";

"RequestPeer.Requirement.Channel.HasUsernameOff" = "The channel should be private.";
"RequestPeer.Requirement.Channel.HasUsernameOn" = "The channel should be public.";

"RequestPeer.Requirement.Channel.CreatorOn" = "You should be the owner of the channel.";

"RequestPeer.Requirement.Channel.Rights" = "You have the admin rights to %@.";
"RequestPeer.Requirement.Channel.Rights.Info" = "change channel info";
"RequestPeer.Requirement.Channel.Rights.Send" = "post messages";
"RequestPeer.Requirement.Channel.Rights.Delete" = "delete messages";
"RequestPeer.Requirement.Channel.Rights.Edit" = "edit messages";
"RequestPeer.Requirement.Channel.Rights.Invite" = "invite users via link";
"RequestPeer.Requirement.Channel.Rights.Pin" = "pin messages";
"RequestPeer.Requirement.Channel.Rights.Topics" = "manage topics";
"RequestPeer.Requirement.Channel.Rights.VideoChats" = "manage live streams";
"RequestPeer.Requirement.Channel.Rights.Anonymous" = "remain anonymous";
"RequestPeer.Requirement.Channel.Rights.AddAdmins" = "add new admins";

"RequestPeer.SelectionConfirmationTitle" = "Are you sure you want to send %1$@ to %2$@?";
"RequestPeer.SelectionConfirmationInviteText" = "This will also add %1$@ to %2$@.";
"RequestPeer.SelectionConfirmationInviteAdminText" = "This will also add %1$@ to %2$@ as an admin.";
"RequestPeer.SelectionConfirmationInviteWithRightsText" = "This will also add %1$@ to %2$@ with the following rights:\n\n%3$@";
"RequestPeer.SelectionConfirmationSend" = "Send";

"CreateGroup.PublicLinkTitle" = "SET A PUBLIC LINK";
"CreateGroup.PublicLinkInfo" = "You can use **a-z**, **0-9** and underscores. Minimum length is **5** characters.";

"Notification.RequestedPeer" = "You shared %1$@ with %2$@.";

"Conversation.ViewInChannel" = "View in Channel";

"Conversation.HoldForAudioOnly" = "Hold to record audio.";
"Conversation.HoldForVideoOnly" = "Hold to record video.";
"Conversation.Translation.TranslateTo" = "Translate to %@";
"Conversation.Translation.TranslateToOther" = "Translate to %@";
"Conversation.Translation.ShowOriginal" = "Show Original";
"Conversation.Translation.ChooseLanguage" = "Choose Another Language";
"Conversation.Translation.DoNotTranslate" = "Do Not Translate %@";
"Conversation.Translation.DoNotTranslateOther" = "Do Not Translate %@";
"Conversation.Translation.Hide" = "Hide";
"Conversation.Translation.AddedToDoNotTranslateText" = "**%@** is added to the Do Not Translate list.";
"Conversation.Translation.TranslationBarHiddenChatText" = "Translation bar is now hidden for this chat.";
"Conversation.Translation.TranslationBarHiddenGroupText" = "Translation bar is now hidden for this group.";
"Conversation.Translation.TranslationBarHiddenChannelText" = "Translation bar is now hidden for this channel.";

"ProfilePhoto.SetEmoji" = "Set Emoji";

"AvatarEditor.Background" = "BACKGROUND";
"AvatarEditor.EmojiOrSticker" = "EMOJI OR STICKER";
"AvatarEditor.Emoji" = "Emoji";
"AvatarEditor.Stickers" = "Stickers";
"AvatarEditor.SwitchToEmoji" = "SWITCH TO EMOJI";
"AvatarEditor.SwitchToStickers" = "SWITCH TO STICKERS";
"AvatarEditor.SetProfilePhoto" = "Set as Profile Photo";
"AvatarEditor.SuggestProfilePhoto" = "Suggest as Profile Photo";
"AvatarEditor.SetGroupPhoto" = "Set as Group Photo";
"AvatarEditor.SetChannelPhoto" = "Set as Channel Photo";
"AvatarEditor.Set" = "Set";
"AvatarEditor.Suggest" = "Suggest";

"Premium.UpgradeDescription" = "Your current **Telegram Premium** plan can be upgraded at a **discount**.";
"Premium.CurrentPlan" = "your current plan";
"Premium.UpgradeFor" = "Upgrade for %@ / month";
"Premium.UpgradeForAnnual" = "Upgrade for %@ / year";

"ChatList.PremiumAnnualDiscountTitle" = "Telegram Premium with a discount of %@";
"ChatList.PremiumAnnualDiscountText" = "Sign up for the annual payment plan for Telegram Premium now to get the discount.";
"ChatList.PremiumAnnualUpgradeTitle" = "Save on your subscription up to %@";
"ChatList.PremiumAnnualUpgradeText" = "Upgrade to the annual payment plan for Telegram Premium to enjoy the discount.";

"Premium.Emoji.Description" = "Unlock this emoji and many more by subscribing to Telegram Premium.";
"Premium.Emoji.Proceed" = "Unlock Premium Emoji";

"Localization.TranslateEntireChat" = "Translate Entire Chat";

"Premium.Translation" = "Real-Time Translation";
"Premium.TranslationInfo" = "Real-time translation of channels and chats into other languages.";
"Premium.TranslationStandaloneInfo" = "Subscribe to **Telegram Premium** to be able to translate all messages in a chat at once.";
"Premium.Translation.Proceed" = "About Telegram Premium";

"Settings.PauseMusicOnRecording" = "Pause Music While Recoding";

"Settings.SuggestSetupPasswordTitle" = "Protect Your Account";
"Settings.SuggestSetupPasswordText" = "Set a password that will be required each time you log in with this phone number.";
"Settings.SuggestSetupPasswordAction" = "Set Additional Password";

"Chat.SendNotAllowedText" = "Sending messages is not allowed in this group";
"Chat.SendNotAllowedPeerText" = "Sending messages is not allowed in %@";
"Chat.SendNotAllowedPhoto" = "Sending photos is not allowed in this group";
"Chat.SendNotAllowedVideo" = "Sending videos is not allowed in this group";
"Chat.SendNotAllowedFile" = "Sending files is not allowed in this group";
"Chat.SendNotAllowedAudioMessage" = "Sending audio messages is not allowed in this group";
"Chat.SendNotAllowedVideoMessage" = "Sending video messages is not allowed in this group";
"Chat.SendNotAllowedMusic" = "Sending music is not allowed in this group";

"Chat.SendAllowedContentText" = "The admins of this group only allow to send %1$@.";
"Chat.SendAllowedContentPeerText" = "The admins of %1$@ only allow to send %2$@.";

"Chat.SendAllowedContentTypeText" = "text messages";
"Chat.SendAllowedContentTypePhoto" = "photos";
"Chat.SendAllowedContentTypeVideo" = "videos";
"Chat.SendAllowedContentTypeVoiceMessage" = "voice messages";
"Chat.SendAllowedContentTypeVideoMessage" = "video messages";
"Chat.SendAllowedContentTypeFile" = "files";
"Chat.SendAllowedContentTypeMusic" = "music";
"Chat.SendAllowedContentTypeSticker" = "stickers & GIFs";

"Channel.BanUser.PermissionSendPhoto" = "Send Photos";
"Channel.BanUser.PermissionSendVideo" = "Send Videos";
"Channel.BanUser.PermissionSendMusic" = "Send Music";
"Channel.BanUser.PermissionSendVoiceMessage" = "Send Audio Messages";
"Channel.BanUser.PermissionSendVideoMessage" = "Send Video Messages";
"Channel.BanUser.PermissionSendFile" = "Send Files";

"GroupPermission.NoSendPhoto" = "no photos";
"GroupPermission.NoSendVideo" = "no videos";
"GroupPermission.NoSendMusic" = "no music";
"GroupPermission.NoSendVoiceMessage" = "no audio messages";
"GroupPermission.NoSendVideoMessage" = "no video messages";
"GroupPermission.NoSendFile" = "no files";

"Settings.AutosaveMediaOn" = "On";
"Settings.AutosaveMediaOff" = "Off";
"Settings.AutosaveMediaOn" = "On";
"Settings.AutosaveMediaAllMedia" = "All Media (%@)";
"Settings.AutosaveMediaPhoto" = "Photos";
"Settings.AutosaveMediaNoPhoto" = "No Photos";
"Settings.AutosaveMediaVideo" = "Videos up to %@";
"Settings.AutosaveMediaNoVideo" = "No Videos";

"Settings.SaveToCameraRollSection" = "SAVE TO CAMERA ROLL";
"Settings.SaveToCameraRollInfo" = "Automatically save all new photos and videos from these chats to your Cameral Roll.";

"Autosave.TypesSection" = "SAVE TO CAMERA ROLL";
"Autosave.TypePhoto" = "Photos";
"Autosave.TypeVideo" = "Videos";
"Autosave.TypesInfo" = "Automatically save all new media from private chats to your Cameral Roll.";
"Autosave.VideoSizeSection" = "MAXIMUM VIDEO SIZE";
"Autosave.VideoInfo" = "All downloaded videos in private chats less than %@ will be saved to Cameral Roll.";
"Autosave.ExceptionsSection" = "EXCEPTIONS";
"Autosave.AddException" = "Add Exception";
"Autosave.Exception" = "Exception";
"Autosave.DeleteAllExceptions" = "Delete All Exceptions";

"Chat.ErrorInvoiceNotFound" = "Invoice not found.";

"EmojiStatus.AppliedText" = "Your emoji status has been updated.";
"EmojiPreview.SendEmoji" = "Send Emoji";
"EmojiPreview.SetAsStatus" = "Set as Status";
"EmojiPreview.CopyEmoji" = "Copy Emoji";

"EmojiSearch.SearchStickersEmptyResult" = "No emoji found";

"DataUsage.MediaDirectionIncoming" = "Incoming";
"DataUsage.MediaDirectionOutgoing" = "Outgoing";
"DataUsage.InfoTotalUsageSinceTime" = "Your data usage since %@";
"DataUsage.InfoMobileUsageSinceTime" = "Your mobile data usage since %@";
"DataUsage.InfoWifiUsageSinceTime" = "Your Wi-Fi data usage since %@";
"DataUsage.SectionsInfo" = "Tap on each section for detailed view.";
"DataUsage.SectionUsageTotal" = "TOTAL NETWORK USAGE";
"DataUsage.SectionUsageMobile" = "MOBILE NETWORK USAGE";
"DataUsage.SectionUsageWifi" = "WI-FI NETWORK USAGE";
"DataUsage.AutoDownloadSettings" = "Auto-Download Settings";

"StorageManagement.SectionMessages" = "Messages";
"StorageManagement.SectionVoiceMessages" = "Voice Messages";
"StorageManagement.SectionCalls" = "Calls";

"DataUsage.SectionTotalIncoming" = "Data Received";
"DataUsage.SectionTotalOutgoing" = "Data Sent";

"EmojiInput.TabMasks" = "Masks";
"EmojiInput.TabGifs" = "GIFs";
"EmojiInput.TabStickers" = "Stickers";
"EmojiInput.TabEmoji" = "Emoji";

"EmojiInput.TrendingEmoji" = "TRENDING EMOJI";

"Chat.PlaceholderTextNotAllowed" = "Text not allowed";

"CallList.DeleteAll" = "Delete All";

"DataUsage.TopSectionAll" = "All";
"DataUsage.TopSectionMobile" = "Mobile";
"DataUsage.TopSectionWifi" = "Wifi";

"Translation.Language.en" = "English";
"Translation.Language.ar" = "Arabic";
"Translation.Language.zh" = "Chinese";
"Translation.Language.fr" = "French";
"Translation.Language.de" = "German";
"Translation.Language.it" = "Italian";
"Translation.Language.ja" = "Japanese";
"Translation.Language.ko" = "Korean";
"Translation.Language.pt" = "Portuguese";
"Translation.Language.ru" = "Russian";
"Translation.Language.es" = "Spanish";
"Translation.Language.uk" = "Ukrainian";
"Translation.Language.be" = "Belarusian";
"Translation.Language.ca" = "Catalan";
"Translation.Language.hr" = "Croatian";
"Translation.Language.cs" = "Czech";
"Translation.Language.nl" = "Dutch";
"Translation.Language.eo" = "Esperanto";
"Translation.Language.fi" = "Finnish";
"Translation.Language.he" = "Hebrew";
"Translation.Language.hu" = "Hungarian";
"Translation.Language.id" = "Indonesian";
"Translation.Language.ms" = "Malay";
"Translation.Language.ml" = "Malayalam";
"Translation.Language.no" = "Norwegian";
"Translation.Language.fa" = "Persian";
"Translation.Language.po" = "Polish";
"Translation.Language.ro" = "Romanian";
"Translation.Language.sr" = "Serbian";
"Translation.Language.sk" = "Slovak";
"Translation.Language.sv" = "Swedish";
"Translation.Language.ta" = "Tamil";
"Translation.Language.tr" = "Turkish";
"Translation.Language.uz" = "Uzbek";

"Settings.RaiseToListen" = "Raise to Listen";
"Settings.RaiseToListenInfo" = "Raise to Listen allows you to quickly listen and reply to incoming audio messages by raising the phone to your ear.";

"Login.CodeSentCallText" = "Calling **%@** to dictate the code.";

"Premium.Purchase.OnlyOneSubscriptionAllowed" = "You have already purchased Telegram Premium for another account. You can only have one Telegram Premium subscription on one Apple ID.";

"Call.VoiceOver.Minimize" = "Minimize Call";

"Login.VoiceOver.PhoneCountryCode" = "Phone country code";
"Login.VoiceOver.PhoneNumber" = "Phone number";
"Login.VoiceOver.Password" = "Password";

"Gallery.VoiceOver.Delete" = "Delete";
"Gallery.VoiceOver.Fullscreen" = "Fullscreen";
"Gallery.VoiceOver.Share" = "Share";
"Gallery.VoiceOver.Edit" = "Edit";
"Gallery.VoiceOver.Stickers" = "Stickers";
"Gallery.VoiceOver.PictureInPicture" = "Picture-in-Picture";

"Appearance.VoiceOver.Theme" = "%@ Theme";

"ChatList.EmptyChatListWithArchive" = "All of your chats are archived.";

"Conversation.AudioRateTooltip15X" = "Audio will play at 1.5x speed.";
"Conversation.AudioRateOptionsTooltip" = "Long tap for more speed values.";
"Conversation.AudioRateTooltipCustom" = "Audio will play at %@x speed.";

"ImportStickerPack.EmojiCount_1" = "%@ Emoji";
"ImportStickerPack.EmojiCount_any" = "%@ Emojis";

"ImportStickerPack.ImportingEmojis" = "Importing Emojis";
"ImportStickerPack.CreateNewEmojiPack" = "Create a New Emoji Pack";

"VoiceOver.Chat.Sending" = "Sending";
"VoiceOver.Chat.Failed" = "Failed to send";

"VoiceOver.Chat.PlayedByRecipient" = "Played by recipient";
"VoiceOver.Chat.PlayedByRecipients" = "Played by recipients";

"VoiceOver.Chat.NotPlayedByRecipient" = "Not played by recipient";
"VoiceOver.Chat.NotPlayedByRecipients" = "Not played by recipients";

"VoiceOver.Chat.ReplyingToMessage" = "In reply to message: %@";

"MediaPicker.VoiceOver.Camera" = "Camera";

"ChatList.ReadAll" = "Read All";

"ChatList.ClearSavedMessagesConfirmation" = "Are you sure you want to delete all your saved messages?";

"Conversation.Translation.Settings" = "Settings";

"StickerPacksSettings.TrendingStickers" = "Trending Stickers";
"StickerPacksSettings.MyStickers" = "MY STICKERS";

"StickerPacksSettings.DynamicOrder" = "Dynamic Pack Order";
"StickerPacksSettings.DynamicOrderInfo" = "Recently used sticker packs will be displayed above the older ones.";
"StickerPacksSettings.Emoji" = "Emoji";

"StickerPacksSettings.DynamicOrderOff" = "Dynamic Order Off";
"StickerPacksSettings.DynamicOrderOffInfo" = "Sticker packs will no longer be automatically rearranged every time you use a sticker.";

"GroupPermission.NotAvailableInDiscussionGroups" = "This permission is not available in discussion groups.";
"GroupPermission.NotAvailableInGeoGroups" = "This permission is not available in location-based groups.";

"Conversation.ShareLinkTooltip.Chat.One" = "Link shared with **%@**";
"Conversation.ShareLinkTooltip.TwoChats.One" = "Link shared with **%@** and **%@**";
"Conversation.ShareLinkTooltip.ManyChats.One" = "Link shared with **%@** and %@ others";

"StickerPacks.UnarchiveStickerPacksConfirmation_1" = "Unarchive %@ Pack";
"StickerPacks.UnarchiveStickerPacksConfirmation_any" = "Unarchive %@ Packs";

"PowerSaving.AlertEnabledTitle" = "Power Saving mode enabled";
"PowerSaving.AlertEnabledText" = "%@% battery remaining.";
"PowerSaving.AlertEnabledAction" = "Disable";

"Chat.MessageSeenTimestamp.Date" = "%@";
"Chat.MessageSeenTimestamp.TodayAt" = "today at %@";
"Chat.MessageSeenTimestamp.YesterdayAt" = "yesterday at %@";

"PowerSavingScreen.OptionAutoplayVideoTitle" = "Autoplay Videos";
"PowerSavingScreen.OptionAutoplayVideoText" = "Autoplay and loop videos and video messages in chats.";

"PowerSavingScreen.OptionAutoplayGifTitle" = "Autoplay GIFs";
"PowerSavingScreen.OptionAutoplayGifText" = "Autoplay and loop GIFs in chats and in the keyboard.";

"PowerSavingScreen.OptionAutoplayStickersTitle" = "Sticker Animations";
"PowerSavingScreen.OptionAutoplayStickersText" = "Loop animated stickers, play full-screen premium effects.";

"PowerSavingScreen.OptionAutoplayEmojiTitle" = "Emoji Animations";
"PowerSavingScreen.OptionAutoplayEmojiText" = "Loop animated emoji in messages, reactions, statuses.";

"PowerSavingScreen.OptionAutoplayEffectsTitle" = "Interface Effects";
"PowerSavingScreen.OptionAutoplayEffectsText" = "Various effects and animations that make Telegram look amazing.";

"PowerSavingScreen.OptionBackgroundTitle" = "Extended Background Time";
"PowerSavingScreen.OptionBackgroundText" = "Update chats faster when switching between apps.";

"PowerSavingScreen.OptionPreloadTitle" = "Preload Media";
"PowerSavingScreen.OptionPreloadText" = "Start loading media while in the chat list for faster access.";

"PowerSavingScreen.ToggleHeaderEmpty" = "POWER SAVING MODE";
"PowerSavingScreen.ToggleHeaderOn" = "POWER SAVING MODE (ON)";
"PowerSavingScreen.ToggleHeaderOff" = "POWER SAVING MODE (OFF)";

"PowerSavingScreen.OptionsHeader" = "RESOURCE-INTENSIVE PROCESSES";

"PowerSavingScreen.OptionChangeAlertAlways" = "Turn off Power Saving Mode to change these settings.";
"PowerSavingScreen.OptionChangeAlertConditional" = "Turn off Power Saving Mode or charge your phone to change these settings.";

"PowerSavingScreen.Title" = "Power Saving";

"PowerSaving.BatteryLevelLimit.Off" = "Off";
"PowerSaving.BatteryLevelLimit.On" = "On";
"PowerSaving.BatteryLevelLimit.AlwaysOn" = "Always On";
"PowerSaving.BatteryLevelLimit.AlwaysOff" = "Always Off";
"PowerSaving.BatteryLevelLimit.WhenBelow" = "When Below %@%";

"PowerSaving.AllDescriptionNever" = "Don’t disable all resource-intensive processes even when the battery is low.";
"PowerSaving.AllDescriptionAlways" = "Always disable all resource-intensive processes, regardless of the battery charge level.";
"PowerSaving.AllDescriptionLimit" = "Automatically disable all resource-intensive processes when your battery is below %@%.";

"AppearanceSettings.Animations" = "Animations";

"SendInviteLink.SkipAction" = "Skip";
"SendInviteLink.InviteTitle" = "Invite via Link";
"SendInviteLink.LinkUnavailableTitle" = "You can't create a link";

"SendInviteLink.TextAvailableSingleUser" = "**%@** restricts adding them to groups.\nYou can send them an invite link as message instead.";
"SendInviteLink.TextAvailableMultipleUsers_1" = "**%d user** restrict adding them to groups.\nYou can send them an invite link as message instead.";
"SendInviteLink.TextAvailableMultipleUsers_any" = "**%d users** restrict adding them to groups.\nYou can send them an invite link as message instead.";

"SendInviteLink.TextUnavailableSingleUser" = "**%@** can only be invited via an invite link.\nHowever the admin of this group restricts you from sharing invite links.";
"SendInviteLink.TextUnavailableMultipleUsers_1" = "**%d user** can only be invited via an invite link.\nHowever the admin of this group restricts you from sharing invite links.";
"SendInviteLink.TextUnavailableMultipleUsers_any" = "**%d users** can only be invited via an invite link.\nHowever the admin of this group restricts you from sharing invite links.";

"SendInviteLink.ActionSkip" = "Skip";
"SendInviteLink.ActionInvite" = "Send Invite Link";
"SendInviteLink.ActionClose" = "Close";

"Chat.ContextMenu.AdSponsorInfo" = "Sponsor Info";
"Chat.ContextMenu.AdSponsorInfoCopied" = "Text copied.";

"Settings.PowerSaving" = "Power Saving";
"Settings.PowerSavingOn" = "On";
"Settings.PowerSavingOff" = "Off";

"Conversation.BotApp" = "Bot Application";
"Conversation.OpenBotApp" = "OPEN APP";

"Attachment.Gift" = "Gift";

"Premium.Gift.TitleShort" = "Telegram Premium";

"VoiceOver.GiftPremium" = "Gift Telegram Premium";

"Login.Email.CantAccess" = "Can't access this email?";
"Login.Email.ResetTitle" = "Reset Email";
"Login.Email.ResetText" = "You can change your login email if you are logged into Telegram from another device. Otherwise, if you don't have access to email %1$@, you can reset this email with an **SMS** code **%2$@**.";
"Login.Email.Reset" = "Reset";
"Login.Email.ResetNowViaSMS" = "Reset now via SMS";
"Login.Email.WillBeResetIn" = "Email will be reset %@";
"Login.Email.PremiumRequiredTitle" = "Telegram Premium Required";
"Login.Email.PremiumRequiredText" = "Due to high cost of SMS in your country, you need to have a **Telegram Premium** account to reset this email via an SMS code.\n\nYou can ask a friend to gift a Premium subscription for your account\n**%@**";
"Login.Email.ElapsedTime" = "in %@";
"Login.Email.ResetingNow" = "Please wait...";

"ChatList.StartMessaging" = "Select a chat to start messaging";

"Conversation.ForwardOptions.RecipientsMessageForwardVisible" = "Recipients will see that it was forwarded";
"Conversation.ForwardOptions.RecipientsMessageForwardHidden" = "Recipients won't see that it was forwarded";
"Conversation.ForwardOptions.RecipientsMessagesForwardVisible" = "Recipients will see they were forwarded";
"Conversation.ForwardOptions.RecipientsMessagesForwardHidden" = "Recipients won't see they were forwarded";

"Conversation.SendMessage.SendWhenOnline" = "Send When Online";

"DataUsage.HeaderNoDataUsed" = "No data used";
"DataUsage.Header" = "Data Usage";

"DataUsage.SettingsHelpCellular" = "You can change your auto-download settings for media to reduce data usage when cellular.";
"DataUsage.SettingsHelpWifi" = "You can change your auto-download settings for media to reduce data usage when on wifi.";

"DataUsage.Reset" = "Reset Statistics";

"Conversation.SendWhenOnlineTooltip" = "Long tap to send the message later.";

"Bot.Active" = "bot is active now";
"Bot.Inactive" = "bot is not active";
"Bot.Slow" = "bot replies slowly";
"Bot.TapToUse" = "Tap here to use this bot";

"CreateGroup.PeersTitleDelimeter" = ", ";
"CreateGroup.PeersTitleLastDelimeter" = " and ";

"Conversation.SendMessageErrorTooFastTitle" = "Not so fast";
"Conversation.SendMessageErrorTooFast" = "You are sending messages too fast. Please wait a bit.";

"PeerInfo.CancelSelectionAlertText" = "Cancel selection?";
"PeerInfo.CancelSelectionAlertYes" = "Yes";
"PeerInfo.CancelSelectionAlertNo" = "No";

"StickerPacksSettings.SuggestAnimatedEmojiInfo" = "Each time you enter an emoji you can replace it with an animated emoji.";

"DialogList.DeleteBotClearHistory" = "Clear Chat History";

<<<<<<< HEAD
"TextFormat.EditLinkTitle" = "Edit Link";

"PeerInfo.Username" = "Username";
"Username.BotLinksOrderInfo" = "Drag and drop links to change the order in which they will be displayed on the bot info page.";

"Wallpaper.ApplyForAll" = "Apply For All Chats";
"Wallpaper.ApplyForChat" = "Apply For This Chat";
=======
"ChatList.ChatFolderUpdateCount_1" = "1 new chat";
"ChatList.ChatFolderUpdateCount_any" = "%d new chats";
"ChatList.ChatFolderUpdateHintTitle" = "You can join %@";
"ChatList.ChatFolderUpdateHintText" = "Tap here to view them";

"Premium.MaxSharedFolderMembershipText" = "You can only add **%1$@** shareable folders. Upgrade to **Telegram Premium** to increase this limit up to **%2$@**.";
"Premium.MaxSharedFolderMembershipNoPremiumText" = "You can only add **%1$@** shareable folders. We are working to let you increase this limit in the future.";
"Premium.MaxSharedFolderMembershipFinalText" = "Sorry, you can only add **%1$@** shareable folders.";

"Premium.MaxSharedFolderLinksText" = "You can only create **%1$@** invite links. Upgrade to **Telegram Premium** to increase the links limit to **%2$@**.";
"Premium.MaxSharedFolderLinksNoPremiumText" = "You can only create **%1$@** invite links. We are working to let you increase this limit in the future.";
"Premium.MaxSharedFolderLinksFinalText" = "Sorry, you can only create **%1$@** invite links";
>>>>>>> 8ca477e6
<|MERGE_RESOLUTION|>--- conflicted
+++ resolved
@@ -9095,7 +9095,6 @@
 
 "DialogList.DeleteBotClearHistory" = "Clear Chat History";
 
-<<<<<<< HEAD
 "TextFormat.EditLinkTitle" = "Edit Link";
 
 "PeerInfo.Username" = "Username";
@@ -9103,7 +9102,7 @@
 
 "Wallpaper.ApplyForAll" = "Apply For All Chats";
 "Wallpaper.ApplyForChat" = "Apply For This Chat";
-=======
+
 "ChatList.ChatFolderUpdateCount_1" = "1 new chat";
 "ChatList.ChatFolderUpdateCount_any" = "%d new chats";
 "ChatList.ChatFolderUpdateHintTitle" = "You can join %@";
@@ -9115,5 +9114,4 @@
 
 "Premium.MaxSharedFolderLinksText" = "You can only create **%1$@** invite links. Upgrade to **Telegram Premium** to increase the links limit to **%2$@**.";
 "Premium.MaxSharedFolderLinksNoPremiumText" = "You can only create **%1$@** invite links. We are working to let you increase this limit in the future.";
-"Premium.MaxSharedFolderLinksFinalText" = "Sorry, you can only create **%1$@** invite links";
->>>>>>> 8ca477e6
+"Premium.MaxSharedFolderLinksFinalText" = "Sorry, you can only create **%1$@** invite links";