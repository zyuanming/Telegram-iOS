import Foundation
#if os(macOS)
    import PostboxMac
    import TelegramApiMac
#else
    import Postbox
    import UIKit
    import TelegramApi
#endif

<<<<<<< HEAD
import SyncCore
=======
public struct UserInfoFlags: OptionSet {
    public var rawValue: Int32
    
    public init() {
        self.rawValue = 0
    }
    
    public init(rawValue: Int32) {
        self.rawValue = rawValue
    }
    
    public static let isVerified = UserInfoFlags(rawValue: (1 << 0))
    public static let isSupport = UserInfoFlags(rawValue: (1 << 1))
    public static let isScam = UserInfoFlags(rawValue: (1 << 2))
}

public struct BotUserInfoFlags: OptionSet {
    public var rawValue: Int32
    
    public init() {
        self.rawValue = 0
    }
    
    public init(rawValue: Int32) {
        self.rawValue = rawValue
    }
    
    public static let hasAccessToChatHistory = BotUserInfoFlags(rawValue: (1 << 0))
    public static let worksWithGroups = BotUserInfoFlags(rawValue: (1 << 1))
    public static let requiresGeolocationForInlineRequests = BotUserInfoFlags(rawValue: (1 << 3))
}

public struct BotUserInfo: PostboxCoding, Equatable {
    public let flags: BotUserInfoFlags
    public let inlinePlaceholder: String?
    
    init(flags: BotUserInfoFlags, inlinePlaceholder: String?) {
        self.flags = flags
        self.inlinePlaceholder = inlinePlaceholder
    }
    
    public init(decoder: PostboxDecoder) {
        self.flags = BotUserInfoFlags(rawValue: decoder.decodeInt32ForKey("f", orElse: 0))
        self.inlinePlaceholder = decoder.decodeOptionalStringForKey("ip")
    }
    
    public func encode(_ encoder: PostboxEncoder) {
        encoder.encodeInt32(self.flags.rawValue, forKey: "f")
        if let inlinePlaceholder = self.inlinePlaceholder {
            encoder.encodeString(inlinePlaceholder, forKey: "ip")
        } else {
            encoder.encodeNil(forKey: "ip")
        }
    }
}

public final class TelegramUser: Peer {
    public let id: PeerId
    public let accessHash: TelegramPeerAccessHash?
    public let firstName: String?
    public let lastName: String?
    public let username: String?
    public let phone: String?
    public let photo: [TelegramMediaImageRepresentation]
    public let botInfo: BotUserInfo?
    public let restrictionInfo: PeerAccessRestrictionInfo?
    public let flags: UserInfoFlags
    
    public var nameOrPhone: String {
        if let firstName = self.firstName {
            if let lastName = self.lastName {
                return "\(firstName) \(lastName)"
            } else {
                return firstName
            }
        } else if let lastName = self.lastName {
            return lastName
        } else if let phone = self.phone, !phone.isEmpty {
            return phone
        } else {
            return ""
        }
    }
    
    public var shortNameOrPhone: String {
        if let firstName = self.firstName {
            return firstName
        } else if let lastName = self.lastName {
            return lastName
        } else if let phone = self.phone, !phone.isEmpty {
            return phone
        } else {
            return ""
        }
    }
    
    public var indexName: PeerIndexNameRepresentation {
        return .personName(first: self.firstName ?? "", last: self.lastName ?? "", addressName: self.username, phoneNumber: self.phone)
    }
    
    public let associatedPeerId: PeerId? = nil
    public let notificationSettingsPeerId: PeerId? = nil
    
    public init(id: PeerId, accessHash: TelegramPeerAccessHash?, firstName: String?, lastName: String?, username: String?, phone: String?, photo: [TelegramMediaImageRepresentation], botInfo: BotUserInfo?, restrictionInfo: PeerAccessRestrictionInfo?, flags: UserInfoFlags) {
        self.id = id
        self.accessHash = accessHash
        self.firstName = firstName
        self.lastName = lastName
        self.username = username
        self.phone = phone
        self.photo = photo
        self.botInfo = botInfo
        self.restrictionInfo = restrictionInfo
        self.flags = flags
    }
    
    public init(decoder: PostboxDecoder) {
        self.id = PeerId(decoder.decodeInt64ForKey("i", orElse: 0))
        
        let accessHash: Int64 = decoder.decodeInt64ForKey("ah", orElse: 0)
        let accessHashType: Int32 = decoder.decodeInt32ForKey("aht", orElse: 0)
        if accessHash != 0 {
            if accessHashType == 0 {
                self.accessHash = .personal(accessHash)
            } else {
                self.accessHash = .genericPublic(accessHash)
            }
        } else {
            self.accessHash = nil
        }
        
        self.firstName = decoder.decodeOptionalStringForKey("fn")
        self.lastName = decoder.decodeOptionalStringForKey("ln")
        
        self.username = decoder.decodeOptionalStringForKey("un")
        self.phone = decoder.decodeOptionalStringForKey("p")
        
        self.photo = decoder.decodeObjectArrayForKey("ph")
        
        if let botInfo = decoder.decodeObjectForKey("bi", decoder: { return BotUserInfo(decoder: $0) }) as? BotUserInfo {
            self.botInfo = botInfo
        } else {
            self.botInfo = nil
        }
        
        self.restrictionInfo = decoder.decodeObjectForKey("ri") as? PeerAccessRestrictionInfo
        
        self.flags = UserInfoFlags(rawValue: decoder.decodeInt32ForKey("fl", orElse: 0))
    }
    
    public func encode(_ encoder: PostboxEncoder) {
        encoder.encodeInt64(self.id.toInt64(), forKey: "i")
        
        if let accessHash = self.accessHash {
            switch accessHash {
            case let .personal(value):
                encoder.encodeInt64(value, forKey: "ah")
                encoder.encodeInt32(0, forKey: "aht")
            case let .genericPublic(value):
                encoder.encodeInt64(value, forKey: "ah")
                encoder.encodeInt32(1, forKey: "aht")
            }
        }
        
        if let firstName = self.firstName {
            encoder.encodeString(firstName, forKey: "fn")
        }
        if let lastName = self.lastName {
            encoder.encodeString(lastName, forKey: "ln")
        }
        
        if let username = self.username {
            encoder.encodeString(username, forKey: "un")
        }
        if let phone = self.phone {
            encoder.encodeString(phone, forKey: "p")
        }
        
        encoder.encodeObjectArray(self.photo, forKey: "ph")
        
        if let botInfo = self.botInfo {
            encoder.encodeObject(botInfo, forKey: "bi")
        } else {
            encoder.encodeNil(forKey: "bi")
        }
        
        if let restrictionInfo = self.restrictionInfo {
            encoder.encodeObject(restrictionInfo, forKey: "ri")
        } else {
            encoder.encodeNil(forKey: "ri")
        }
        
        encoder.encodeInt32(self.flags.rawValue, forKey: "fl")
    }
    
    public func isEqual(_ other: Peer) -> Bool {
        if let other = other as? TelegramUser {
            if self.id != other.id {
                return false
            }
            if self.accessHash != other.accessHash {
                return false
            }
            if self.firstName != other.firstName {
                return false
            }
            if self.lastName != other.lastName {
                return false
            }
            if self.phone != other.phone {
                return false
            }
            if self.photo.count != other.photo.count {
                return false
            }
            for i in 0 ..< self.photo.count {
                if self.photo[i] != other.photo[i] {
                    return false
                }
            }
            if self.botInfo != other.botInfo {
                return false
            }
            if self.restrictionInfo != other.restrictionInfo {
                return false
            }
            
            if self.flags != other.flags {
                return false
            }
            
            return true
        } else {
            return false
        }
    }
    
    func withUpdatedUsername(_ username:String?) -> TelegramUser {
        return TelegramUser(id: self.id, accessHash: self.accessHash, firstName: self.firstName, lastName: self.lastName, username: username, phone: self.phone, photo: self.photo, botInfo: self.botInfo, restrictionInfo: self.restrictionInfo, flags: self.flags)
    }
    
    func withUpdatedNames(firstName: String?, lastName: String?) -> TelegramUser {
        return TelegramUser(id: self.id, accessHash: self.accessHash, firstName: firstName, lastName: lastName, username: self.username, phone: self.phone, photo: self.photo, botInfo: self.botInfo, restrictionInfo: self.restrictionInfo, flags: self.flags)
    }
    
    func withUpdatedPhone(_ phone: String?) -> TelegramUser {
        return TelegramUser(id: self.id, accessHash: self.accessHash, firstName: self.firstName, lastName: self.lastName, username: self.username, phone: phone, photo: self.photo, botInfo: self.botInfo, restrictionInfo: self.restrictionInfo, flags: self.flags)
    }
    
    func withUpdatedPhoto(_ representations: [TelegramMediaImageRepresentation]) -> TelegramUser {
        return TelegramUser(id: self.id, accessHash: self.accessHash, firstName: self.firstName, lastName: self.lastName, username: self.username, phone: phone, photo: representations, botInfo: self.botInfo, restrictionInfo: self.restrictionInfo, flags: self.flags)
    }
}
>>>>>>> 9754e564

func parsedTelegramProfilePhoto(_ photo: Api.UserProfilePhoto) -> [TelegramMediaImageRepresentation] {
    var representations: [TelegramMediaImageRepresentation] = []
    switch photo {
        case let .userProfilePhoto(_, photoSmall, photoBig, dcId):
            let smallResource: TelegramMediaResource
            let fullSizeResource: TelegramMediaResource
            switch photoSmall {
                case let .fileLocationToBeDeprecated(volumeId, localId):
                    smallResource = CloudPeerPhotoSizeMediaResource(datacenterId: dcId, sizeSpec: .small, volumeId: volumeId, localId: localId)
            }
            switch photoBig {
                case let .fileLocationToBeDeprecated(volumeId, localId):
                    fullSizeResource = CloudPeerPhotoSizeMediaResource(datacenterId: dcId, sizeSpec: .fullSize, volumeId: volumeId, localId: localId)
            }
            representations.append(TelegramMediaImageRepresentation(dimensions: CGSize(width: 80.0, height: 80.0), resource: smallResource))
            representations.append(TelegramMediaImageRepresentation(dimensions: CGSize(width: 640.0, height: 640.0), resource: fullSizeResource))
        case .userProfilePhotoEmpty:
            break
    }
    return representations
}

extension TelegramUser {
    convenience init(user: Api.User) {
        switch user {
        case let .user(flags, id, accessHash, firstName, lastName, username, phone, photo, _, _, restrictionReason, botInlinePlaceholder, _):
            let representations: [TelegramMediaImageRepresentation] = photo.flatMap(parsedTelegramProfilePhoto) ?? []
            
            let isMin = (flags & (1 << 20)) != 0
            let accessHashValue = accessHash.flatMap { value -> TelegramPeerAccessHash in
                if isMin {
                    return .genericPublic(value)
                } else {
                    return .personal(value)
                }
            }
            
            var userFlags: UserInfoFlags = []
            if (flags & (1 << 17)) != 0 {
                userFlags.insert(.isVerified)
            }
            if (flags & (1 << 23)) != 0 {
                userFlags.insert(.isSupport)
            }
            if (flags & (1 << 24)) != 0 {
                userFlags.insert(.isScam)
            }
            
            var botInfo: BotUserInfo?
            if (flags & (1 << 14)) != 0 {
                var botFlags = BotUserInfoFlags()
                if (flags & (1 << 15)) != 0 {
                    botFlags.insert(.hasAccessToChatHistory)
                }
                if (flags & (1 << 16)) == 0 {
                    botFlags.insert(.worksWithGroups)
                }
                if (flags & (1 << 21)) != 0 {
                    botFlags.insert(.requiresGeolocationForInlineRequests)
                }
                botInfo = BotUserInfo(flags: botFlags, inlinePlaceholder: botInlinePlaceholder)
            }
            
            let restrictionInfo: PeerAccessRestrictionInfo? = restrictionReason.flatMap(PeerAccessRestrictionInfo.init(apiReasons:))
            
            self.init(id: PeerId(namespace: Namespaces.Peer.CloudUser, id: id), accessHash: accessHashValue, firstName: firstName, lastName: lastName, username: username, phone: phone, photo: representations, botInfo: botInfo, restrictionInfo: restrictionInfo, flags: userFlags)
        case let .userEmpty(id):
            self.init(id: PeerId(namespace: Namespaces.Peer.CloudUser, id: id), accessHash: nil, firstName: nil, lastName: nil, username: nil, phone: nil, photo: [], botInfo: nil, restrictionInfo: nil, flags: [])
        }
    }
    
    static func merge(_ lhs: TelegramUser?, rhs: Api.User) -> TelegramUser? {
        switch rhs {
            case let .user(flags, _, rhsAccessHash, _, _, username, _, photo, _, _, restrictionReason, botInlinePlaceholder, _):
                let isMin = (flags & (1 << 20)) != 0
                if !isMin {
                    return TelegramUser(user: rhs)
                } else {
                    let telegramPhoto = photo.flatMap(parsedTelegramProfilePhoto) ?? []
                    if let lhs = lhs {
                        var userFlags: UserInfoFlags = []
                        if (flags & (1 << 17)) != 0 {
                            userFlags.insert(.isVerified)
                        }
                        if (flags & (1 << 23)) != 0 {
                            userFlags.insert(.isSupport)
                        }
                        if (flags & (1 << 24)) != 0 {
                            userFlags.insert(.isScam)
                        }
                        
                        var botInfo: BotUserInfo?
                        if (flags & (1 << 14)) != 0 {
                            var botFlags = BotUserInfoFlags()
                            if (flags & (1 << 15)) != 0 {
                                botFlags.insert(.hasAccessToChatHistory)
                            }
                            if (flags & (1 << 16)) == 0 {
                                botFlags.insert(.worksWithGroups)
                            }
                            if (flags & (1 << 21)) != 0 {
                                botFlags.insert(.requiresGeolocationForInlineRequests)
                            }
                            botInfo = BotUserInfo(flags: botFlags, inlinePlaceholder: botInlinePlaceholder)
                        }
                        
                        let restrictionInfo: PeerAccessRestrictionInfo? = restrictionReason.flatMap(PeerAccessRestrictionInfo.init)
                        
                        let rhsAccessHashValue = rhsAccessHash.flatMap { value -> TelegramPeerAccessHash in
                            if isMin {
                                return .genericPublic(value)
                            } else {
                                return .personal(value)
                            }
                        }
                        
                        let accessHash: TelegramPeerAccessHash?
                        if let rhsAccessHashValue = rhsAccessHashValue, case .personal = rhsAccessHashValue {
                            accessHash = rhsAccessHashValue
                        } else {
                            accessHash = lhs.accessHash ?? rhsAccessHashValue
                        }
                        
                        return TelegramUser(id: lhs.id, accessHash: accessHash, firstName: lhs.firstName, lastName: lhs.lastName, username: username, phone: lhs.phone, photo: telegramPhoto, botInfo: botInfo, restrictionInfo: restrictionInfo, flags: userFlags)
                    } else {
                        return TelegramUser(user: rhs)
                    }
                }
            case .userEmpty:
                return TelegramUser(user: rhs)
        }
    }
}<|MERGE_RESOLUTION|>--- conflicted
+++ resolved
@@ -8,263 +8,7 @@
     import TelegramApi
 #endif
 
-<<<<<<< HEAD
 import SyncCore
-=======
-public struct UserInfoFlags: OptionSet {
-    public var rawValue: Int32
-    
-    public init() {
-        self.rawValue = 0
-    }
-    
-    public init(rawValue: Int32) {
-        self.rawValue = rawValue
-    }
-    
-    public static let isVerified = UserInfoFlags(rawValue: (1 << 0))
-    public static let isSupport = UserInfoFlags(rawValue: (1 << 1))
-    public static let isScam = UserInfoFlags(rawValue: (1 << 2))
-}
-
-public struct BotUserInfoFlags: OptionSet {
-    public var rawValue: Int32
-    
-    public init() {
-        self.rawValue = 0
-    }
-    
-    public init(rawValue: Int32) {
-        self.rawValue = rawValue
-    }
-    
-    public static let hasAccessToChatHistory = BotUserInfoFlags(rawValue: (1 << 0))
-    public static let worksWithGroups = BotUserInfoFlags(rawValue: (1 << 1))
-    public static let requiresGeolocationForInlineRequests = BotUserInfoFlags(rawValue: (1 << 3))
-}
-
-public struct BotUserInfo: PostboxCoding, Equatable {
-    public let flags: BotUserInfoFlags
-    public let inlinePlaceholder: String?
-    
-    init(flags: BotUserInfoFlags, inlinePlaceholder: String?) {
-        self.flags = flags
-        self.inlinePlaceholder = inlinePlaceholder
-    }
-    
-    public init(decoder: PostboxDecoder) {
-        self.flags = BotUserInfoFlags(rawValue: decoder.decodeInt32ForKey("f", orElse: 0))
-        self.inlinePlaceholder = decoder.decodeOptionalStringForKey("ip")
-    }
-    
-    public func encode(_ encoder: PostboxEncoder) {
-        encoder.encodeInt32(self.flags.rawValue, forKey: "f")
-        if let inlinePlaceholder = self.inlinePlaceholder {
-            encoder.encodeString(inlinePlaceholder, forKey: "ip")
-        } else {
-            encoder.encodeNil(forKey: "ip")
-        }
-    }
-}
-
-public final class TelegramUser: Peer {
-    public let id: PeerId
-    public let accessHash: TelegramPeerAccessHash?
-    public let firstName: String?
-    public let lastName: String?
-    public let username: String?
-    public let phone: String?
-    public let photo: [TelegramMediaImageRepresentation]
-    public let botInfo: BotUserInfo?
-    public let restrictionInfo: PeerAccessRestrictionInfo?
-    public let flags: UserInfoFlags
-    
-    public var nameOrPhone: String {
-        if let firstName = self.firstName {
-            if let lastName = self.lastName {
-                return "\(firstName) \(lastName)"
-            } else {
-                return firstName
-            }
-        } else if let lastName = self.lastName {
-            return lastName
-        } else if let phone = self.phone, !phone.isEmpty {
-            return phone
-        } else {
-            return ""
-        }
-    }
-    
-    public var shortNameOrPhone: String {
-        if let firstName = self.firstName {
-            return firstName
-        } else if let lastName = self.lastName {
-            return lastName
-        } else if let phone = self.phone, !phone.isEmpty {
-            return phone
-        } else {
-            return ""
-        }
-    }
-    
-    public var indexName: PeerIndexNameRepresentation {
-        return .personName(first: self.firstName ?? "", last: self.lastName ?? "", addressName: self.username, phoneNumber: self.phone)
-    }
-    
-    public let associatedPeerId: PeerId? = nil
-    public let notificationSettingsPeerId: PeerId? = nil
-    
-    public init(id: PeerId, accessHash: TelegramPeerAccessHash?, firstName: String?, lastName: String?, username: String?, phone: String?, photo: [TelegramMediaImageRepresentation], botInfo: BotUserInfo?, restrictionInfo: PeerAccessRestrictionInfo?, flags: UserInfoFlags) {
-        self.id = id
-        self.accessHash = accessHash
-        self.firstName = firstName
-        self.lastName = lastName
-        self.username = username
-        self.phone = phone
-        self.photo = photo
-        self.botInfo = botInfo
-        self.restrictionInfo = restrictionInfo
-        self.flags = flags
-    }
-    
-    public init(decoder: PostboxDecoder) {
-        self.id = PeerId(decoder.decodeInt64ForKey("i", orElse: 0))
-        
-        let accessHash: Int64 = decoder.decodeInt64ForKey("ah", orElse: 0)
-        let accessHashType: Int32 = decoder.decodeInt32ForKey("aht", orElse: 0)
-        if accessHash != 0 {
-            if accessHashType == 0 {
-                self.accessHash = .personal(accessHash)
-            } else {
-                self.accessHash = .genericPublic(accessHash)
-            }
-        } else {
-            self.accessHash = nil
-        }
-        
-        self.firstName = decoder.decodeOptionalStringForKey("fn")
-        self.lastName = decoder.decodeOptionalStringForKey("ln")
-        
-        self.username = decoder.decodeOptionalStringForKey("un")
-        self.phone = decoder.decodeOptionalStringForKey("p")
-        
-        self.photo = decoder.decodeObjectArrayForKey("ph")
-        
-        if let botInfo = decoder.decodeObjectForKey("bi", decoder: { return BotUserInfo(decoder: $0) }) as? BotUserInfo {
-            self.botInfo = botInfo
-        } else {
-            self.botInfo = nil
-        }
-        
-        self.restrictionInfo = decoder.decodeObjectForKey("ri") as? PeerAccessRestrictionInfo
-        
-        self.flags = UserInfoFlags(rawValue: decoder.decodeInt32ForKey("fl", orElse: 0))
-    }
-    
-    public func encode(_ encoder: PostboxEncoder) {
-        encoder.encodeInt64(self.id.toInt64(), forKey: "i")
-        
-        if let accessHash = self.accessHash {
-            switch accessHash {
-            case let .personal(value):
-                encoder.encodeInt64(value, forKey: "ah")
-                encoder.encodeInt32(0, forKey: "aht")
-            case let .genericPublic(value):
-                encoder.encodeInt64(value, forKey: "ah")
-                encoder.encodeInt32(1, forKey: "aht")
-            }
-        }
-        
-        if let firstName = self.firstName {
-            encoder.encodeString(firstName, forKey: "fn")
-        }
-        if let lastName = self.lastName {
-            encoder.encodeString(lastName, forKey: "ln")
-        }
-        
-        if let username = self.username {
-            encoder.encodeString(username, forKey: "un")
-        }
-        if let phone = self.phone {
-            encoder.encodeString(phone, forKey: "p")
-        }
-        
-        encoder.encodeObjectArray(self.photo, forKey: "ph")
-        
-        if let botInfo = self.botInfo {
-            encoder.encodeObject(botInfo, forKey: "bi")
-        } else {
-            encoder.encodeNil(forKey: "bi")
-        }
-        
-        if let restrictionInfo = self.restrictionInfo {
-            encoder.encodeObject(restrictionInfo, forKey: "ri")
-        } else {
-            encoder.encodeNil(forKey: "ri")
-        }
-        
-        encoder.encodeInt32(self.flags.rawValue, forKey: "fl")
-    }
-    
-    public func isEqual(_ other: Peer) -> Bool {
-        if let other = other as? TelegramUser {
-            if self.id != other.id {
-                return false
-            }
-            if self.accessHash != other.accessHash {
-                return false
-            }
-            if self.firstName != other.firstName {
-                return false
-            }
-            if self.lastName != other.lastName {
-                return false
-            }
-            if self.phone != other.phone {
-                return false
-            }
-            if self.photo.count != other.photo.count {
-                return false
-            }
-            for i in 0 ..< self.photo.count {
-                if self.photo[i] != other.photo[i] {
-                    return false
-                }
-            }
-            if self.botInfo != other.botInfo {
-                return false
-            }
-            if self.restrictionInfo != other.restrictionInfo {
-                return false
-            }
-            
-            if self.flags != other.flags {
-                return false
-            }
-            
-            return true
-        } else {
-            return false
-        }
-    }
-    
-    func withUpdatedUsername(_ username:String?) -> TelegramUser {
-        return TelegramUser(id: self.id, accessHash: self.accessHash, firstName: self.firstName, lastName: self.lastName, username: username, phone: self.phone, photo: self.photo, botInfo: self.botInfo, restrictionInfo: self.restrictionInfo, flags: self.flags)
-    }
-    
-    func withUpdatedNames(firstName: String?, lastName: String?) -> TelegramUser {
-        return TelegramUser(id: self.id, accessHash: self.accessHash, firstName: firstName, lastName: lastName, username: self.username, phone: self.phone, photo: self.photo, botInfo: self.botInfo, restrictionInfo: self.restrictionInfo, flags: self.flags)
-    }
-    
-    func withUpdatedPhone(_ phone: String?) -> TelegramUser {
-        return TelegramUser(id: self.id, accessHash: self.accessHash, firstName: self.firstName, lastName: self.lastName, username: self.username, phone: phone, photo: self.photo, botInfo: self.botInfo, restrictionInfo: self.restrictionInfo, flags: self.flags)
-    }
-    
-    func withUpdatedPhoto(_ representations: [TelegramMediaImageRepresentation]) -> TelegramUser {
-        return TelegramUser(id: self.id, accessHash: self.accessHash, firstName: self.firstName, lastName: self.lastName, username: self.username, phone: phone, photo: representations, botInfo: self.botInfo, restrictionInfo: self.restrictionInfo, flags: self.flags)
-    }
-}
->>>>>>> 9754e564
 
 func parsedTelegramProfilePhoto(_ photo: Api.UserProfilePhoto) -> [TelegramMediaImageRepresentation] {
     var representations: [TelegramMediaImageRepresentation] = []
