--- conflicted
+++ resolved
@@ -120,7 +120,6 @@
                 
                 var locations: [CGFloat] = [0.0, 1.0]
                 
-<<<<<<< HEAD
                 if let backgroundColor = component.backgroundColor {
                     context.setLineWidth(lineWidth)
                     context.setStrokeColor(backgroundColor.cgColor)
@@ -129,8 +128,6 @@
                 
                 context.setLineWidth(lineWidth)
                 
-=======
->>>>>>> 2575b0e2
                 if let counters = component.counters, counters.totalCount > 1 {
                     let center = CGPoint(x: size.width * 0.5, y: size.height * 0.5)
                     let radius = (diameter - component.activeLineWidth) * 0.5
