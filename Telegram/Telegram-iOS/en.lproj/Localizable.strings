// Notifications
"PUSH_MESSAGE_TEXT" = "%1$@|%2$@";
"PUSH_MESSAGE_NOTEXT" = "%1$@|sent you a message";
"PUSH_MESSAGE_PHOTO" = "%1$@|sent you a photo";
"PUSH_MESSAGE_PHOTO_SECRET" = "%1$@|sent you a self-destructing photo";
"PUSH_MESSAGE_VIDEO" = "%1$@|sent you a video";
"PUSH_MESSAGE_VIDEO_SECRET" = "%1$@|sent you a self-destructing video";
"PUSH_MESSAGE_ROUND" = "%1$@|sent you a video message";
"PUSH_MESSAGE_CONTACT" = "%1$@|shared a contact %2$@ with you";
"PUSH_MESSAGE_GEO" = "%1$@|sent you a map";
"PUSH_MESSAGE_GEOLIVE" = "%1$@|started sharing their live location";
"PUSH_MESSAGE_DOC" = "%1$@|sent you a file";
"PUSH_MESSAGE_AUDIO" = "%1$@|sent you a voice message";
"PUSH_MESSAGE_GIF" = "%1$@|sent you a GIF";
"PUSH_ENCRYPTED_MESSAGE" = "You have a new message%1$@";
"PUSH_LOCKED_MESSAGE" = "You have a new message%1$@";
"PUSH_MESSAGE_SCREENSHOT" = "%1$@|took a screenshot!";
"PUSH_ENCRYPTION_REQUEST" = "New encryption request%1$@";
"PUSH_ENCRYPTION_ACCEPT" = "Your encryption request was accepted%1$@";

"PUSH_MESSAGE_POLL" = "%1$@|sent you a poll %2$@";
"PUSH_CHANNEL_MESSAGE_POLL" = "%1$@|posted a poll %2$@";
"PUSH_PINNED_POLL" = "%1$@|pinned a poll";

"PUSH_MESSAGE_QUIZ" = "%1$@|sent you a quiz %2$@";
"PUSH_CHANNEL_MESSAGE_QUIZ" = "%1$@|posted a quiz %2$@";
"PUSH_PINNED_QUIZ" = "%1$@|pinned a quiz";

"PUSH_CHAT_MESSAGE_TEXT" = "%2$@|%1$@: %3$@";
"PUSH_CHAT_MESSAGE_NOTEXT" = "%2$@|%1$@ sent a message";
"PUSH_CHAT_MESSAGE_PHOTO" = "%2$@|%1$@ sent a photo";
"PUSH_CHAT_MESSAGE_VIDEO" = "%2$@|%1$@ sent a video";
"PUSH_CHAT_MESSAGE_ROUND" = "%2$@|%1$@ sent a video message";
"PUSH_CHAT_MESSAGE_CONTACT" = "%2$@|%1$@ shared a contact %3$@";
"PUSH_CHAT_MESSAGE_GEO" = "%2$@|%1$@ sent a map";
"PUSH_CHAT_MESSAGE_GEOLIVE" = "%2$@|%1$@ started sharing their live location";
"PUSH_CHAT_MESSAGE_DOC" = "%2$@|%1$@ sent a file";
"PUSH_CHAT_MESSAGE_AUDIO" = "%2$@|%1$@ sent a voice message";
"PUSH_CHAT_MESSAGE_GIF" = "%2$@|%1$@ sent a GIF";
"PUSH_CHAT_CREATED" = "%2$@|%1$@ invited you to the group";
"PUSH_CHAT_TITLE_EDITED" = "%2$@|%1$@ edited the group's name";
"PUSH_CHAT_PHOTO_EDITED" = "%2$@|%1$@ edited the group's photo";
"PUSH_CHAT_ADD_MEMBER" = "%2$@|%1$@ invited %3$@ to the group";
"PUSH_CHAT_ADD_YOU" = "%2$@|%1$@ invited you to the group";
"PUSH_CHAT_DELETE_YOU" = "%2$@|%1$@ removed you from the group";
"PUSH_CHAT_DELETE_MEMBER" = "%2$@|%1$@ removed %3$@ from the group";
"PUSH_CHAT_LEFT" = "%2$@|%1$@ left the group";
"PUSH_CHAT_RETURNED" = "%2$@|%1$@ returned to the group";

"PUSH_MESSAGE_STICKER" = "%1$@|sent you a %2$@sticker";
"PUSH_CHAT_MESSAGE_STICKER" = "%2$@|%1$@ sent a %3$@sticker";

"PUSH_CONTACT_JOINED" = "%1$@|joined Telegram!";

"PUSH_CHANNEL_MESSAGE_TEXT" = "%1$@|%2$@";
"PUSH_CHANNEL_MESSAGE_NOTEXT" = "%1$@|posted a message";
"PUSH_CHANNEL_MESSAGE_PHOTO" = "%1$@|posted a photo";
"PUSH_CHANNEL_MESSAGE_VIDEO" = "%1$@|posted a video";
"PUSH_CHANNEL_MESSAGE_ROUND" = "%1$@|posted a video message";
"PUSH_CHANNEL_MESSAGE_DOC" = "%1$@|posted a document";
"PUSH_CHANNEL_MESSAGE_STICKER" = "%1$@|posted a %2$@sticker";
"PUSH_CHANNEL_MESSAGE_AUDIO" = "%1$@|posted a voice message";
"PUSH_CHANNEL_MESSAGE_CONTACT" = "%1$@|posted a %2$@ contact";
"PUSH_CHANNEL_MESSAGE_GEO" = "%1$@|posted a map";
"PUSH_CHANNEL_MESSAGE_GEOLIVE" = "%1$@|posted a live location";
"PUSH_CHANNEL_MESSAGE_GIF" = "%1$@|posted a GIF";

"PUSH_MESSAGE_GAME" = "%1$@|invited you to play %2$@";
"PUSH_CHANNEL_MESSAGE_GAME" = "%1$@|invited you to play %2$@";
"PUSH_CHAT_MESSAGE_GAME" = "%2$@|%1$@ invited the group to play %3$@";

"PUSH_MESSAGE_TEXT" = "%1$@|%2$@";
"PUSH_MESSAGE_NOTEXT" = "%1$@|sent you a message";
"PUSH_MESSAGE_PHOTO" = "%1$@|sent you a photo";
"PUSH_MESSAGE_PHOTO_SECRET" = "%1$@|sent you a self-destructing photo";
"PUSH_MESSAGE_VIDEO" = "%1$@|sent you a video";
"PUSH_MESSAGE_VIDEO_SECRET" = "%1$@|sent you a self-destructing video";
"PUSH_MESSAGE_SCREENSHOT" = "%1$@|took a screenshot";
"PUSH_MESSAGE_ROUND" = "%1$@|sent you a video message";
"PUSH_MESSAGE_DOC" = "%1$@|sent you a file";
"PUSH_MESSAGE_STICKER" = "%1$@|sent you a %2$@sticker";
"PUSH_MESSAGE_AUDIO" = "%1$@|sent you a voice message";
"PUSH_MESSAGE_CONTACT" = "%1$@|shared a contact with you";
"PUSH_MESSAGE_GEO" = "%1$@|sent you a map";
"PUSH_MESSAGE_GEOLIVE" = "%1$@|started sharing their live location";
"PUSH_MESSAGE_POLL" = "%1$@|sent you a poll";
"PUSH_MESSAGE_QUIZ" = "%1$@|sent you a quiz";
"PUSH_MESSAGE_GIF" = "%1$@|sent you a GIF";
"PUSH_MESSAGE_GAME" = "%1$@|invited you to play %2$@";
"PUSH_MESSAGE_INVOICE" = "%1$@|sent you an invoice for %2$@";
"PUSH_MESSAGE_FWD" = "%1$@|forwarded you a message";
"PUSH_MESSAGE_FWDS_TEXT_1" = "forwarded you a message";
"PUSH_MESSAGE_FWDS_TEXT_any" = "forwarded you %d messages";
"PUSH_MESSAGE_PHOTO" = "%1$@|sent you a photo";
"PUSH_MESSAGE_PHOTOS_TEXT_1" = "sent you a photo";
"PUSH_MESSAGE_PHOTOS_TEXT_any" = "sent you %d photos";
"PUSH_MESSAGE_VIDEO" = "%1$@|sent you a video";
"PUSH_MESSAGE_VIDEOS_TEXT_1" = "sent you a video";
"PUSH_MESSAGE_VIDEOS_TEXT_any" = "sent you %d videos";
"PUSH_MESSAGE_ROUND" = "%1$@|sent you a video message";
"PUSH_MESSAGE" = "%1$@|sent you a message";
"PUSH_MESSAGES_TEXT_1" = "sent you a message";
"PUSH_MESSAGES_TEXT_any" = "sent you %d messages";
"PUSH_ALBUM" = "%1$@|sent you an album";
"PUSH_MESSAGE_FILES_TEXT_1" = "sent you a file";
"PUSH_MESSAGE_FILES_TEXT_any" = "sent you %d files";
"PUSH_MESSAGE_THEME" = "%1$@|changed chat theme to %2$@";
"PUSH_MESSAGE_NOTHEME" = "%1$@|disabled chat theme";
"PUSH_MESSAGE_RECURRING_PAY" = "%1$@|You were charged %2$@";
"CHAT_MESSAGE_RECURRING_PAY" = "%1$@|You were charged %2$@";

"PUSH_CHANNEL_MESSAGE_TEXT" = "%1$@|%2$@";
"PUSH_CHANNEL_MESSAGE_NOTEXT" = "%1$@|posted a message";
"PUSH_CHANNEL_MESSAGE_PHOTO" = "%1$@|posted a photo";
"PUSH_CHANNEL_MESSAGE_VIDEO" = "%1$@|posted a video";
"PUSH_CHANNEL_MESSAGE_ROUND" = "%1$@|posted a video message";
"PUSH_CHANNEL_MESSAGE_DOC" = "%1$@|posted a file";
"PUSH_CHANNEL_MESSAGE_STICKER" = "%1$@|posted a %2$@sticker";
"PUSH_CHANNEL_MESSAGE_AUDIO" = "%1$@|posted a voice message";
"PUSH_CHANNEL_MESSAGE_CONTACT" = "%1$@|posted a contact";
"PUSH_CHANNEL_MESSAGE_GEO" = "%1$@|posted a map";
"PUSH_CHANNEL_MESSAGE_GEOLIVE" = "%1$@|posted a live location";
"PUSH_CHANNEL_MESSAGE_POLL" = "%1$@|posted a poll";
"PUSH_CHANNEL_MESSAGE_QUIZ" = "%1$@|posted a quiz";
"PUSH_CHANNEL_MESSAGE_GIF" = "%1$@|posted a GIF";
"PUSH_CHANNEL_MESSAGE_GAME" = "%1$@|invited you to play %2$@";
"PUSH_CHANNEL_MESSAGE_FWD" = "%1$@|posted a forwarded message";
"PUSH_CHANNEL_MESSAGE_PHOTO" = "%1$@|posted a photo";
"PUSH_CHANNEL_MESSAGE_PHOTOS_TEXT_1" = "posted a photo";
"PUSH_CHANNEL_MESSAGE_PHOTOS_TEXT_any" = "posted %d photos";
"PUSH_CHANNEL_MESSAGE_VIDEO" = "%1$@|posted a video";
"PUSH_CHANNEL_MESSAGE_VIDEOS_TEXT_1" = "posted a video";
"PUSH_CHANNEL_MESSAGE_VIDEOS_TEXT_any" = "posted %d videos";
"PUSH_CHANNEL_MESSAGE_ROUND" = "%1$@|posted a video message";
"PUSH_CHANNEL_MESSAGE" = "%1$@|posted a message";
"PUSH_CHANNEL_MESSAGES_TEXT_1" = "posted a message";
"PUSH_CHANNEL_MESSAGES_TEXT_any" = "posted %d messages";
"PUSH_CHANNEL_ALBUM" = "%1$@|posted an album";
"PUSH_CHANNEL_MESSAGE_DOCS_TEXT_1" = "posted a file";
"PUSH_CHANNEL_MESSAGE_DOCS_TEXT_any" = "posted %d files";

"PUSH_CHAT_MESSAGE_TEXT" = "%2$@|%1$@:%3$@";
"PUSH_CHAT_MESSAGE_NOTEXT" = "%2$@|%1$@ sent a message to the group";
"PUSH_CHAT_MESSAGE_VIDEO" = "%2$@|%1$@ sent a video ";
"PUSH_CHAT_MESSAGE_ROUND" = "%2$@|%1$@ sent a video message";
"PUSH_CHAT_MESSAGE_DOC" = "%2$@|%1$@ sent a file";
"PUSH_CHAT_MESSAGE_STICKER" = "%2$@|%1$@ sent a %3$@sticker";
"PUSH_CHAT_MESSAGE_AUDIO" = "%2$@|%1$@ sent a voice message";
"PUSH_CHAT_MESSAGE_CONTACT" = "%2$@|%1$@ shared a contact";
"PUSH_CHAT_MESSAGE_GEO" = "%2$@|%1$@ sent a map";
"PUSH_CHAT_MESSAGE_GEOLIVE" = "%2$@|%1$@ started sharing their live location";
"PUSH_CHAT_MESSAGE_POLL" = "%2$@|%1$@ sent a poll %3$@ to the group";
"PUSH_CHAT_MESSAGE_QUIZ" = "%2$@|%1$@ sent a quiz %3$@ to the group";
"PUSH_CHAT_MESSAGE_GIF" = "%2$@|%1$@ sent a GIF";
"PUSH_CHAT_MESSAGE_GAME" = "%2$@|%1$@ invited the group to play %3$@";
"PUSH_CHAT_MESSAGE_INVOICE" = "%2$@|%1$@ sent an invoice for %3$@";
"PUSH_CHAT_CREATED" = "%2$@|%1$@ invited you to the group";
"PUSH_CHAT_TITLE_EDITED" = "%2$@|%1$@ edited the group\'s name";
"PUSH_CHAT_PHOTO_EDITED" = "%2$@|%1$@ edited the group\'s photo";
"PUSH_CHAT_ADD_MEMBER" = "%2$@|%1$@ invited %3$@ to the group";
"PUSH_CHAT_ADD_YOU" = "%2$@|%1$@ invited you to the group";
"PUSH_CHAT_DELETE_MEMBER" = "%2$@|%1$@ kicked %3$@ from the group";
"PUSH_CHAT_DELETE_YOU" = "%2$@|%1$@ kicked you from the group ";
"PUSH_CHAT_LEFT" = "%2$@|%1$@ has left the group";
"PUSH_CHAT_RETURNED" = "%2$@|%1$@ has returned to the group";
"PUSH_CHAT_JOINED" = "%2$@|%1$@ has joined the group";
"PUSH_CHAT_MESSAGE_FWD" = "%2$@|%1$@ forwarded a message";
"PUSH_CHAT_MESSAGE_FWDS_TEXT_1" = "{author} forwarded a message";
"PUSH_CHAT_MESSAGE_FWDS_TEXT_any" = "{author} forwarded %d messages";
"PUSH_CHAT_MESSAGE_PHOTO" = "%2$@|%1$@ sent a photo";
"PUSH_CHAT_MESSAGE_PHOTOS_TEXT_1" = "{author} sent a photo";
"PUSH_CHAT_MESSAGE_PHOTOS_TEXT_any" = "{author} sent %d photos";
"PUSH_CHAT_MESSAGE_VIDEO" = "%2$@|%1$@ sent a video";
"PUSH_CHAT_MESSAGE_VIDEOS_TEXT_1" = "{author} sent a video";
"PUSH_CHAT_MESSAGE_VIDEOS_TEXT_any" = "{author} sent %d videos";
"PUSH_CHAT_MESSAGE_ROUND" = "%2$@|%1$@ sent a video message";
"PUSH_CHAT_MESSAGE" = "%2$@|%1$@ sent a message";
"PUSH_CHAT_MESSAGES_TEXT_1" = "{author} sent a message";
"PUSH_CHAT_MESSAGES_TEXT_any" = "{author} sent %d messages";
"PUSH_CHAT_ALBUM" = "%2$@|%1$@ sent an album";
"PUSH_CHAT_MESSAGE_DOCS_TEXT_1" = "{author} sent a file";
"PUSH_CHAT_MESSAGE_DOCS_TEXT_any" = "{author} sent %d files";
"PUSH_CHAT_MESSAGE_THEME" = "%1$@|set theme to %3$@ in the group %2$@";
"PUSH_CHAT_MESSAGE_NOTHEME" = "%1$@|disabled theme in the group %2$@";
"PUSH_CHAT_REQ_JOINED" = "%1$@ was accepted into the group %2$@";

"PUSH_PINNED_TEXT" = "%1$@|pinned \"%2$@\" ";
"PUSH_PINNED_NOTEXT" = "%1$@|pinned a message";
"PUSH_PINNED_PHOTO" = "%1$@|pinned a photo";
"PUSH_PINNED_VIDEO" = "%1$@|pinned a video";
"PUSH_PINNED_ROUND" = "%1$@|pinned a video message";
"PUSH_PINNED_DOC" = "%1$@|pinned a file";
"PUSH_PINNED_STICKER" = "%1$@|pinned a %2$@sticker";
"PUSH_PINNED_AUDIO" = "%1$@|pinned a voice message";
"PUSH_PINNED_CONTACT" = "%1$@|pinned a %2$@ contact";
"PUSH_PINNED_GEO" = "%1$@|pinned a map";
"PUSH_PINNED_GEOLIVE" = "%1$@|pinned a live location";
"PUSH_PINNED_POLL" = "|%1$@|pinned a poll %2$@";
"PUSH_PINNED_QUIZ" = "|%1$@|pinned a quiz %2$@";
"PUSH_PINNED_GAME" = "%1$@|pinned a game";
"PUSH_PINNED_INVOICE" = "%1$@|pinned an invoice";
"PUSH_PINNED_GIF" = "%1$@|pinned a GIF";

"PUSH_CONTACT_JOINED" = "%1$@|joined Telegram!";

"PUSH_AUTH_UNKNOWN" = "New login|from unrecognized device %1$@";
"PUSH_AUTH_REGION" = "New login|from unrecognized device %1$@, location: %2$@";

"PUSH_PHONE_CALL_REQUEST" = "%1$@|is calling you!";
"PUSH_VIDEO_CALL_REQUEST" = "%1$@|is calling you!";
"PUSH_PHONE_CALL_MISSED" = "%1$@|You missed a call";
"PUSH_VIDEO_CALL_MISSED" = "%1$@|You missed a video call";

"PUSH_MESSAGE_GAME_SCORE" = "%1$@ scored %3$@ in game %2$@";
"PUSH_MESSAGE_VIDEOS" = "%1$@ sent you %2$@ videos";
"PUSH_MESSAGE_CHANNEL_MESSAGE_GAME_SCORE" = "%1$@ scored %3$@ in game %2$@";
"PUSH_CHANNEL_MESSAGE_VIDEOS" = "%1$@ posted %2$@ videos";
"PUSH_PINNED_GAME_SCORE" = "%1$@ pinned a game score";
"PUSH_CHAT_MESSAGE_GAME_SCORE" = "%1$@ scored %4$@ in game %3$@ in the group %2$@";
"PUSH_CHAT_MESSAGE_VIDEOS" = "%1$@ sent %3$@ videos to the group %2$@";

"PUSH_REACT_TEXT" = "%1$@|%2$@ to your %3$@";
"PUSH_REACT_NOTEXT" = "%1$@|%2$@ to your message";
"PUSH_REACT_PHOTO" = "%1$@|%2$@ to your photo";
"PUSH_REACT_VIDEO" = "%1$@|%2$@ to your video";
"PUSH_REACT_ROUND" = "%1$@|%2$@ to your video message";
"PUSH_REACT_DOC" = "%1$@|%2$@ to your file";
"PUSH_REACT_STICKER" = "%1$@|%2$@ to your %3$@sticker";
"PUSH_REACT_AUDIO" = "%1$@|%2$@ to your voice message";
"PUSH_REACT_CONTACT" = "%1$@|%2$@ to your contact %3$@";
"PUSH_REACT_GEO" = "%1$@|%2$@ to your map";
"PUSH_REACT_GEOLIVE" = "%1$@|%2$@ to your live location";
"PUSH_REACT_POLL" = "%1$@|%2$@ to your poll %3$@";
"PUSH_REACT_QUIZ" = "%1$@|%2$@ to your quiz %3$@";
"PUSH_REACT_GAME" = "%1$@|%2$@ to your game";
"PUSH_REACT_INVOICE" = "%1$@|%2$@ to your invoice";
"PUSH_REACT_GIF" = "%1$@|%2$@ to your GIF";

"PUSH_CHAT_REACT_TEXT" = "%2$@|%1$@ %3$@ to your %4$@";
"PUSH_CHAT_REACT_NOTEXT" = "%2$@|%1$@ %3$@ to your message";
"PUSH_CHAT_REACT_PHOTO" = "%2$@|%1$@ %3$@ to your photo";
"PUSH_CHAT_REACT_VIDEO" = "%2$@|%1$@ %3$@ to your video";
"PUSH_CHAT_REACT_ROUND" = "%2$@|%1$@ %3$@ to your video message";
"PUSH_CHAT_REACT_DOC" = "%2$@|%1$@ %3$@ to your file";
"PUSH_CHAT_REACT_STICKER" = "%2$@|%1$@ %3$@ to your %4$@sticker";
"PUSH_CHAT_REACT_AUDIO" = "%2$@|%1$@ %3$@ to your voice message";
"PUSH_CHAT_REACT_CONTACT" = "%2$@|%1$@ %3$@ to your contact %4$@";
"PUSH_CHAT_REACT_GEO" = "%2$@|%1$@ %3$@ to your map";
"PUSH_CHAT_REACT_GEOLIVE" = "%2$@|%1$@ %3$@ to your live location";
"PUSH_CHAT_REACT_POLL" = "%2$@|%1$@ %3$@ to your poll %4$@";
"PUSH_CHAT_REACT_QUIZ" = "%2$@|%1$@ %3$@ to your quiz %4$@";
"PUSH_CHAT_REACT_GAME" = "%2$@|%1$@ %3$@ to your game";
"PUSH_CHAT_REACT_INVOICE" = "%2$@|%1$@ %3$@ to your invoice";
"PUSH_CHAT_REACT_GIF" = "%2$@|%1$@ %3$@ to your GIF";

"PUSH_REMINDER_TITLE" = "🗓 Reminder";
"PUSH_SENDER_YOU" = "📅 You";

"PUSH_CHAT_REQ_JOINED" = "%2$@|%1$@ was accepted into the group";

"LOCAL_MESSAGE_FWDS" = "%1$@ forwarded you %2$d messages";
"LOCAL_CHANNEL_MESSAGE_FWDS" = "%1$@ posted %2$d forwarded messages";
"LOCAL_CHAT_MESSAGE_FWDS" = "%1$@ forwarded %2$d messages";

// Common
"Common.OK" = "OK";
"Common.Cancel" = "Cancel";
"Common.Edit" = "Edit";
"Common.edit" = "edit";
"Common.Done" = "Done";
"Common.Next" = "Next";
"Common.Delete" = "Delete";
"Common.Create" = "Create";
"Common.Back" = "Back";
"Common.Close" = "Close";
"Common.Yes" = "Yes";
"Common.No" = "No";
"Common.TakePhotoOrVideo" = "Take Photo or Video";
"Common.TakePhoto" = "Take Photo";
"Common.ChoosePhoto" = "Choose Photo";
"Common.of" = "of";
"Common.Search" = "Search";
"Common.More" = "More";
"Common.Select" = "Select";
"Items.NOfM" = "%1$@ of %2$@";

// State
"State.Connecting" = "Connecting...";
"State.connecting" = "connecting...";
"State.ConnectingToProxy" = "Connecting to Proxy...";
"State.ConnectingToProxyInfo" = "tap here for settings";
"State.Updating" = "Updating...";
"State.WaitingForNetwork" = "Waiting for network";

"ChatState.Connecting" = "connecting...";
"ChatState.ConnectingToProxy" = "connecting to proxy...";
"ChatState.Updating" = "updating...";
"ChatState.WaitingForNetwork" = "waiting for network...";

// Presence
"Presence.online" = "online";

// Date
"Month.GenJanuary" = "January";
"Month.GenFebruary" = "February";
"Month.GenMarch" = "March";
"Month.GenApril" = "April";
"Month.GenMay" = "May";
"Month.GenJune" = "June";
"Month.GenJuly" = "July";
"Month.GenAugust" = "August";
"Month.GenSeptember" = "September";
"Month.GenOctober" = "October";
"Month.GenNovember" = "November";
"Month.GenDecember" = "December";
"Month.ShortJanuary" = "Jan";
"Month.ShortFebruary" = "Feb";
"Month.ShortMarch" = "Mar";
"Month.ShortApril" = "Apr";
"Month.ShortMay" = "May";
"Month.ShortJune" = "Jun";
"Month.ShortJuly" = "Jul";
"Month.ShortAugust" = "Aug";
"Month.ShortSeptember" = "Sep";
"Month.ShortOctober" = "Oct";
"Month.ShortNovember" = "Nov";
"Month.ShortDecember" = "Dec";
"Weekday.ShortMonday" = "Mon";
"Weekday.ShortTuesday" = "Tue";
"Weekday.ShortWednesday" = "Wed";
"Weekday.ShortThursday" = "Thu";
"Weekday.ShortFriday" = "Fri";
"Weekday.ShortSaturday" = "Sat";
"Weekday.ShortSunday" = "Sun";
"Weekday.Today" = "Today";
"Weekday.Yesterday" = "Yesterday";

"Calendar.ShortMon" = "M";
"Calendar.ShortTue" = "T";
"Calendar.ShortWed" = "W";
"Calendar.ShortThu" = "T";
"Calendar.ShortFri" = "F";
"Calendar.ShortSat" = "S";
"Calendar.ShortSun" = "S";

"Time.TodayAt" = "today at %@";
"Time.YesterdayAt" = "yesterday at %@";

"LastSeen.JustNow" = "last seen just now";
"LastSeen.MinutesAgo_0" = "last seen %@ minutes ago"; //three to ten
"LastSeen.MinutesAgo_1" = "last seen 1 minute ago"; //one
"LastSeen.MinutesAgo_2" = "last seen 2 minutes ago"; //two
"LastSeen.MinutesAgo_3_10" = "last seen %@ minutes ago"; //three to ten
"LastSeen.MinutesAgo_many" = "last seen %@ minutes ago"; // more than ten
"LastSeen.MinutesAgo_any" = "last seen %@ minutes ago"; // more than ten
"LastSeen.HoursAgo_0" = "last seen %@ hours ago";
"LastSeen.HoursAgo_1" = "last seen 1 hour ago";
"LastSeen.HoursAgo_2" = "last seen 2 hours ago";
"LastSeen.HoursAgo_3_10" = "last seen %@ hours ago";
"LastSeen.HoursAgo_any" = "last seen %@ hours ago";
"LastSeen.HoursAgo_many" = "last seen %@ hours ago";
"LastSeen.HoursAgo_0" = "last seen %@ hours ago";
"LastSeen.YesterdayAt" = "last seen yesterday at %@";
"LastSeen.AtDate" = "last seen %@";
"LastSeen.TodayAt" = "last seen today at %@";
"LastSeen.Lately" = "last seen recently";
"LastSeen.WithinAWeek" = "last seen within a week";
"LastSeen.WithinAMonth" = "last seen within a month";
"LastSeen.ALongTimeAgo" = "last seen a long time ago";
"LastSeen.Offline" = "offline";

"Date.DialogDateFormat" = "{month} {day}";
"Date.ChatDateHeader" = "%1$@ %2$@";
"Date.ChatDateHeaderYear" = "%1$@ %2$@, %3$@";

// Tour
"Tour.Title1" = "Telegram";
"Tour.Text1" = "The world's **fastest** messaging app.\nIt is **free** and **secure**.";

"Tour.Title2" = "Fast";
"Tour.Text2" = "**Telegram** delivers messages\nfaster than any other application.";

"Tour.Title3" = "Powerful";
"Tour.Text3" = "**Telegram** has no limits on\nthe size of your chats and media.";

"Tour.Title4" = "Secure";
"Tour.Text4" = "**Telegram** keeps your messages\nsafe from hacker attacks.";

"Tour.Title5" = "Cloud-Based";
"Tour.Text5" = "**Telegram** lets you access your\nmessages from multiple devices.";

"Tour.Title6" = "Free";
"Tour.Text6" = "**Telegram** provides free unlimited cloud storage\nfor chats and media.";

"Tour.StartButton" = "Start Messaging";

// Login
"Login.PhoneAndCountryHelp" = "Please confirm your country code and enter your phone number.";
"Login.CodeSentInternal" = "We've sent the code to the **Telegram** app on your other device";
"Login.HaveNotReceivedCodeInternal" = "Haven't received the code?";
"Login.CodeSentSms" = "We have sent you an SMS with the code";
"Login.Code" = "Code";
"Login.WillCallYou" = "You can request a voice call in %@";
"Login.CallRequestState2" = "Requesting a call from Telegram...";
"Login.CallRequestState3" = "Telegram dialed your number\n[Didn't get the code?]";
"Login.EmailNotConfiguredError" = "Please set up an email account.";
"Login.EmailCodeSubject" = "%@, no code";
"Login.EmailCodeBody" = "My phone number is:\n%@\nI can't get an activation code for Telegram.";
"Login.UnknownError" = "An error occurred. Please try again later";
"Login.InvalidCodeError" = "You have entered an invalid code. Please try again.";
"Login.NetworkError" = "Please check your internet connection and try again.";
"Login.CodeExpiredError" = "Code expired. Please try again.";
"Login.CodeFloodError" = "Limit exceeded. Please try again later.";
"Login.InvalidPhoneError" = "Invalid phone number. Please try again.";
"Login.InvalidFirstNameError" = "Invalid first name. Please try again.";
"Login.InvalidLastNameError" = "Invalid last name. Please try again.";

"Login.InvalidPhoneEmailSubject" = "Invalid phone number: %@";
"Login.InvalidPhoneEmailBody" = "I'm trying to use my mobile phone number: %1$@\nBut Telegram says it's invalid. Please help.\n\nApp version: %2$@\nOS version: %3$@\nLocale: %4$@\nMNC: %5$@";

"Login.PhoneBannedEmailSubject" = "Banned phone number: %@";
"Login.PhoneBannedEmailBody" = "I'm trying to use my mobile phone number: %1$@\nBut Telegram says it's banned. Please help.\n\nApp version: %2$@\nOS version: %3$@\nLocale: %4$@\nMNC: %5$@";

"Login.PhoneGenericEmailSubject" = "Telegram iOS error: %@";
"Login.PhoneGenericEmailBody" = "I'm trying to use my mobile phone number: %1$@\nBut Telegram shows an error. Please help.\n\nError: %2$@\nApp version: %3$@\nOS version: %4$@\nLocale: %5$@\nMNC: %6$@";


"Login.PhoneTitle" = "Your Phone";
"Login.PhonePlaceholder" = "Your phone number";
"Login.CountryCode" = "Country Code";
"Login.InvalidCountryCode" = "Invalid Country Code";

"Login.InfoTitle" = "Your Info";
"Login.InfoAvatarAdd" = "add";
"Login.InfoAvatarPhoto" = "photo";
"Login.InfoFirstNamePlaceholder" = "First Name";
"Login.InfoLastNamePlaceholder" = "Last Name";
"Login.InfoDeletePhoto" = "Delete Photo";
"Login.InfoHelp" = "Enter your name and add a profile picture.";

// Login.SelectCountry
"Login.SelectCountry.Title" = "Country";

// Dialog List
"DialogList.TabTitle" = "Chats";
"DialogList.Title" = "Chats";
"DialogList.SearchLabel" = "Search for messages or users";
"DialogList.SearchLabelCompact" = "Search";
"DialogList.NoMessagesTitle" = "You have no conversations yet";
"DialogList.NoMessagesText" = "Start messaging by pressing the pencil button in the top right corner or go to the Contacts section.";
"DialogList.SingleTypingSuffix" = "%@ is typing";
"DialogList.SingleRecordingAudioSuffix" = "%@ is recording audio";
"DialogList.SingleUploadingPhotoSuffix" = "%@ is sending photo";
"DialogList.SingleUploadingVideoSuffix" = "%@ is sending video";
"DialogList.SingleRecordingVideoMessageSuffix" = "%@ is recording video";
"DialogList.SingleUploadingFileSuffix" = "%@ is sending file";
"DialogList.MultipleTypingSuffix" = "%d are typing";
"DialogList.Typing" = "typing";
"DialogList.ClearHistoryConfirmation" = "Clear History";
"DialogList.DeleteConversationConfirmation" = "Delete and Exit";
"DialogList.AwaitingEncryption" = "Waiting for %@ to get online...";
"DialogList.EncryptionRejected" = "Secret chat cancelled";
"DialogList.EncryptionProcessing" = "Exchanging encryption keys...";
"DialogList.EncryptedChatStartedOutgoing" = "%@ joined your secret chat.";
"DialogList.EncryptedChatStartedIncoming" = "%@ created a secret chat.";

// Compose
"Compose.TokenListPlaceholder" = "Whom would you like to message?";
"Compose.NewMessage" = "New Message";
"Compose.NewGroup" = "New Group";
"Compose.NewGroupTitle" = "New Group";
"Compose.NewEncryptedChat" = "New Secret Chat";
"Compose.NewEncryptedChatTitle" = "New Secret Chat";
"Compose.Create" = "Create";

// Contacts
"Contacts.TabTitle" = "Contacts";
"Contacts.Title" = "Contacts";
"Contacts.FailedToSendInvitesMessage" = "An error occurred.";
"Contacts.AccessDeniedError" = "Telegram does not have access to your contacts";
"Contacts.AccessDeniedHelpLandscape" = "Please go to your %@ Settings — Privacy — Contacts.\nThen select ON for Telegram.";
"Contacts.AccessDeniedHelpPortrait" = "Please go to your %@ Settings — Privacy — Contacts. Then select ON for Telegram.";
"Contacts.AccessDeniedHelpON" = "ON";
"Contacts.InviteToTelegram" = "Invite to Telegram";
"Contacts.InviteFriends" = "Invite Friends";
"Contacts.SelectAll" = "Select All";

// Conversation
"Conversation.InputTextPlaceholder" = "Message";
"Conversation.typing" = "typing";
"Conversation.MessageDeliveryFailed" = "Your message was not sent. Tap \"Resend\" to send this message.";
"Conversation.MessageDialogEdit" = "Edit";
"Conversation.MessageDialogRetry" = "Resend";
"Conversation.MessageDialogRetryAll" = "Resend %1$d Messages";
"Conversation.MessageDialogDelete" = "Delete";
"Conversation.LinkDialogOpen" = "Open";
"Conversation.LinkDialogCopy" = "Copy";
"Conversation.ForwardTitle" = "Forward";
"Conversation.ForwardChats" = "Chats";
"Conversation.ForwardContacts" = "Contacts";
"Conversation.StatusKickedFromGroup" = "you were removed from the group";
"Conversation.StatusLeftGroup" = "you have left the group";
"Conversation.StatusTyping" = "typing";
"Conversation.Call" = "Call";
"Conversation.Mute" = "Mute";
"ChatList.Mute" = "Mute";
"Conversation.TitleMute" = "Mute";
"Conversation.Unmute" = "Unmute";
"ChatList.Unmute" = "Unmute";
"Conversation.TitleUnmute" = "Unmute";
"Conversation.Edit" = "Edit";
"Conversation.Info" = "Info";
"Conversation.Search" = "Search";
"Conversation.Unblock" = "Unblock";
"Conversation.ClearAll" = "Delete All";
"Conversation.Location" = "Location";
"Conversation.Contact" = "Contact";
"Conversation.BlockUser" = "Block User";
"Conversation.UnblockUser" = "Unblock User";
"Conversation.UnsupportedMedia" = "This message is not supported on your version of Telegram. Update the app to view:\nhttps://telegram.org/update";
"Conversation.EncryptionWaiting" = "Waiting for %@ to get online...";
"Conversation.EncryptionProcessing" = "Exchanging encryption keys...";
"Conversation.EmptyPlaceholder" = "No messages here yet...";
"Conversation.EncryptedPlaceholderTitleIncoming" = "%@ invited you to join a secret chat.";
"Conversation.EncryptedPlaceholderTitleOutgoing" = "You have invited %@ to join a secret chat.";
"Conversation.EncryptedDescriptionTitle" = "Secret chats:";
"Conversation.EncryptedDescription1" = "Use end-to-end encryption";
"Conversation.EncryptedDescription2" = "Leave no trace on our servers";
"Conversation.EncryptedDescription3" = "Have a self-destruct timer";
"Conversation.EncryptedDescription4" = "Do not allow forwarding";
"Conversation.ContextMenuCopy" = "Copy";
"Conversation.ContextMenuDelete" = "Delete";
"Conversation.ContextMenuForward" = "Forward";
"Conversation.ContextMenuMore" = "More...";

"Conversation.StatusMembers_0" = "%@ members";
"Conversation.StatusMembers_1" = "1 member";
"Conversation.StatusMembers_2" = "2 members";
"Conversation.StatusMembers_3_10" = "%@ members";
"Conversation.StatusMembers_many" = "%@ members";
"Conversation.StatusMembers_any" = "%@ members";

"Conversation.StatusOnline_1" = "1 online";
"Conversation.StatusOnline_2" = "2 online";
"Conversation.StatusOnline_3_10" = "%@ online";
"Conversation.StatusOnline_any" = "%@ online";
"Conversation.StatusOnline_many" = "%@ online";
"Conversation.StatusOnline_0" = "%@ online";

"Conversation.UnreadMessages" = "Unread Messages";

// Notification
"Notification.RenamedChat" = "%@ renamed group";
"Notification.RenamedChannel" = "Channel renamed";
"Notification.ChangedGroupPhoto" = "%@ changed group photo";
"Notification.RemovedGroupPhoto" = "%@ removed group photo";
"Notification.JoinedChat" = "%@ joined the group";
"Notification.JoinedChannel" = "%@ joined the channel";
"Notification.Invited" = "%@ invited %@";
"Notification.InvitedMultiple" = "%@ invited %@";
"Notification.LeftChat" = "%@ left the group";
"Notification.LeftChannel" = "%@ left the channel";
"Notification.Kicked" = "%@ removed %@";
"Notification.CreatedChat" = "%@ created a group";
"Notification.CreatedChannel" = "Channel created";
"Notification.CreatedGroup" = "Group created";
"Notification.CreatedChatWithTitle" = "%@ created the group \"%@\" ";
"Notification.Joined" = "%@ joined Telegram";
"Notification.ChangedGroupName" = "%@ changed group name to \"%@\" ";
"Notification.NewAuthDetected" = "%1$@,\nWe detected a login into your account from a new device on %2$@, %3$@ at %4$@\n\nDevice: %5$@\nLocation: %6$@\n\nIf this wasn't you, you can go to Settings — Privacy and Security — Sessions and terminate that session.\n\nIf you think that somebody logged in to your account against your will, you can enable two-step verification in Privacy and Security settings.\n\nSincerely,\nThe Telegram Team";
"Notification.MessageLifetimeChanged" = "%1$@ set the self-destruct timer to %2$@";
"Notification.MessageLifetimeChangedOutgoing" = "You set the self-destruct timer to %1$@";
"Notification.MessageLifetimeRemoved" = "%1$@ disabled the self-destruct timer";
"Notification.MessageLifetimeRemovedOutgoing" = "You disabled the self-destruct timer";
"Notification.MessageLifetime2s" = "2 seconds";
"Notification.MessageLifetime5s" = "5 seconds";
"Notification.MessageLifetime1m" = "1 minute";
"Notification.MessageLifetime1h" = "1 hour";
"Notification.MessageLifetime1d" = "1 day";
"Notification.MessageLifetime1w" = "1 week";

"Notification.Exceptions.AlwaysOn" = "Always On";
"Notification.Exceptions.AlwaysOff" = "Always Off";
"Notification.Exceptions.MutedUntil" = "Muted until %@";

"Notification.Exceptions.AddException" = "Add an Exception";
"Notification.Exceptions.NewException" = "New Exception";
"Notification.Exceptions.NewException.NotificationHeader" = "NOTIFICATIONS";
"Notification.Exceptions.Sound" = "Sound: %@";
"Notification.Exceptions.SoundCustom" = "Sound: Custom";


// Message
"Message.Photo" = "Photo";
"Message.Video" = "Video";
"Message.Location" = "Location";
"Message.Contact" = "Contact";
"Message.File" = "File";
"Message.Sticker" = "Sticker";
"Message.StickerText" = "Sticker %@";
"Message.Audio" = "Voice Message";
"Message.ForwardedMessage" = "Forwarded Message\nFrom: %@";
"Message.Animation" = "GIF";
"Message.Game" = "Game";

// Conversation Profile
"ConversationProfile.ErrorCreatingConversation" = "An error occurred";
"ConversationProfile.UnknownAddMemberError" = "An unexpected error has occurred. Our wizards have been notified and will fix the problem soon. Sorry.";
"ConversationProfile.UsersTooMuchError" = "Sorry, this group is full. You cannot add any more members here.";

"ConversationProfile.LeaveDeleteAndExit" = "Delete and Exit";
"Group.LeaveGroup" = "Leave Group";
"Group.DeleteGroup" = "Delete Group";

"Conversation.Megabytes" = "%.1f MB";
"Conversation.Kilobytes" = "%d KB";
"Conversation.Bytes" = "%d B";
"Conversation.ShareMyContactInfo" = "Share My Contact Info";
"Conversation.AddContact" = "Add Contact";
"Conversation.SendMessage" = "Send Message";
"Conversation.EncryptionCanceled" = "Secret chat cancelled";
"Conversation.DeleteManyMessages" = "Delete Messages";
"Conversation.SlideToCancel" = "Slide to cancel";
"Conversation.ApplyLocalization" = "Apply Localization";
"Conversation.OpenFile" = "Open File";

// Media Picker
"MediaPicker.Send" = "Send";
"SearchImages.Title" = "Albums";
"MediaPicker.CameraRoll" = "Camera Roll";
"SearchImages.NoImagesFound" = "No images found";

// User Profile
"Profile.CreateEncryptedChatError" = "An error occurred.";
"Profile.CreateEncryptedChatOutdatedError" = "Cannot create a secret chat with %@.\n%@ is using an older version of Telegram and needs to update first.";
"Profile.CreateNewContact" = "Create New Contact";
"Profile.AddToExisting" = "Add to Existing Contact";
"Profile.EncryptionKey" = "Encryption Key";
"Profile.MessageLifetimeForever" = "Off";
"Profile.MessageLifetime2s" = "2s";
"Profile.MessageLifetime5s" = "5s";
"Profile.MessageLifetime1m" = "1m";
"Profile.MessageLifetime1h" = "1h";
"Profile.MessageLifetime1d" = "1d";
"Profile.MessageLifetime1w" = "1w";
"Profile.ShareContactButton" = "Share Contact";

// User Info
"UserInfo.Title" = "Info";
"UserInfo.FirstNamePlaceholder" = "First Name";
"UserInfo.LastNamePlaceholder" = "Last Name";
"UserInfo.GenericPhoneLabel" = "mobile";
"UserInfo.SendMessage" = "Send Message";
"UserInfo.AddContact" = "Add Contact";
"UserInfo.ShareContact" = "Share Contact";
"UserInfo.StartSecretChat" = "Start Secret Chat";
"UserInfo.StartSecretChatConfirmation" = "Are you sure you want to start a secret chat with %@?";
"UserInfo.StartSecretChatStart" = "Start";
"UserInfo.DeleteContact" = "Delete Contact";
"UserInfo.CreateNewContact" = "Create New Contact";
"UserInfo.AddToExisting" = "Add to Existing";
"UserInfo.AddPhone" = "add phone";
"UserInfo.NotificationsEnabled" = "Enabled";
"UserInfo.NotificationsDisabled" = "Disabled";
"UserInfo.NotificationsEnable" = "Enable";
"UserInfo.NotificationsDisable" = "Disable";
"UserInfo.Invite" = "Invite to Telegram";

// New Contact
"NewContact.Title" = "New Contact";

// Phone Label
"PhoneLabel.Title" = "Label";

// Secret Chat
"SecretChat.Title" = "Secret Chat";

// Group Info
"GroupInfo.Title" = "Group Info";
"GroupInfo.GroupNamePlaceholder" = "Group Name";
"GroupInfo.BroadcastListNamePlaceholder" = "List Name";
"GroupInfo.SetGroupPhoto" = "Set Group Photo";
"GroupInfo.SetGroupPhotoStop" = "Stop";
"GroupInfo.SetGroupPhotoDelete" = "Delete Photo";
"GroupInfo.Notifications" = "Notifications";
"GroupInfo.Sound" = "Sound";
"GroupInfo.SetSound" = "Set Sound";
"GroupInfo.SharedMedia" = "Shared Media";
"GroupInfo.SharedMediaNone" = "None";
"GroupInfo.DeleteAndExit" = "Delete and Exit";
"GroupInfo.DeleteAndExitConfirmation" = "You will not be able to join this group again.";
"GroupInfo.ParticipantCount_1" = "1 MEMBER";
"GroupInfo.ParticipantCount_2" = "2 MEMBERS";
"GroupInfo.ParticipantCount_3_10" = "%@ MEMBERS";
"GroupInfo.ParticipantCount_any" = "%@ MEMBERS";
"GroupInfo.ParticipantCount_many" = "%@ MEMBERS";
"GroupInfo.ParticipantCount_0" = "%@ MEMBERS";
"GroupInfo.AddParticipant" = "Add Member";
"GroupInfo.AddParticipantTitle" = "Contacts";
"GroupInfo.AddParticipantConfirmation" = "Add %@ to the group?";
"GroupInfo.LeftStatus" = "You have left the group";

// Encryption Key
"EncryptionKey.Title" = "Encryption Key";
"EncryptionKey.Description" = "This image and text were derived from the encryption key for this secret chat with %1$@.\n\n If they look the same on %2$@'s device, end-to-end encryption is guaranteed.\n\nLearn more at telegram.org";

// Conversation media
"ConversationMedia.Title" = "Media";

// Preview
"Preview.DeletePhoto" = "Delete Photo";
"Preview.SaveToCameraRoll" = "Save to Camera Roll";

// Map
"Map.ChooseLocationTitle" = "Location";
"Map.Map" = "Map";
"Map.Satellite" = "Satellite";
"Map.Hybrid" = "Hybrid";
"Map.GetDirections" = "Get Directions";
"Map.OpenInGoogleMaps" = "Open in Google Maps";

// Web
"Web.Error" = "Couldn't load page";
"Web.OpenExternal" = "Open in Safari";

// Document
"Document.TargetConfirmationFormat" = "Send file ({size}) to {target}?";

// Dialog List
"DialogList.You" = "You";

// Settings
"Settings.SetProfilePhoto" = "Set Profile Photo";
"Settings.Logout" = "Log Out";
"Settings.Title" = "Settings";
"Settings.NotificationsAndSounds" = "Notifications and Sounds";
"Settings.ChatSettings" = "Data and Storage";
"Settings.BlockedUsers" = "Blocked Users";
"Settings.ChatBackground" = "Chat Background";
"Settings.Support" = "Ask a Question";
"Settings.FAQ" = "Telegram FAQ";
"Settings.FAQ_URL" = "https://telegram.org/faq#general";
"Settings.FAQ_Intro" = "Please note that Telegram Support is done by volunteers. We try to respond as quickly as possible, but it may take a while.\n\nPlease take a look at the Telegram FAQ: it has important troubleshooting tips and answers to most questions.";
"Settings.FAQ_Button" = "FAQ";
"Settings.SaveIncomingPhotos" = "Save Incoming Photos";

// Notifications and Sounds
"Notifications.Title" = "Notifications";
"Notifications.MessageNotifications" = "MESSAGE NOTIFICATIONS";
"Notifications.MessageNotificationsAlert" = "Alert";
"Notifications.MessageNotificationsPreview" = "Message Preview";
"Notifications.MessageNotificationsSound" = "Sound";
"Notifications.MessageNotificationsHelp" = "You can set custom notifications for specific users on their Info page.";
"Notifications.MessageNotificationsExceptionsHelp" = "Set custom notifications for specific users.";



"Notifications.GroupNotifications" = "GROUP NOTIFICATIONS";
"Notifications.GroupNotificationsAlert" = "Alert";
"Notifications.GroupNotificationsPreview" = "Message Preview";
"Notifications.GroupNotificationsSound" = "Sound";
"Notifications.GroupNotificationsHelp" = "You can set custom notifications for specific groups on the Group Info page.";
"Notifications.GroupNotificationsExceptionsHelp" = "Set custom notifications for specific groups.";

"Notifications.ChannelNotifications" = "CHANNEL NOTIFICATIONS";
"Notifications.ChannelNotificationsAlert" = "Alert";
"Notifications.ChannelNotificationsPreview" = "Message Preview";
"Notifications.ChannelNotificationsSound" = "Sound";
"Notifications.ChannelNotificationsHelp" = "You can set custom notifications for specific channels on the Channel Info page.";
"Notifications.ChannelNotificationsExceptionsHelp" = "Set custom notifications for specific channels.";

"Notifications.TextTone" = "Text Tone";
"Notifications.AlertTones" = "ALERT TONES";
"Notifications.ClassicTones" = "CLASSIC";

"Notifications.InAppNotifications" = "IN-APP NOTIFICATIONS";
"Notifications.InAppNotificationsSounds" = "In-App Sounds";
"Notifications.InAppNotificationsVibrate" = "In-App Vibrate";
"Notifications.InAppNotificationsPreview" = "In-App Preview";

"Notifications.Reset" = "Reset";
"Notifications.ResetAllNotifications" = "Reset All Notifications";
"Notifications.ResetAllNotificationsHelp" = "Undo all custom notification settings for all your contacts and groups.";

// Chat Settings
"ChatSettings.Title" = "Data and Storage";
"ChatSettings.Appearance" = "APPEARANCE";
"ChatSettings.TextSize" = "Text Size";
"ChatSettings.TextSizeUnits" = "pt";
"ChatSettings.AutomaticPhotoDownload" = "AUTOMATIC PHOTO DOWNLOAD";
"ChatSettings.AutomaticAudioDownload" = "AUTOMATIC AUDIO DOWNLOAD";
"ChatSettings.PrivateChats" = "Private Chats";
"ChatSettings.Groups" = "Groups";
"ChatSettings.Cache" = "Storage Usage";

// Usage
"Cache.Title" = "Storage Usage";
"Cache.ClearCache" = "Clear Cache";
"Cache.KeepMedia" = "Keep Media";
"Cache.Help" = "Photos, videos and other files from cloud chats that you have **not accessed** during this period will be removed from this device to save disk space.\n\nAll media will stay in the Telegram cloud and can be re-downloaded if you need it again.";

// Blocked Users
"BlockedUsers.Title" = "Blocked";
"BlockedUsers.SelectUserTitle" = "Block User";
"BlockedUsers.BlockUser" = "Block User...";
"BlockedUsers.BlockTitle" = "Block";
"BlockedUsers.LeavePrefix" = "Leave ";
"BlockedUsers.Info" = "Blocked users can't send you messages or add you to groups. They will not see your profile pictures, online and last seen status.";
"BlockedUsers.AddNew" = "Add New...";
"BlockedUsers.Unblock" = "Unblock";

// Wallpaper
"Wallpaper.Title" = "Chat Background";
"Wallpaper.PhotoLibrary" = "Photo Library";
"Wallpaper.Set" = "Set";
"Wallpaper.Wallpaper" = "Wallpaper";

"Notification.SecretChatMessageScreenshot" = "%@ took a screenshot!";
"Notification.SecretChatScreenshot" = "Screenshot taken!";

"BroadcastListInfo.AddRecipient" = "Add Recipient";

"Settings.LogoutConfirmationTitle" = "Log out?";
"Settings.LogoutConfirmationText" = "\nNote that you can seamlessly use Telegram on all your devices at once.\n\nRemember, logging out kills all your Secret Chats.";

"Login.PadPhoneHelp" = "\nYou can use your main mobile number to log in to Telegram on all devices.\nDon't use your iPad's SIM number here — we'll need to send you an SMS.\n\nIs this number correct?\n{number}";
"Login.PadPhoneHelpTitle" = "Your Number";

"MessageTimer.Custom" = "Custom";

"MessageTimer.Forever" = "Forever";

"MessageTimer.Seconds_1" = "%@ second";
"MessageTimer.Seconds_2" = "%@ seconds";
"MessageTimer.Seconds_3_10" = "%@ seconds";
"MessageTimer.Seconds_any" = "%@ seconds";
"MessageTimer.Seconds_many" = "%@ seconds";
"MessageTimer.Seconds_0" = "%@ seconds";
"MessageTimer.Minutes_1" = "%@ minute";
"MessageTimer.Minutes_2" = "%@ minutes";
"MessageTimer.Minutes_3_10" = "%@ minutes";
"MessageTimer.Minutes_any" = "%@ minutes";
"MessageTimer.Minutes_many" = "%@ minutes";
"MessageTimer.Minutes_0" = "%@ minutes";
"MessageTimer.Hours_1" = "%@ hour";
"MessageTimer.Hours_2" = "%@ hours";
"MessageTimer.Hours_3_10" = "%@ hours";
"MessageTimer.Hours_any" = "%@ hours";
"MessageTimer.Hours_many" = "%@ hours";
"MessageTimer.Hours_0" = "%@ hours";
"MessageTimer.Days_1" = "%@ day";
"MessageTimer.Days_2" = "%@ days";
"MessageTimer.Days_3_10" = "%@ days";
"MessageTimer.Days_any" = "%@ days";
"MessageTimer.Days_many" = "%@ days";
"MessageTimer.Days_0" = "%@ days";
"MessageTimer.Weeks_1" = "%@ week";
"MessageTimer.Weeks_2" = "%@ weeks";
"MessageTimer.Weeks_3_10" = "%@ weeks";
"MessageTimer.Weeks_any" = "%@ weeks";
"MessageTimer.Weeks_many" = "%@ weeks";
"MessageTimer.Weeks_0" = "%@ weeks";
"MessageTimer.Months_1" = "%@ month";
"MessageTimer.Months_2" = "%@ months";
"MessageTimer.Months_3_10" = "%@ months";
"MessageTimer.Months_any" = "%@ months";
"MessageTimer.Months_many" = "%@ months";
"MessageTimer.Months_0" = "%@ months";
"MessageTimer.Years_1" = "%@ year";
"MessageTimer.Years_2" = "%@ years";
"MessageTimer.Years_3_10" = "%@ years";
"MessageTimer.Years_any" = "%@ years";

"MessageTimer.ShortSeconds_1" = "%@s";
"MessageTimer.ShortSeconds_2" = "%@s";
"MessageTimer.ShortSeconds_3_10" = "%@s";
"MessageTimer.ShortSeconds_any" = "%@s";
"MessageTimer.ShortSeconds_many" = "%@s";
"MessageTimer.ShortSeconds_0" = "%@s";
"MessageTimer.ShortMinutes_1" = "%@m";
"MessageTimer.ShortMinutes_2" = "%@m";
"MessageTimer.ShortMinutes_3_10" = "%@m";
"MessageTimer.ShortMinutes_any" = "%@m";
"MessageTimer.ShortMinutes_many" = "%@m";
"MessageTimer.ShortMinutes_0" = "%@m";
"MessageTimer.ShortHours_1" = "%@h";
"MessageTimer.ShortHours_2" = "%@h";
"MessageTimer.ShortHours_3_10" = "%@h";
"MessageTimer.ShortHours_any" = "%@h";
"MessageTimer.ShortHours_many" = "%@h";
"MessageTimer.ShortHours_0" = "%@h";
"MessageTimer.ShortDays_1" = "%@d";
"MessageTimer.ShortDays_2" = "%@d";
"MessageTimer.ShortDays_3_10" = "%@d";
"MessageTimer.ShortDays_any" = "%@d";
"MessageTimer.ShortDays_many" = "%@d";
"MessageTimer.ShortDays_0" = "%@d";
"MessageTimer.ShortWeeks_1" = "%@w";
"MessageTimer.ShortWeeks_2" = "%@w";
"MessageTimer.ShortWeeks_3_10" = "%@w";
"MessageTimer.ShortWeeks_any" = "%@w";
"MessageTimer.ShortWeeks_many" = "%@w";
"MessageTimer.ShortMonths_1" = "%@mo";
"MessageTimer.ShortMonths_any" = "%@mo";
"MessageTimer.ShortYears_1" = "%@y";
"MessageTimer.ShortYears_any" = "%@y";

"Activity.UploadingPhoto" = "sending photo";
"Activity.UploadingVideo" = "sending video";
"Activity.UploadingDocument" = "sending file";
"Activity.RecordingAudio" = "recording audio";
"Activity.RecordingVideoMessage" = "recording video";

"Compatibility.SecretMediaVersionTooLow" = "%@ is using an older version of Telegram, so secret photos will be shown in compatibility mode.\n\nOnce %@ updates Telegram, photos with timers for 1 minute or less will start working in 'Tap and hold to view' mode, and you will be notified whenever the other party takes a screenshot.";

"Contacts.GlobalSearch" = "Global Search";
"Profile.Username" = "username";
"Settings.Username" = "Username";
"Settings.UsernameEmpty" = "Add";

"Username.Title" = "Username";
"Username.Placeholder" = "Your Username";
"Username.Help" = "You can choose a username on **Telegram**. If you do, other people will be able to find you by this username and contact you without knowing your phone number.\n\nYou can use **a-z**, **0-9** and underscores. Minimum length is **5** characters.";
"Username.InvalidTooShort" = "A username must have at least 5 characters.";
"Username.InvalidStartsWithNumber" = "Sorry, a username can't start with a number.";
"Username.InvalidCharacters" = "Sorry, this username is invalid.";
"Username.InvalidTaken" = "Sorry, this username is already taken.";

"Username.CheckingUsername" = "Checking username...";
"Username.UsernameIsAvailable" = "%@ is available.";

"WebSearch.Images" = "Images";
"WebSearch.GIFs" = "GIFs";
"WebSearch.RecentSectionTitle" = "Recent";
"WebSearch.RecentSectionClear" = "Clear";

"Settings.PrivacySettings" = "Privacy and Security";

"UserCount_1" = "1 user";
"UserCount_2" = "2 users";
"UserCount_3_10" = "%@ users";
"UserCount_any" = "%@ users";
"UserCount_many" = "%@ users";
"UserCount_0" = "%@ users";

"PrivacySettings.Title" = "Privacy and Security";

"PrivacySettings.PrivacyTitle" = "PRIVACY";
"PrivacySettings.LastSeen" = "Last Seen";
"PrivacySettings.LastSeenTitle" = "Last Seen";
"PrivacySettings.LastSeenEverybody" = "Everybody";
"PrivacySettings.LastSeenContacts" = "My Contacts";
"PrivacySettings.LastSeenNobody" = "Nobody";

"PrivacySettings.LastSeenEverybodyMinus" = "Everybody (-%@)";
"PrivacySettings.LastSeenContactsPlus" = "My Contacts (+%@)";
"PrivacySettings.LastSeenContactsMinus" = "My Contacts (-%@)";
"PrivacySettings.LastSeenContactsMinusPlus" = "My Contacts (-%@, +%@)";
"PrivacySettings.LastSeenNobodyPlus" = "Nobody (+%@)";

"PrivacySettings.SecurityTitle" = "SECURITY";

"PrivacySettings.DeleteAccountTitle" = "DELETE MY ACCOUNT";
"PrivacySettings.DeleteAccountIfAwayFor" = "If Away For";
"PrivacySettings.DeleteAccountHelp" = "If you do not log in at least once within this period, your account will be deleted along with all groups, messages and contacts.";

"PrivacyLastSeenSettings.Title" = "Last Seen";
"PrivacyLastSeenSettings.CustomHelp" = "Important: you won't be able to see Last Seen times for people with whom you don't share your Last Seen time. Approximate last seen will be shown instead (recently, within a week, within a month).";
"PrivacyLastSeenSettings.AlwaysShareWith" = "Always Share With";
"PrivacyLastSeenSettings.NeverShareWith" = "Never Share With";
"PrivacyLastSeenSettings.CustomShareSettingsHelp" = "These settings will override the values above.";

"PrivacyLastSeenSettings.CustomShareSettings.Delete" = "Delete";
"PrivacyLastSeenSettings.AlwaysShareWith.Title" = "Always Share";
"PrivacyLastSeenSettings.AlwaysShareWith.Placeholder" = "Always share with users...";
"PrivacyLastSeenSettings.NeverShareWith.Title" = "Never Share";
"PrivacyLastSeenSettings.NeverShareWith.Placeholder" = "Never share with users...";
"PrivacyLastSeenSettings.EmpryUsersPlaceholder" = "Add Users";
"PrivacyLastSeenSettings.AddUsers_1" = "Add 1 user to this list?";
"PrivacyLastSeenSettings.AddUsers_2" = "Add 2 users to this list?";
"PrivacyLastSeenSettings.AddUsers_3_10" = "Add %@ users to this list?";
"PrivacyLastSeenSettings.AddUsers_any" = "Add %@ users to this list?";
"PrivacyLastSeenSettings.AddUsers_many" = "Add %@ users to this list?";
"PrivacyLastSeenSettings.AddUsers_0" = "Add %@ users to this list?";

// Photo Editor
"PhotoEditor.DiscardChanges" = "Discard Changes";

"PhotoEditor.Original" = "Original";

"PhotoEditor.CropReset" = "RESET";
"PhotoEditor.CropAuto" = "AUTO";
"PhotoEditor.CropAspectRatioOriginal" = "Original";
"PhotoEditor.CropAspectRatioSquare" = "Square";

"PhotoEditor.EnhanceTool" = "Enhance";
"PhotoEditor.ExposureTool" = "Brightness";
"PhotoEditor.ContrastTool" = "Contrast";
"PhotoEditor.WarmthTool" = "Warmth";
"PhotoEditor.SaturationTool" = "Saturation";
"PhotoEditor.HighlightsTool" = "Highlights";
"PhotoEditor.ShadowsTool" = "Shadows";
"PhotoEditor.VignetteTool" = "Vignette";
"PhotoEditor.GrainTool" = "Grain";
"PhotoEditor.SharpenTool" = "Sharpen";

"PhotoEditor.BlurToolOff" = "Off";
"PhotoEditor.BlurToolRadial" = "Radial";
"PhotoEditor.BlurToolLinear" = "Linear";

"PhotoEditor.Set" = "Set";
"PhotoEditor.Skip" = "Skip";

// Camera
"Camera.PhotoMode" = "PHOTO";
"Camera.VideoMode" = "VIDEO";
"Camera.SquareMode" = "SQUARE";
"Camera.FlashOff" = "Off";
"Camera.FlashOn" = "On";
"Camera.FlashAuto" = "Auto";
"Camera.Retake" = "Retake";

"Settings.PhoneNumber" = "Change Number";

"PhoneNumberHelp.Help" = "You can change your Telegram number here. Your account and all your cloud data — messages, media, contacts, etc. will be moved to the new number.\n\n**Important:** all your Telegram contacts will get your **new number** added to their address book, provided they had your old number and you haven't blocked them in Telegram.";
"PhoneNumberHelp.Alert" = "All your Telegram contacts will get your new number added to their address book, provided they had your old number and you haven't blocked them in Telegram.";
"PhoneNumberHelp.ChangeNumber" = "Change Number";

"ChangePhoneNumberNumber.Title" = "Change Number";
"ChangePhoneNumberNumber.NewNumber" = "NEW NUMBER";
"ChangePhoneNumberNumber.Help" = "We will send an SMS with a confirmation code to your new number.";
"ChangePhoneNumberNumber.NumberPlaceholder" = "Enter your new number";

"ChangePhoneNumberCode.Code" = "YOUR CODE";
"ChangePhoneNumberCode.CodePlaceholder" = "Code";
"ChangePhoneNumberCode.Help" = "We have sent you an SMS with the code";
"ChangePhoneNumberCode.CallTimer" = "Telegram will call you in %@";
"ChangePhoneNumberCode.RequestingACall" = "Requesting a call from Telegram...";
"ChangePhoneNumberCode.Called" = "Telegram dialed your number";

"LoginPassword.Title" = "Your Password";
"LoginPassword.PasswordPlaceholder" = "Password";
"LoginPassword.InvalidPasswordError" = "Invalid password. Please try again.";
"LoginPassword.FloodError" = "Limit exceeded. Please try again later.";
"LoginPassword.ForgotPassword" = "Forgot password?";
"LoginPassword.PasswordHelp" = "Two-Step verification enabled. Your account is protected with an additional password.";
"LoginPassword.ResetAccount" = "Reset Account";

"QuickSend.Photos_1" = "Send 1 Photo";
"QuickSend.Photos_2" = "Send 2 Photos";
"QuickSend.Photos_3_10" = "Send %@ Photos";
"QuickSend.Photos_any" = "Send %@ Photos";
"QuickSend.Photos_many" = "Send %@ Photos";
"QuickSend.Photos_0" = "Send %@ Photos";

"Share.Title" = "Share";
"Forward.ConfirmMultipleFiles_1" = "Send 1 file to {target}?";
"Forward.ConfirmMultipleFiles_2" = "Send 2 files to {target}?";
"Forward.ConfirmMultipleFiles_3_10" = "Send %@ files to {target}?";
"Forward.ConfirmMultipleFiles_any" = "Send %@ files to {target}?";
"Forward.ConfirmMultipleFiles_many" = "Send %@ files to {target}?";
"Forward.ConfirmMultipleFiles_0" = "Send %@ files to {target}?";

"Notification.Reply" = "Reply";
"Notification.Mute1h" = "Mute for 1 hour";
"Notification.Mute1hMin" = "Mute for 1h";
"Conversation.ContextMenuShare" = "Share";
"Conversation.ContextMenuLookUp" = "Look Up";

"SharedMedia.TitleAll" = "Shared Media";

"SharedMedia.Photo_1" = "1 photo";
"SharedMedia.Photo_2" = "2 photos";
"SharedMedia.Photo_3_10" = "%@ photos";
"SharedMedia.Photo_any" = "%@ photos";
"SharedMedia.Photo_many" = "%@ photos";
"SharedMedia.Photo_0" = "%@ photos";

"SharedMedia.Video_1" = "1 video";
"SharedMedia.Video_2" = "2 videos";
"SharedMedia.Video_3_10" = "%@ videos";
"SharedMedia.Video_any" = "%@ videos";
"SharedMedia.Video_many" = "%@ videos";
"SharedMedia.Video_0" = "%@ videos";

"SharedMedia.File_1" = "1 file";
"SharedMedia.File_2" = "2 files";
"SharedMedia.File_3_10" = "%@ files";
"SharedMedia.File_any" = "%@ files";
"SharedMedia.File_many" = "%@ files";
"SharedMedia.File_0" = "%@ files";

"SharedMedia.Generic_1" = "1 media file";
"SharedMedia.Generic_2" = "2 media files";
"SharedMedia.Generic_3_10" = "%@ media files";
"SharedMedia.Generic_any" = "%@ media files";
"SharedMedia.Generic_many" = "%@ media files";
"SharedMedia.Generic_0" = "%@ media files";

"FileSize.B" = "%@ B";
"FileSize.KB" = "%@ KB";
"FileSize.MB" = "%@ MB";
"FileSize.GB" = "%@ GB";

"DownloadingStatus" = "Downloading %@ of %@";

"Time.MonthOfYear_m1" = "January %@";
"Time.MonthOfYear_m2" = "February %@";
"Time.MonthOfYear_m3" = "March %@";
"Time.MonthOfYear_m4" = "April %@";
"Time.MonthOfYear_m5" = "May %@";
"Time.MonthOfYear_m6" = "June %@";
"Time.MonthOfYear_m7" = "July %@";
"Time.MonthOfYear_m8" = "August %@";
"Time.MonthOfYear_m9" = "September %@";
"Time.MonthOfYear_m10" = "October %@";
"Time.MonthOfYear_m11" = "November %@";
"Time.MonthOfYear_m12" = "December %@";

"Time.PreciseDate_m1" = "Jan %1$@, %2$@ at %3$@";
"Time.PreciseDate_m2" = "Feb %1$@, %2$@ at %3$@";
"Time.PreciseDate_m3" = "Mar %1$@, %2$@ at %3$@";
"Time.PreciseDate_m4" = "Apr %1$@, %2$@ at %3$@";
"Time.PreciseDate_m5" = "May %1$@, %2$@ at %3$@";
"Time.PreciseDate_m6" = "Jun %1$@, %2$@ at %3$@";
"Time.PreciseDate_m7" = "Jul %1$@, %2$@ at %3$@";
"Time.PreciseDate_m8" = "Aug %1$@, %2$@ at %3$@";
"Time.PreciseDate_m9" = "Sep %1$@, %2$@ at %3$@";
"Time.PreciseDate_m10" = "Oct %1$@, %2$@ at %3$@";
"Time.PreciseDate_m11" = "Nov %1$@, %2$@ at %3$@";
"Time.PreciseDate_m12" = "Dec %1$@, %2$@ at %3$@";

"Time.MediumDate" = "%1$@ at %2$@";

"MuteFor.Minutes_1" = "Mute for 1 minute";
"MuteFor.Minutes_2" = "Mute for 2 minutes";
"MuteFor.Minutes_3_10" = "Mute for %@ minutes";
"MuteFor.Minutes_any" = "Mute for %@ minutes";
"MuteFor.Minutes_many" = "Mute for %@ minutes";
"MuteFor.Minutes_0" = "Mute for %@ minutes";

"MuteFor.Hours_1" = "Mute for 1 hour";
"MuteFor.Hours_2" = "Mute for 2 hours";
"MuteFor.Hours_3_10" = "Mute for %@ hours";
"MuteFor.Hours_any" = "Mute for %@ hours";
"MuteFor.Hours_many" = "Mute for %@ hours";
"MuteFor.Hours_0" = "Mute for %@ hours";

"MuteFor.Days_1" = "Mute for 1 day";
"MuteFor.Days_2" = "Mute for 2 days";
"MuteFor.Days_3_10" = "Mute for %@ days";
"MuteFor.Days_any" = "Mute for %@ days";
"MuteFor.Days_many" = "Mute for %@ days";
"MuteFor.Days_0" = "Mute for %@ days";

"MutedForTime.Minutes_1" = "1 minute";
"MutedForTime.Minutes_any" = "%@ minutes";

"MutedForTime.Hours_1" = "1 hour";
"MutedForTime.Hours_any" = "%@ hours";

"MutedForTime.Days_1" = "1 day";
"MutedForTime.Days_any" = "%@ days";

"MuteExpires.Minutes_1" = "in 1 minute";
"MuteExpires.Minutes_2" = "in 2 minutes";
"MuteExpires.Minutes_3_10" = "in %@ minutes";
"MuteExpires.Minutes_any" = "in %@ minutes";
"MuteExpires.Minutes_many" = "in %@ minutes";
"MuteExpires.Minutes_0" = "in %@ minutes";

"MuteExpires.Hours_1" = "in 1 hour";
"MuteExpires.Hours_2" = "in 2 hours";
"MuteExpires.Hours_3_10" = "in %@ hours";
"MuteExpires.Hours_any" = "in %@ hours";
"MuteExpires.Hours_many" = "in %@ hours";
"MuteExpires.Hours_0" = "in %@ hours";

"MuteExpires.Days_1" = "in 1 day";
"MuteExpires.Days_2" = "in 2 days";
"MuteExpires.Days_3_10" = "in %@ days";
"MuteExpires.Days_any" = "in %@ days";
"MuteExpires.Days_many" = "in %@ days";
"MuteExpires.Days_0" = "in %@ days";

"SharedMedia.EmptyTitle" = "No media files yet";
"SharedMedia.EmptyText" = "Share photos and videos in this chat\n — or this paperclip stays unhappy.";
"SharedMedia.EmptyFilesText" = "You can send and receive\nfiles of any type up to 1.5 GB each\nand access them anywhere.";

"ShareFileTip.Title" = "Sharing Files";
"ShareFileTip.Text" = "You can share **uncompressed** media files from your Camera Roll here.\n\nTo share files of any other type, open them on your %@ (e.g. in your browser), tap **Open in...** or the action button and choose Telegram.";
"ShareFileTip.CloseTip" = "Close Tip";

"DialogList.SearchSectionDialogs" = "Chats and Contacts";
"DialogList.SearchSectionChats" = "Chats";
"DialogList.SearchSectionGlobal" = "Global Search";
"DialogList.SearchSectionMessages" = "Messages";

"Username.LinkHint" = "This link opens a chat with you in Telegram:[\nhttps://t.me/%@]";
"Username.LinkCopied" = "Copied link to clipboard";

"SharedMedia.DeleteItemsConfirmation_1" = "Delete media file?";
"SharedMedia.DeleteItemsConfirmation_2" = "Delete 2 media files?";
"SharedMedia.DeleteItemsConfirmation_3_10" = "Delete %@ media files?";
"SharedMedia.DeleteItemsConfirmation_any" = "Delete %@ media files?";
"SharedMedia.DeleteItemsConfirmation_many" = "Delete %@ media files?";
"SharedMedia.DeleteItemsConfirmation_0" = "Delete %@ media files?";

"PrivacySettings.Passcode" = "Passcode Lock";
"PasscodeSettings.Title" = "Passcode Lock";
"PasscodeSettings.TurnPasscodeOn" = "Turn Passcode On";
"PasscodeSettings.TurnPasscodeOff" = "Turn Passcode Off";
"PasscodeSettings.ChangePasscode" = "Change Passcode";
"PasscodeSettings.Help" = "When you set up an additional passcode, a lock icon will appear on the chats page. Tap it to lock and unlock the app.\n\nNote: if you forget the passcode, you'll need to delete and reinstall the app. All secret chats will be lost.";
"PasscodeSettings.UnlockWithTouchId" = "Unlock with Touch ID";
"PasscodeSettings.SimplePasscode" = "Simple Passcode";
"PasscodeSettings.SimplePasscodeHelp" = "A simple passcode is a 4 digit number.";
"PasscodeSettings.EncryptData" = "Encrypt Local Database";
"PasscodeSettings.EncryptDataHelp" = "Experimental feature, use with caution. Encrypt your local Telegram data, using a derivative of your passcode as the key.";

"EnterPasscode.EnterTitle" = "Enter your Telegram Passcode";
"EnterPasscode.ChangeTitle" = "Change Passcode";
"EnterPasscode.EnterPasscode" = "Enter your Telegram Passcode";
"EnterPasscode.EnterNewPasscodeNew" = "Enter a passcode";
"EnterPasscode.EnterNewPasscodeChange" = "Enter your new passcode";
"EnterPasscode.RepeatNewPasscode" = "Re-enter your new passcode";
"EnterPasscode.EnterCurrentPasscode" = "Enter your current passcode";
"EnterPasscode.TouchId" = "Unlock Telegram";

"DialogList.PasscodeLockHelp" = "Tap to lock Telegram";

"PasscodeSettings.AutoLock" = "Auto-Lock";
"PasscodeSettings.AutoLock.Disabled" = "Disabled";
"PasscodeSettings.AutoLock.IfAwayFor_1minute" = "If away for 1 min";
"PasscodeSettings.AutoLock.IfAwayFor_5minutes" = "If away for 5 min";
"PasscodeSettings.AutoLock.IfAwayFor_1hour" = "If away for 1 hour";
"PasscodeSettings.AutoLock.IfAwayFor_5hours" = "If away for 5 hours";

"PasscodeSettings.FailedAttempts_1" = "1 Failed Passcode Attempt";
"PasscodeSettings.FailedAttempts_2" = "2 Failed Passcode Attempts";
"PasscodeSettings.FailedAttempts_3_10" = "%@ Failed Passcode Attempts";
"PasscodeSettings.FailedAttempts_any" = "%@ Failed Passcode Attempt";
"PasscodeSettings.FailedAttempts_many" = "%@ Failed Passcode Attempts";
"PasscodeSettings.FailedAttempts_0" = "%@ Failed Passcode Attempts";
"PasscodeSettings.TryAgainIn1Minute" = "Try again in 1 minute";

"AccessDenied.Title" = "Please Allow Access";

"AccessDenied.Contacts" = "Telegram messaging is based on your existing contact list.\n\nPlease go to Settings > Privacy > Contacts and set Telegram to ON.";

"AccessDenied.VoiceMicrophone" = "Telegram needs access to your microphone to send voice messages.\n\nPlease go to Settings > Privacy > Microphone and set Telegram to ON.";

"AccessDenied.VideoMicrophone" = "Telegram needs access to your microphone to record sound in videos recording.\n\nPlease go to Settings > Privacy > Microphone and set Telegram to ON.";

"AccessDenied.MicrophoneRestricted" = "Microphone access is restricted for Telegram.\n\nPlease go to Settings > General > Restrictions > Microphone and set Telegram to ON.";


"AccessDenied.Camera" = "Telegram needs access to your camera to take photos and videos.\n\nPlease go to Settings > Privacy > Camera and set Telegram to ON.";

"AccessDenied.CameraRestricted" = "Camera access is restricted for Telegram.\n\nPlease go to Settings > General > Restrictions > Camera and set Telegram to ON.";

"AccessDenied.CameraDisabled" = "Camera access is globally restricted on your phone.\n\nPlease go to Settings > General > Restrictions and set Camera to ON";

"AccessDenied.PhotosAndVideos" = "Telegram needs access to your photo library to send photos and videos.\n\nPlease go to Settings > Privacy > Photos and set Telegram to ON.";

"AccessDenied.SaveMedia" = "Telegram needs access to your photo library to save photos and videos.\n\nPlease go to Settings > Privacy > Photos and set Telegram to ON.";

"AccessDenied.PhotosRestricted" = "Photo access is restricted for Telegram.\n\nPlease go to Settings > General > Restrictions > Photos and set Telegram to ON.";

"AccessDenied.LocationDenied" = "Telegram needs access to your location so that you can share it with your contacts.\n\nPlease go to Settings > Privacy > Location Services and set Telegram to ON.";

"AccessDenied.LocationDisabled" = "Telegram needs access to your location so that you can share it with your contacts.\n\nPlease go to Settings > Privacy > Location Services and set it to ON.";

"AccessDenied.LocationTracking" = "Telegram needs access to your location to show you on the map.\n\nPlease go to Settings > Privacy > Location Services and set it to ON.";

"AccessDenied.Settings" = "Settings";

"WebSearch.RecentClearConfirmation" = "Are you sure you want to clear recent images?";

"FeatureDisabled.Oops" = "Oops";

"Conversation.ContextMenuReply" = "Reply";

"ForwardedMessages_1" = "Forwarded message";
"ForwardedMessages_2" = "2 forwarded messages";
"ForwardedMessages_3_10" = "%@ forwarded messages";
"ForwardedMessages_any" = "%@ forwarded messages";
"ForwardedMessages_many" = "%@ forwarded messages";
"ForwardedMessages_0" = "%@ forwarded messages";

"ForwardedFiles_1" = "Forwarded file";
"ForwardedFiles_2" = "2 forwarded files";
"ForwardedFiles_3_10" = "%@ forwarded files";
"ForwardedFiles_any" = "%@ forwarded files";
"ForwardedFiles_many" = "%@ forwarded files";
"ForwardedFiles_0" = "%@ forwarded files";

"ForwardedStickers_1" = "Forwarded sticker";
"ForwardedStickers_2" = "2 forwarded stickers";
"ForwardedStickers_3_10" = "%@ forwarded stickers";
"ForwardedStickers_any" = "%@ forwarded stickers";
"ForwardedStickers_many" = "%@ forwarded stickers";
"ForwardedStickers_0" = "%@ forwarded stickers";

"ForwardedPhotos_1" = "Forwarded photo";
"ForwardedPhotos_2" = "2 forwarded photos";
"ForwardedPhotos_3_10" = "%@ forwarded photos";
"ForwardedPhotos_any" = "%@ forwarded photos";
"ForwardedPhotos_many" = "%@ forwarded photos";
"ForwardedPhotos_0" = "%@ forwarded photos";

"ForwardedVideos_1" = "Forwarded video";
"ForwardedVideos_2" = "2 forwarded videos";
"ForwardedVideos_3_10" = "%@ forwarded videos";
"ForwardedVideos_any" = "%@ forwarded videos";
"ForwardedVideos_many" = "%@ forwarded videos";
"ForwardedVideos_0" = "%@ forwarded videos";

"ForwardedAudios_1" = "Forwarded audio";
"ForwardedAudios_2" = "2 forwarded audios";
"ForwardedAudios_3_10" = "%@ forwarded audios";
"ForwardedAudios_any" = "%@ forwarded audios";
"ForwardedAudios_many" = "%@ forwarded audios";
"ForwardedAudios_0" = "%@ forwarded audios";

"ForwardedLocations_1" = "Forwarded location";
"ForwardedLocations_2" = "2 forwarded locations";
"ForwardedLocations_3_10" = "%@ forwarded locations";
"ForwardedLocations_any" = "%@ forwarded locations";
"ForwardedLocations_many" = "%@ forwarded locations";
"ForwardedLocations_0" = "%@ forwarded locations";

"ForwardedGifs_1" = "Forwarded GIF";
"ForwardedGifs_2" = "2 forwarded GIFs";
"ForwardedGifs_3_10" = "%@ forwarded GIFs";
"ForwardedGifs_any" = "%@ forwarded GIFs";
"ForwardedGifs_many" = "%@ forwarded GIFs";
"ForwardedGifs_0" = "%@ forwarded GIFs";

"ForwardedContacts_1" = "Forwarded contact";
"ForwardedContacts_2" = "2 forwarded contacts";
"ForwardedContacts_3_10" = "%@ forwarded contacts";
"ForwardedContacts_any" = "%@ forwarded contacts";
"ForwardedContacts_many" = "%@ forwarded contacts";
"ForwardedContacts_0" = "%@ forwarded contacts";

"ForwardedAuthors2" = "%@, %@";

"PrivacySettings.TwoStepAuth" = "Two-Step Verification";
"TwoStepAuth.Title" = "Two-Step Verification";
"TwoStepAuth.SetPassword" = "Set Additional Password";
"TwoStepAuth.SetPasswordHelp" = "You can set a password that will be required when you log in on a new device in addition to the code you get in the SMS.";
"TwoStepAuth.SetupPasswordTitle" = "Your Password";

"TwoStepAuth.SetupHintTitle" = "Password Hint";
"TwoStepAuth.SetupHint" = "Please create a hint for your password:";

"TwoStepAuth.ChangePassword" = "Change Password";
"TwoStepAuth.RemovePassword" = "Turn Password Off";
"TwoStepAuth.SetupEmail" = "Set Recovery E-Mail";
"TwoStepAuth.ChangeEmail" = "Change Recovery E-Mail";
"TwoStepAuth.PendingEmailHelp" = "Your recovery e-mail %@ is not yet active and pending confirmation.";
"TwoStepAuth.GenericHelp" = "You have enabled Two-Step verification.\nYou'll need the password you set up here to log in to your Telegram account.";

"TwoStepAuth.ConfirmationTitle" = "Two-Step Verification";
"TwoStepAuth.ConfirmationText" = "Please check your e-mail and click on the validation link to complete Two-Step Verification setup. Be sure to check the spam folder as well.";
"TwoStepAuth.ConfirmationAbort" = "Abort Two-Step Verification Setup";

"TwoStepAuth.SetupPasswordEnterPasswordNew" = "Enter a password:";
"TwoStepAuth.SetupPasswordEnterPasswordChange" = "Please enter your new password:";
"TwoStepAuth.SetupPasswordConfirmPassword" = "Please re-enter your password:";
"TwoStepAuth.SetupPasswordConfirmFailed" = "Passwords don't match. Please try again.";

"TwoStepAuth.EnterPasswordTitle" = "Password";
"TwoStepAuth.EnterPasswordPassword" = "Password";
"TwoStepAuth.EnterPasswordHint" = "Hint: %@";
"TwoStepAuth.EnterPasswordHelp" = "You have enabled Two-Step Verification, so your account is protected with an additional password.";
"TwoStepAuth.EnterPasswordInvalid" = "Invalid password. Please try again.";
"TwoStepAuth.EnterPasswordForgot" = "Forgot password?";

"TwoStepAuth.EmailTitle" = "Recovery E-Mail";
"TwoStepAuth.EmailSkip" = "Skip";
"TwoStepAuth.EmailSkipAlert" = "No, seriously.\n\nIf you forget your password, you will lose access to your Telegram account. There will be no way to restore it.";
"TwoStepAuth.Email" = "E-Mail";
"TwoStepAuth.EmailPlaceholder" = "Your E-Mail";
"TwoStepAuth.EmailHelp" = "Please add your valid e-mail. It is the only way to recover a forgotten password.";
"TwoStepAuth.EmailInvalid" = "Invalid e-mail address. Please try again.";
"TwoStepAuth.EmailSent" = "We have sent you an e-mail to confirm your address.";
"TwoStepAuth.PasswordSet" = "Your password for Two-Step Verification is now active.";
"TwoStepAuth.PasswordRemoveConfirmation" = "Are you sure you want to disable your password?";
"TwoStepAuth.EmailCodeExpired" = "This confirmation code has expired. Please try again.";

"TwoStepAuth.RecoveryUnavailable" = "Since you haven't provided a recovery e-mail when setting up your password, your remaining options are either to remember your password or to reset your account.";
"TwoStepAuth.RecoveryFailed" = "Your remaining options are either to remember your password or to reset your account.";
"TwoStepAuth.ResetAccountHelp" = "You will lose all your chats and messages, along with any media and files you've shared, if you proceed with resetting your account.";
"TwoStepAuth.ResetAccountConfirmation" = "You will lose all your chats and messages, along with any media and files you've shared, if you proceed with resetting your account.";

"TwoStepAuth.RecoveryTitle" = "E-Mail Code";
"TwoStepAuth.RecoveryCode" = "Code";
"TwoStepAuth.RecoveryCodeHelp" = "Please check your e-mail and enter the 6-digit code we've sent there to deactivate your cloud password.";
"TwoStepAuth.RecoveryCodeInvalid" = "Invalid code. Please try again.";
"TwoStepAuth.RecoveryCodeExpired" = "We have sent you a new 6-digit code.";
"TwoStepAuth.RecoveryEmailUnavailable" = "Having trouble accessing your e-mail %@?";

"TwoStepAuth.FloodError" = "Limit exceeded. Please try again later.";

"Conversation.FilePhotoOrVideo" = "Photo or Video";
"Conversation.FileICloudDrive" = "iCloud Drive";
"Conversation.FileDropbox" = "Dropbox";

"Conversation.FileOpenIn" = "Open in...";
"Conversation.FileHowToText" = "To share files of any type, open them on your %@ (e.g. in your browser), tap **Open in...** or the action button and choose Telegram.";

"Map.LocationTitle" = "Location";
"Map.OpenInMaps" = "Open in Maps";
"Map.OpenInHereMaps" = "Open in HERE Maps";
"Map.OpenInYandexMaps" = "Open in Yandex Maps";
"Map.OpenInYandexNavigator" = "Open in Yandex Navigator";
"Map.OpenIn" = "Open In";

"Map.SendThisLocation" = "Send This Location";
"Map.SendMyCurrentLocation" = "Send My Current Location";
"Map.Locating" = "Locating...";
"Map.ChooseAPlace" = "Or choose a place";
"Map.AccurateTo" = "Accurate to %@";
"Map.Search" = "Search places nearby";
"Map.ShowPlaces" = "Show places";
"Map.LoadError" = "An error occurred. Please try again.";
"Map.LocatingError" = "Failed to locate";
"Map.Unknown" = "Unknown location";

"Map.DistanceAway" = "%@ away";
"Map.ETAMinutes_0" = "%@ min";
"Map.ETAMinutes_1" = "%@ min";
"Map.ETAMinutes_2" = "%@ min";
"Map.ETAMinutes_3_10" = "%@ min";
"Map.ETAMinutes_any" = "%@ min";
"Map.ETAMinutes_many" = "%@ min";
"Map.ETAMinutes_0" = "%@ min";
"Map.ETAHours_1" = "%@ h";
"Map.ETAHours_2" = "%@ h";
"Map.ETAHours_3_10" = "%@ h";
"Map.ETAHours_any" = "%@ h";
"Map.ETAHours_many" = "%@ h";

"ChangePhone.ErrorOccupied" = "The number %@ is already connected to a Telegram account. Please delete that account before migrating to the new number.";

"AccessDenied.LocationTracking" = "Telegram needs access to your location to show you on the map.\n\nPlease go to Settings > Privacy > Location Services and set it to ON.";

"PrivacySettings.AuthSessions" = "Active Sessions";
"AuthSessions.Title" = "Active Sessions";
"AuthSessions.CurrentSession" = "CURRENT SESSION";
"AuthSessions.TerminateOtherSessions" = "Terminate all other sessions";
"AuthSessions.TerminateOtherSessionsHelp" = "Logs out all devices except for this one.";
"AuthSessions.TerminateSession" = "Terminate session";
"AuthSessions.OtherSessions" = "ACTIVE SESSIONS";
"AuthSessions.EmptyTitle" = "No other sessions";
"AuthSessions.EmptyText" = "You can log in to Telegram from other mobile, tablet and desktop devices, using the same phone number. All your data will be instantly synchronized.";
"AuthSessions.AppUnofficial" = "(ID: %@)";

"WebPreview.GettingLinkInfo" = "Getting Link Info...";

"Preview.OpenInInstagram" = "Open in Instagram";

"MediaPicker.AddCaption" = "Add a caption...";

"GroupInfo.InviteByLink" = "Invite to Group via Link";

"GroupInfo.InviteLink.Title" = "Invite Link";
"GroupInfo.InviteLink.LinkSection" = "LINK";
"GroupInfo.InviteLink.Help" = "Anyone who has Telegram installed will be able to join your group by following this link.";
"GroupInfo.InviteLink.CopyLink" = "Copy Link";
"GroupInfo.InviteLink.RevokeLink" = "Revoke Link";
"GroupInfo.InviteLink.ShareLink" = "Share Link";
"GroupInfo.InviteLink.RevokeAlert.Text" = "Are you sure you want to revoke this link? Once you do, no one will be able to join the group using it.";
"GroupInfo.InviteLink.RevokeAlert.Revoke" = "Revoke";
"GroupInfo.InviteLink.RevokeAlert.Success" = "The previous invite link is now inactive. A new invite link has just been generated.";
"GroupInfo.InviteLink.CopyAlert.Success" = "Link copied to clipboard.";

"UserInfo.ShareMyContactInfo" = "Share My Contact Info";

"GroupInfo.InvitationLinkAcceptChannel" = "Do you want to join the channel \"%@\"?";
"GroupInfo.InvitationLinkDoesNotExist" = "Sorry, this group does not seem to exist.";
"GroupInfo.InvitationLinkGroupFull" = "Sorry, this group is already full.";

"Core.ServiceUserStatus" = "Service Notifications";

"Notification.JoinedGroupByLink" = "%@ joined the group via invite link";

"ChatSettings.Other" = "OTHER";
"ChatSettings.Stickers" = "Stickers";

"StickerPacksSettings.Title" = "Stickers";
"StickerPacksSettings.ShowStickersButton" = "Show Stickers Tab";
"StickerPacksSettings.ShowStickersButtonHelp" = "A sticker icon will appear in the input field.";

"StickerPacksSettings.StickerPacksSection" = "STICKER SETS";
"StickerPacksSettings.ManagingHelp" = "Artists are welcome to add their own sticker sets using our @stickers bot.\n\nTap on a sticker to view and add the whole set.";

"StickerPack.BuiltinPackName" = "Great Minds";
"StickerPack.StickerCount_1" = "1 sticker";
"StickerPack.StickerCount_2" = "2 stickers";
"StickerPack.StickerCount_3_10" = "%@ stickers";
"StickerPack.StickerCount_any" = "%@ stickers";
"StickerPack.StickerCount_many" = "%@ stickers";
"StickerPack.StickerCount_0" = "%@ stickers";

"StickerPack.AddStickerCount_1" = "Add 1 Sticker";
"StickerPack.AddStickerCount_2" = "Add 2 Stickers";
"StickerPack.AddStickerCount_3_10" = "Add %@ Stickers";
"StickerPack.AddStickerCount_any" = "Add %@ Stickers";
"StickerPack.AddStickerCount_many" = "Add %@ Stickers";
"StickerPack.AddStickerCount_0" = "Add %@ Stickers";

"Conversation.ContextMenuStickerPackAdd" = "Add Stickers";
"Conversation.ContextMenuStickerPackInfo" = "Info";

"MediaPicker.Nof" = "%@ of";

"UserInfo.ShareBot" = "Share";
"UserInfo.InviteBotToGroup" = "Add To Group";
"Profile.BotInfo" = "about";

"Target.SelectGroup" = "Choose Group";
"Target.InviteToGroupConfirmation" = "Add the bot to \"%@\"?";
"Target.InviteToGroupErrorAlreadyInvited" = "The bot is already a member of the group.";
"Bot.GenericBotStatus" = "bot";
"Bot.GenericSupportStatus" = "support";
"Bot.DescriptionTitle" = "What can this bot do?";
"Bot.GroupStatusReadsHistory" = "has access to messages";
"Bot.GroupStatusDoesNotReadHistory" = "has no access to messages";
"Bot.Start" = "Start";
"UserInfo.BotSettings" = "Settings";
"UserInfo.BotHelp" = "Help";

"Contacts.SearchLabel" = "Search for contacts or usernames";
"ChatSearch.SearchPlaceholder" = "Search";

"WatchRemote.NotificationText" = "Open this notification on your phone to view the message from your Apple Watch";
"WatchRemote.AlertTitle" = "Message from your Apple Watch";
"WatchRemote.AlertText" = "Open the message here?";
"WatchRemote.AlertOpen" = "Open";

"Conversation.SearchPlaceholder" = "Search this chat";
"Conversation.SearchNoResults" = "No Results";

"GroupInfo.AddUserLeftError" = "Sorry, if a person left a group, only a mutual contact can bring them back (they need to have your phone number, and you need theirs).";

"DialogList.SearchSectionRecent" = "Recent";

"DialogList.DeleteBotConfirmation" = "Delete";
"DialogList.DeleteBotConversationConfirmation" = "Delete and Stop";
"Bot.Stop" = "Stop Bot";
"Bot.Unblock" = "Restart Bot";

"Login.PhoneNumberHelp" = "Help";
"Login.EmailPhoneSubject" = "Invalid number %@";
"Login.EmailPhoneBody" = "I'm trying to use my mobile phone number: %@\nBut Telegram says it's invalid. Please help.\nAdditional Info: %@, %@.";

"SharedMedia.TitleLink" = "Shared Links";
"SharedMedia.EmptyLinksText" = "All links shared in this chat will appear here.";

"SharedMedia.Link_1" = "1 link";
"SharedMedia.Link_2" = "2 links";
"SharedMedia.Link_3_10" = "%@ links";
"SharedMedia.Link_any" = "%@ links";
"SharedMedia.Link_many" = "%@ links";
"SharedMedia.Link_0" = "%@ links";

"Compose.NewChannel" = "New Channel";
"GroupInfo.ChannelListNamePlaceholder" = "Channel Name";

"Channel.MessagePhotoUpdated" = "Channel photo updated";
"Channel.MessagePhotoRemoved" = "Channel photo removed";
"Channel.MessageTitleUpdated" = "Channel renamed to \"%@\" ";
"Channel.TitleInfo" = "Channel Info";

"Channel.UpdatePhotoItem" = "Set Channel Photo";

"Channel.LinkItem" = "share link";
"Channel.Edit.AboutItem" = "Description";
"Channel.Edit.LinkItem" = "Link";

"Channel.Username.Title" = "Link";
"Channel.Username.Help" = "You can choose a channel name on **Telegram**. If you do, other people will be able to find your channel by this name.\n\nYou can use **a-z**, **0-9** and underscores. Minimum length is **5** characters.";
"Channel.Username.LinkHint" = "This link opens your channel in Telegram:[\nhttps://t.me/%@]";
"Channel.Username.InvalidTooShort" = "Channel names must have at least 5 characters.";
"Channel.Username.InvalidStartsWithNumber" = "Channel names can't start with a number.";
"Channel.Username.InvalidCharacters" = "Sorry, this name is invalid.";
"Channel.Username.InvalidTaken" = "Sorry, this name is already taken.";
"Channel.Username.CheckingUsername" = "Checking name...";
"Channel.Username.UsernameIsAvailable" = "%@ is available.";

"Channel.LeaveChannel" = "Leave Channel";

"Channel.About.Title" = "Description";

"Channel.About.Placeholder" = "Description (Optional)";
"Channel.About.Help" = "You can provide an optional description for your channel.";
"Group.About.Help" = "You can provide an optional description for your group.";

"Channel.Status" = "channel";
"Group.Status" = "group";

"Compose.NewChannel.Members" = "MEMBERS";

"ChannelInfo.ConfirmLeave" = "Leave Channel";
"Channel.JoinChannel" = "Join";
"Forward.ChannelReadOnly" = "Sorry, you can't post to this channel.";

"Channel.ErrorAccessDenied" = "Sorry, this channel is private.";
"Group.ErrorAccessDenied" = "Sorry, this group is private.";
"CommentsGroup.ErrorAccessDenied" = "Sorry, you can't access this chat because you were banned by an admin.";
"Conversation.InputTextBroadcastPlaceholder" = "Broadcast";

"Channel.NotificationLoading" = "Loading...";

"Compose.ChannelTokenListPlaceholder" = "Search for contacts or usernames";
"Compose.GroupTokenListPlaceholder" = "Search for contacts or usernames";

"Compose.ChannelMembers" = "Members";

"Channel.Setup.TypeHeader" = "CHANNEL TYPE";
"Channel.Setup.TypePrivate" = "Private";
"Channel.Setup.TypePublic" = "Public";
"Channel.Setup.TypePublicHelp" = "Public channels can be found in search, anyone can join them.";
"Channel.Setup.TypePrivateHelp" = "Private channels can only be joined via an invite link.";

"Channel.Setup.Title" = "Channel";

"Channel.Username.CreatePublicLinkHelp" = "People can share this link with others and find your channel using Telegram search.";
"Channel.Username.CreatePrivateLinkHelp" = "People can join your channel by following this link. You can revoke the link at any time.";

"Channel.Setup.PublicNoLink" = "Please choose a link for your public channel, so that people can find it in search and share with others.\n\nIf you're not interested, we suggest creating a private channel instead.";

"Channel.Edit.PrivatePublicLinkAlert" = "Please note that if you choose a public link for your channel, anyone will be able to find it in search and join.\n\nDo not create this link if you want your channel to stay private.";

"Channel.Info.Description" = "description";

"Channel.Info.Management" = "Admins";
"Channel.Info.Banned" = "Blacklist";
"Channel.Info.Members" = "Members";

"Channel.Members.AddMembers" = "Add Subscribers";
"Channel.Members.AddMembersHelp" = "Only channel admins can see this list.";
"Channel.Members.Title" = "Members";
"Channel.BlackList.Title" = "Blacklist";
"Channel.Management.Title" = "Admins";
"Channel.Management.LabelCreator" = "Creator";
"Channel.Management.LabelEditor" = "Admin";

"Channel.Management.AddModerator" = "Add Admin";
"Channel.Management.AddModeratorHelp" = "You can add admins to help you manage your channel.";

"Channel.Members.InviteLink" = "Invite via Link";

"Channel.Management.ErrorNotMember" = "%@ hasn't joined the channel yet. Do you want to invite them?";

"Channel.Moderator.AccessLevelRevoke" = "Dismiss Admin";

"Channel.Moderator.Title" = "Admin";

"Notification.ChannelInviter" = "%@ invited you to this channel";
"Notification.ChannelInviterSelf" = "You joined this channel";

"Notification.GroupInviter" = "%@ invited you to this group";
"Notification.GroupInviterSelf" = "You joined this group";

"ChannelInfo.DeleteChannel" = "Delete Channel";
"ChannelInfo.DeleteChannelConfirmation" = "Wait! Deleting this channel will remove all members and all messages will be lost. Delete the channel anyway?";

"ChannelInfo.ChannelForbidden" = "Sorry, the channel \"%@\" is no longer accessible.";
"ChannelInfo.AddParticipantConfirmation" = "Add %@ to the channel?";

"PhotoEditor.FadeTool" = "Fade";
"PhotoEditor.TintTool" = "Tint";
"PhotoEditor.ShadowsTint" = "Shadows";
"PhotoEditor.HighlightsTint" = "Highlights";
"PhotoEditor.CurvesTool" = "Curves";
"PhotoEditor.CurvesAll" = "All";
"PhotoEditor.CurvesRed" = "Red";
"PhotoEditor.CurvesGreen" = "Green";
"PhotoEditor.CurvesBlue" = "Blue";

"Channel.ErrorAddBlocked" = "Sorry, you can't add this user to channels.";
"Channel.ErrorAddTooMuch" = "Sorry, you can only add the first 200 members to a channel. Note that an unlimited number of people may join via the channel's link.";

"ChannelIntro.Title" = "What is a Channel?";
"ChannelIntro.Text" = "Channels are a new tool for\nbroadcasting your messages\nto large audiences.";
"ChannelIntro.CreateChannel" = "Create Channel";

"ShareMenu.Send" = "Send";

"Conversation.ReportSpam" = "Report Spam";
"Conversation.ReportSpamAndLeave" = "Report Spam and Leave";
"Conversation.ReportSpamConfirmation" = "Are you sure you want to report spam from this user?";
"Conversation.ReportSpamGroupConfirmation" = "Are you sure you want to report spam from this group?";
"Conversation.ReportSpamChannelConfirmation" = "Are you sure you want to report spam from this channel?";
"SharedMedia.EmptyMusicText" = "All music shared in this chat will appear here.";

"ChatSettings.AutoPlayAnimations" = "Autoplay GIFs";

"GroupInfo.ChatAdmins" = "Add Admins";

"ChatAdmins.Title" = "Chat Admins";
"ChatAdmins.AllMembersAreAdmins" = "All Members Are Admins";
"ChatAdmins.AllMembersAreAdminsOnHelp" = "All members can add new members, edit name and photo of the group.";
"ChatAdmins.AllMembersAreAdminsOffHelp" = "Only admins can add and remove members, edit name and photo of the group.";
"ChatAdmins.AdminLabel" = "admin";

"Group.MessagePhotoUpdated" = "Group photo updated";
"Group.MessagePhotoRemoved" = "Group photo removed";

"Group.UpgradeNoticeHeader" = "MEMBERS LIMIT REACHED";

"Group.UpgradeNoticeText1" = "To go over the limit and get additional features, upgrade to a supergroup:";
"Group.UpgradeNoticeText2" = "•  Supergroups can get up to {supergroup_member_limit} members\n•  New members see the entire chat history\n•  Admins delete messages for everyone\n•  Notifications are muted by default";
"GroupInfo.UpgradeButton" = "Upgrade to supergroup";
"Group.UpgradeConfirmation" = "Warning: this action is irreversible. It is not possible to downgrade a supergroup to a regular group.";

"Notification.GroupActivated" = "Group deactivated";

"GroupInfo.DeactivatedStatus" = "Group Deactivated";

"Notification.RenamedGroup" = "Group renamed";

"Group.ErrorAddTooMuchBots" = "Sorry, you've reached the maximum number of bots for this group.";
"Group.ErrorAddTooMuchAdmins" = "Sorry, you've reached the maximum number of admins for this group.";
"Group.ErrorAddBlocked" = "Sorry, you can't add this user to groups.";
"Group.ErrorNotMutualContact" = "Sorry, you can only add mutual contacts to groups at the moment.";

"Conversation.SendMessageErrorFlood" = "Sorry, you can only send messages to mutual contacts at the moment.";
"Generic.ErrorMoreInfo" = "More Info";

"ChannelInfo.DeleteGroup" = "Delete Group";
"ChannelInfo.DeleteGroupConfirmation" = "Wait! Deleting this group will remove all members and all messages will be lost. Delete the group anyway?";

"ReportPeer.Report" = "Report";

"ReportPeer.ReasonSpam" = "Spam";
"ReportPeer.ReasonViolence" = "Violence";
"ReportPeer.ReasonPornography" = "Pornography";
"ReportPeer.ReasonChildAbuse" = "Child Abuse";
"ReportPeer.ReasonOther" = "Other";

"ReportPeer.AlertSuccess" = "Thank you!\nYour report will be reviewed by our team very soon.";

"Login.TermsOfServiceLabel" = "By signing up,\nyou agree to the [Terms of Service].";
"Login.TermsOfServiceHeader" = "Terms of Service";

"ReportPeer.ReasonOther.Placeholder" = "Description";
"ReportPeer.ReasonOther.Title" = "Report";
"ReportPeer.ReasonOther.Send" = "Send";

"Group.Management.AddModeratorHelp" = "You can add admins to help you manage your group.";

"Watch.AppName" = "Telegram";
"Watch.Compose.AddContact" = "Choose Contact";
"Watch.Compose.CreateMessage" = "Create Message";
"Watch.Compose.CurrentLocation" = "Current Location";
"Watch.Compose.Send" = "Send";
"Watch.Contacts.NoResults" = "No matching\ncontacts found";
"Watch.ChatList.NoConversationsTitle" = "No Conversations";
"Watch.ChatList.NoConversationsText" = "To start messaging,\npress firmly, then tap\nNew Message";
"Watch.ChatList.Compose" = "New Message";

"Watch.Conversation.Reply" = "Reply";
"Watch.Conversation.Unblock" = "Unblock";
"Watch.Conversation.UserInfo" = "Info";
"Watch.Conversation.GroupInfo" = "Group Info";
"Watch.Bot.Restart" = "Restart";

"Watch.UserInfo.Title" = "Info";
"Watch.UserInfo.Service" = "service notifications";

"Watch.UserInfo.Block" = "Block";
"Watch.UserInfo.Unblock" = "Unblock";
"Watch.UserInfo.Mute_1" = "Mute for 1 hour";
"Watch.UserInfo.Mute_2" = "Mute for 2 hours";
"Watch.UserInfo.Mute_3_10" = "Mute for %@ hours";
"Watch.UserInfo.Mute_any" = "Mute for %@ hours";
"Watch.UserInfo.Mute_many" = "Mute for %@ hours";
"Watch.UserInfo.Mute_0" = "Mute for %@ hours";
"Watch.UserInfo.MuteTitle" = "Mute";
"Watch.UserInfo.Unmute" = "Unmute";

"Watch.GroupInfo.Title" = "Group Info";
"Watch.ChannelInfo.Title" = "Channel Info";

"Watch.Message.ForwardedFrom" = "Forwarded from";

"Watch.Notification.Joined" = "Joined Telegram";

"Watch.MessageView.Title" = "Message";
"Watch.MessageView.Forward" = "Forward";
"Watch.MessageView.Reply" = "Reply";
"Watch.MessageView.ViewOnPhone" = "View On Phone";

"Watch.PhotoView.Title" = "Photo";

"Watch.Stickers.Recents" = "Recents";
"Watch.Stickers.RecentPlaceholder" = "Your most frequently used stickers will appear here";
"Watch.Stickers.StickerPacks" = "Sticker Sets";

"Watch.Location.Current" = "Current Location";
"Watch.Location.Access" = "Allow Telegram to access location on your phone";

"Watch.AuthRequired" = "Log in to Telegram on your phone to get started";

"Watch.NoConnection" = "No Connection";
"Watch.ConnectionDescription" = "Your Watch needs to be connected for the app to work";

"Watch.Time.ShortTodayAt" = "Today %@";
"Watch.Time.ShortYesterdayAt" = "Yesterday %@";
"Watch.Time.ShortWeekdayAt" = "%1$@ %2$@";
"Watch.Time.ShortFullAt" = "%1$@ %2$@";

"Watch.LastSeen.JustNow" = "just now";
"Watch.LastSeen.MinutesAgo_1" = "1 minute ago";
"Watch.LastSeen.MinutesAgo_2" = "2 minutes ago";
"Watch.LastSeen.MinutesAgo_3_10" = "%@ minutes ago";
"Watch.LastSeen.MinutesAgo_any" = "%@ minutes ago";
"Watch.LastSeen.MinutesAgo_many" = "%@ minutes ago";
"Watch.LastSeen.MinutesAgo_0" = "%@ minutes ago";
"Watch.LastSeen.HoursAgo_1" = "1 hour ago";
"Watch.LastSeen.HoursAgo_2" = "2 hours ago";
"Watch.LastSeen.HoursAgo_3_10" = "%@ hours ago";
"Watch.LastSeen.HoursAgo_any" = "%@ hours ago";
"Watch.LastSeen.HoursAgo_many" = "%@ hours ago";
"Watch.LastSeen.HoursAgo_0" = "%@ hours ago";
"Watch.LastSeen.YesterdayAt" = "yesterday at %@";
"Watch.LastSeen.AtDate" = "%@";
"Watch.LastSeen.Lately" = "recently";
"Watch.LastSeen.WithinAWeek" = "within a week";
"Watch.LastSeen.WithinAMonth" = "within a month";
"Watch.LastSeen.ALongTimeAgo" = "a long time ago";

"Watch.Suggestion.OK" = "OK";
"Watch.Suggestion.Thanks" = "Thanks!";
"Watch.Suggestion.WhatsUp" = "What's up?";
"Watch.Suggestion.TalkLater" = "Talk later?";
"Watch.Suggestion.CantTalk" = "Can't talk now...";
"Watch.Suggestion.HoldOn" = "Hold on a sec...";
"Watch.Suggestion.BRB" = "BRB";
"Watch.Suggestion.OnMyWay" = "I'm on my way.";
"Cache.Photos" = "Photos";
"Cache.Videos" = "Videos";
"Cache.Music" = "Music";
"Cache.Files" = "Files";
"Cache.Clear" = "Clear (%@)";
"Cache.ClearNone" = "Clear";
"Cache.ClearProgress" = "Please Wait...";
"Cache.ClearEmpty" = "Empty";
"Cache.ByPeerHeader" = "CHATS";
"Cache.Indexing" = "Telegram is calculating current cache size.\nThis can take a few minutes.";

"ExplicitContent.AlertTitle" = "Sorry";
"ExplicitContent.AlertChannel" = "You can't access this channel because it violates App Store rules.";

"StickerSettings.ContextHide" = "Archive";

"Conversation.LinkDialogSave" = "Save";
"Conversation.GifTooltip" = "Tap here to access saved GIFs";

"AttachmentMenu.PhotoOrVideo" = "Photo or Video";
"AttachmentMenu.File" = "File";

"AttachmentMenu.SendPhoto_1" = "Send 1 Photo";
"AttachmentMenu.SendPhoto_2" = "Send 2 Photos";
"AttachmentMenu.SendPhoto_3_10" = "Send %@ Photos";
"AttachmentMenu.SendPhoto_any" = "Send %@ Photos";
"AttachmentMenu.SendPhoto_many" = "Send %@ Photos";
"AttachmentMenu.SendPhoto_0" = "Send %@ Photos";

"AttachmentMenu.SendVideo_1" = "Send 1 Video";
"AttachmentMenu.SendVideo_2" = "Send 2 Videos";
"AttachmentMenu.SendVideo_3_10" = "Send %@ Videos";
"AttachmentMenu.SendVideo_any" = "Send %@ Videos";
"AttachmentMenu.SendVideo_many" = "Send %@ Videos";
"AttachmentMenu.SendVideo_0" = "Send %@ Videos";

"AttachmentMenu.SendGif_1" = "Send 1 GIF";
"AttachmentMenu.SendGif_2" = "Send 2 GIFs";
"AttachmentMenu.SendGif_3_10" = "Send %@ GIFs";
"AttachmentMenu.SendGif_any" = "Send %@ GIFs";
"AttachmentMenu.SendGif_many" = "Send %@ GIFs";
"AttachmentMenu.SendGif_0" = "Send %@ GIFs";

"AttachmentMenu.SendItem_1" = "Send 1 Item";
"AttachmentMenu.SendItem_2" = "Send 2 Items";
"AttachmentMenu.SendItem_3_10" = "Send %@ Items";
"AttachmentMenu.SendItem_any" = "Send %@ Items";
"AttachmentMenu.SendItem_many" = "Send %@ Items";
"AttachmentMenu.SendItem_0" = "Send %@ Items";

"AttachmentMenu.SendAsFile" = "Send as File";
"AttachmentMenu.SendAsFiles" = "Send as Files";

"Conversation.Processing" = "Processing...";

"Conversation.MessageViaUser" = "via %@";

"CreateGroup.SoftUserLimitAlert" = "You will be able to add more users after you finish creating the group and convert it to a supergroup.";

"Privacy.GroupsAndChannels" = "Groups";
"Privacy.GroupsAndChannels.WhoCanAddMe" = "WHO CAN ADD ME TO GROUP CHATS";
"Privacy.GroupsAndChannels.CustomHelp" = "You can restrict who can add you to groups and channels with granular precision.";
"Privacy.GroupsAndChannels.AlwaysAllow" = "Always Allow";
"Privacy.GroupsAndChannels.NeverAllow" = "Never Allow";
"Privacy.GroupsAndChannels.CustomShareHelp" = "These users will or will not be able to add you to groups and channels regardless of the settings above.";

"Privacy.GroupsAndChannels.AlwaysAllow.Title" = "Always Allow";
"Privacy.GroupsAndChannels.AlwaysAllow.Placeholder" = "Always allow...";
"Privacy.GroupsAndChannels.NeverAllow.Title" = "Never Allow";
"Privacy.GroupsAndChannels.NeverAllow.Placeholder" = "Never allow...";

"Privacy.GroupsAndChannels.InviteToGroupError" = "Sorry, you cannot add %@ to groups because of %@'s privacy settings.";
"Privacy.GroupsAndChannels.InviteToChannelError" = "Sorry, you cannot add %@ to channels because of %@'s privacy settings.";
"Privacy.GroupsAndChannels.InviteToChannelMultipleError" = "Sorry, you can't create a group with these users due to their privacy settings.";

"ChannelMembers.WhoCanAddMembers" = "Who can add members";
"ChannelMembers.WhoCanAddMembers.AllMembers" = "All Members";
"ChannelMembers.WhoCanAddMembers.Admins" = "Only Admins";
"ChannelMembers.WhoCanAddMembersAllHelp" = "Everybody can add new members.";
"ChannelMembers.WhoCanAddMembersAdminsHelp" = "Only admins can add new members.";

"ChannelMembers.GroupAdminsTitle" = "GROUP ADMINS";
"ChannelMembers.ChannelAdminsTitle" = "CHANNEL ADMINS";
"MusicPlayer.VoiceNote" = "Voice Message";

"PrivacyLastSeenSettings.WhoCanSeeMyTimestamp" = "WHO CAN SEE MY TIMESTAMP";

"PrivacyLastSeenSettings.GroupsAndChannelsHelp" = "Change who can add you to groups and channels.";
"MusicPlayer.VoiceNote" = "Voice Message";

"Watch.Microphone.Access" = "Allow Telegram to access the microphone on your phone";

"Settings.AppleWatch" = "Apple Watch";
"AppleWatch.Title" = "Apple Watch";
"AppleWatch.ReplyPresets" = "REPLY PRESETS";
"AppleWatch.ReplyPresetsHelp" = "You can select one of these default replies when you compose or reply to a message, or you can change them to anything you like.";

"KeyCommand.FocusOnInputField" = "Write Message";
"KeyCommand.Find" = "Search";
"KeyCommand.ScrollUp" = "Scroll Up";
"KeyCommand.ScrollDown" = "Scroll Down";
"KeyCommand.NewMessage" = "New Message";
"KeyCommand.JumpToPreviousChat" = "Jump to Previous Chat";
"KeyCommand.JumpToNextChat" = "Jump to Next Chat";
"KeyCommand.JumpToPreviousUnreadChat" = "Jump to Previous Unread Chat";
"KeyCommand.JumpToNextUnreadChat" = "Jump to Next Unread Chat";
"KeyCommand.SendMessage" = "Send Message";
"KeyCommand.ChatInfo" = "Chat Info";

"Conversation.SecretLinkPreviewAlert" = "Would you like to enable extended link previews in Secret Chats? Note that link previews are generated on Telegram servers.";
"Conversation.SecretChatContextBotAlert" = "Please note that inline bots are provided by third-party developers. For the bot to work, the symbols you type after the bot's username are sent to the respective developer.";

"Map.OpenInWaze" = "Open in Waze";

"ShareMenu.CopyShareLink" = "Copy Link";

"Channel.SignMessages" = "Sign Messages";
"Channel.SignMessages.Help" = "Add names of the admins to the messages they post.";

"Channel.EditMessageErrorGeneric" = "Sorry, you can't edit this message.";

"Conversation.InputTextSilentBroadcastPlaceholder" = "Silent Broadcast";
"Conversation.SilentBroadcastTooltipOn" = "Members will be notified when you post";
"Conversation.SilentBroadcastTooltipOff" = "Members will not be notified when you post";

"Settings.About" = "Bio";
"GroupInfo.LabelAdmin" = "admin";

"Conversation.Pin" = "Pin";
"Conversation.Unpin" = "Unpin";
"Conversation.Report" = "Report Spam";
"Conversation.PinnedMessage" = "Pinned Message";
"Conversation.PinnedPreviousMessage" = "Previous Message";

"Conversation.Moderate.Delete" = "Delete Message";
"Conversation.Moderate.Ban" = "Ban User";
"Conversation.Moderate.Report" = "Report Spam";
"Conversation.Moderate.DeleteAllMessages" = "Delete All From %@";

"Group.Username.InvalidTooShort" = "Group names must have at least 5 characters.";
"Group.Username.InvalidStartsWithNumber" = "Group names can't start with a number.";

"Notification.PinnedTextMessage" = "%@ pinned \"%@\" ";
"Notification.PinnedPhotoMessage" = "%@ pinned a photo";
"Notification.PinnedVideoMessage" = "%@ pinned a video";
"Notification.PinnedRoundMessage" = "%@ pinned a video message";
"Notification.PinnedAudioMessage" = "%@ pinned a voice message";
"Notification.PinnedDocumentMessage" = "%@ pinned a file";
"Notification.PinnedAnimationMessage" = "%@ pinned a GIF";
"Notification.PinnedStickerMessage" = "%@ pinned a sticker";
"Notification.PinnedLocationMessage" = "%@ pinned a map";
"Notification.PinnedContactMessage" = "%@ pinned a contact";
"Notification.PinnedDeletedMessage" = "%@ pinned deleted message";
"Notification.PinnedPollMessage" = "%@ pinned a poll";
"Notification.PinnedQuizMessage" = "%@ pinned a quiz";

"Message.PinnedTextMessage" = "pinned \"%@\" ";
"Message.PinnedPhotoMessage" = "pinned photo";
"Message.PinnedVideoMessage" = "pinned video";
"Message.PinnedAudioMessage" = "pinned voice message";
"Message.PinnedDocumentMessage" = "pinned file";
"Message.PinnedAnimationMessage" = "pinned GIF";
"Message.PinnedStickerMessage" = "pinned sticker";
"Message.PinnedLocationMessage" = "pinned location";
"Message.PinnedContactMessage" = "pinned contact";
"Message.PinnedGenericMessage" = "%@ pinned a message";

"Notification.PinnedMessage" = "pinned message";

"GroupInfo.ConvertToSupergroup" = "Convert to Supergroup";

"ConvertToSupergroup.Title" = "Supergroup";
"ConvertToSupergroup.HelpTitle" = "**In supergroups:**";
"ConvertToSupergroup.HelpText" = "• New members can see the full message history\n• Deleted messages will disappear for all members\n• Admins can pin important messages\n• Creator can set a public link for the group";

"ConvertToSupergroup.Note" = "**Note**: this action can't be undone.";

"GroupInfo.GroupType" = "Group Type";

"Group.Setup.TypeHeader" = "GROUP TYPE";
"Group.Setup.TypePublicHelp" = "Public groups can be found in search, chat history is available to everyone and anyone can join.";
"Group.Setup.TypePrivateHelp" = "Private groups can only be joined if you were invited or have an invite link.";

"Group.Username.CreatePublicLinkHelp" = "People can share this link with others and find your group using Telegram search.";
"Group.Username.CreatePrivateLinkHelp" = "People can join your group by following this link. You can revoke the link at any time.";

"Conversation.PinMessageAlertGroup" = "Pin this message and notify all members of the group?";
"Conversation.PinMessageAlert.OnlyPin" = "Only Pin";
"Conversation.PinMessageAlert.PinAndNotifyMembers" = "Pin and notify all members";

"Conversation.UnpinMessageAlert" = "Would you like to unpin this message?";

"Settings.About.Title" = "Bio";
"Settings.About.Help" = "Any details such as age, occupation or city.\nExample: 23 y.o. designer from San Francisco.";

"Profile.About" = "bio";

"Conversation.StatusKickedFromChannel" = "you were removed from the channel";

"Generic.OpenHiddenLinkAlert" = "Open %@?";

"Resolve.ErrorNotFound" = "Sorry, this user doesn't seem to exist.";

"StickerPack.Share" = "Share";
"StickerPack.Send" = "Send Sticker";

"StickerPack.RemoveStickerCount_1" = "Remove 1 Sticker";
"StickerPack.RemoveStickerCount_2" = "Remove 2 Stickers";
"StickerPack.RemoveStickerCount_3_10" = "Remove %@ Stickers";
"StickerPack.RemoveStickerCount_any" = "Remove %@ Stickers";
"StickerPack.RemoveStickerCount_many" = "Remove %@ Stickers";
"StickerPack.RemoveStickerCount_0" = "Remove %@ Stickers";

"StickerPack.HideStickers" = "Hide Stickers";
"StickerPack.ShowStickers" = "Show Stickers";

"ShareMenu.ShareTo" = "Share to";
"ShareMenu.SelectChats" = "Select chats";
"ShareMenu.Comment" = "Add a comment...";

"MediaPicker.Videos" = "Videos";

"Coub.TapForSound" = "Tap for sound";

"Preview.SaveGif" = "Save GIF";
"Preview.DeleteGif" = "Delete GIF";
"Preview.CopyAddress" = "Copy Address";

"Conversation.ShareBotLocationConfirmationTitle" = "Share Your Location?";
"Conversation.ShareBotLocationConfirmation" = "This will send your current location to the bot.";

"Conversation.ShareBotContactConfirmationTitle" = "Share Your Phone Number?";
"Conversation.ShareBotContactConfirmation" = "The bot will know your phone number. This can be useful for integration with other services.";

"Conversation.ShareInlineBotLocationConfirmation" = "This bot would like to know your location each time you send it a request. This can be used to provide location-specific results.";

"StickerPack.ErrorNotFound" = "Sorry, this sticker set doesn't seem to exist.";

"Camera.TapAndHoldForVideo" = "Tap and hold for video";

"DialogList.RecentTitlePeople" = "People";

"Conversation.MessageEditedLabel" = "edited";
"Conversation.EditingMessagePanelTitle" = "Edit Message";

"DialogList.Draft" = "Draft";
"Embed.PlayingInPIP" = "This video is playing in Picture in Picture";

"StickerPacksSettings.FeaturedPacks" = "Trending Stickers";
"FeaturedStickerPacks.Title" = "Trending Stickers";

"Invitation.JoinGroup" = "Join Group";
"Invitation.Members_1" = "1 member:";
"Invitation.Members_2" = "2 members:";
"Invitation.Members_3_10" = "%@ members:";
"Invitation.Members_any" = "%@ members:";
"Invitation.Members_many" = "%@ members:";
"Invitation.Members_0" = "%@ members:";

"StickerPacksSettings.ArchivedPacks" = "Archived Stickers";
"StickerPacksSettings.ArchivedPacks.Info" = "You can have up to 200 sticker sets installed.\nUnused stickers are archived when you add more.";

"Conversation.CloudStorageInfo.Title" = "Your Cloud Storage";
"Conversation.ClousStorageInfo.Description1" = "• Forward messages here to save them";
"Conversation.ClousStorageInfo.Description2" = "• Send media and files to store them";
"Conversation.ClousStorageInfo.Description3" = "• Access this chat from any device";
"Conversation.ClousStorageInfo.Description4" = "• Use search to quickly find things";

"Conversation.CloudStorage.ChatStatus" = "chat with yourself";

"ArchivedPacksAlert.Title" = "Some of your older sticker sets have been archived. You can reactivate them in the Sticker Settings.";

"StickerSettings.ContextInfo" = "If you archive a sticker set, you can quickly restore it later from the Archived Stickers section.";

"Contacts.TopSection" = "CONTACTS";

"Login.ResetAccountProtected.Title" = "Reset Account";
"Login.ResetAccountProtected.Text" = "Since the account %@ is active and protected by a password, we will delete it in 1 week for security purposes.\n\nYou can cancel this process at any time.";
"Login.ResetAccountProtected.TimerTitle" = "You'll be able to reset your account in:";
"Login.ResetAccountProtected.Reset" = "Reset";
"Login.ResetAccountProtected.LimitExceeded" = "Your recent attempts to reset this account have been cancelled by its active user. Please try again in 7 days.";

"Login.CodeSentCall" = "We are calling your phone to dictate a code.";

"Login.WillSendSms" = "You can request an SMS in %@";
"Login.SmsRequestState2" = "Requesting an SMS from Telegram...";
"Login.SmsRequestState3" = "Telegram sent you an SMS\n[Didn't get the code?]";

"CancelResetAccount.Title" = "Cancel Account Reset";
"CancelResetAccount.TextSMS" = "Somebody with access to your phone number %@ has requested to delete your Telegram account and reset your 2-Step Verification password.\n\nIf it wasn't you, please enter the code we've just sent you via SMS to your number.";

"CancelResetAccount.Success" = "The deletion process was cancelled for your account %@.";
"MediaPicker.MomentsDateRangeSameMonthYearFormat" = "{month} {day1} – {day2}, {year}";

"Paint.Clear" = "Clear All";
"Paint.ClearConfirm" = "Clear Painting";
"Paint.Delete" = "Delete";
"Paint.Edit" = "Edit";
"Paint.Duplicate" = "Duplicate";
"Paint.Stickers" = "Stickers";
"Paint.RecentStickers" = "Recent";
"Paint.Masks" = "Masks";

"Paint.Outlined" = "Outlined";
"Paint.Regular" = "Regular";

"MediaPicker.VideoMuteDescription" = "Sound is now muted, so the video will autoplay and loop like a GIF.";


"Group.Username.RemoveExistingUsernamesInfo" = "Sorry, you have reserved too many public usernames. You can revoke the link from one of your older groups or channels, or create a private entity instead.";

"ServiceMessage.GameScoreExtended_1" = "{name} scored %@ in {game}";
"ServiceMessage.GameScoreExtended_2" = "{name} scored %@ in {game}";
"ServiceMessage.GameScoreExtended_3_10" = "{name} scored %@ in {game}";
"ServiceMessage.GameScoreExtended_any" = "{name} scored %@ in {game}";
"ServiceMessage.GameScoreExtended_many" = "{name} scored %@ in {game}";
"ServiceMessage.GameScoreExtended_0" = "{name} scored %@ in {game}";

"ServiceMessage.GameScoreSelfExtended_1" = "You scored %@ in {game}";
"ServiceMessage.GameScoreSelfExtended_2" = "You scored %@ in {game}";
"ServiceMessage.GameScoreSelfExtended_3_10" = "You scored %@ in {game}";
"ServiceMessage.GameScoreSelfExtended_any" = "You scored %@ in {game}";
"ServiceMessage.GameScoreSelfExtended_many" = "You scored %@ in {game}";
"ServiceMessage.GameScoreSelfExtended_0" = "You scored %@ in {game}";

"ServiceMessage.GameScoreSimple_1" = "{name} scored %@";
"ServiceMessage.GameScoreSimple_2" = "{name} scored %@";
"ServiceMessage.GameScoreSimple_3_10" = "{name} scored %@";
"ServiceMessage.GameScoreSimple_any" = "{name} scored %@";
"ServiceMessage.GameScoreSimple_many" = "{name} scored %@";
"ServiceMessage.GameScoreSimple_0" = "{name} scored %@";

"ServiceMessage.GameScoreSelfSimple_1" = "You scored %@";
"ServiceMessage.GameScoreSelfSimple_2" = "You scored %@";
"ServiceMessage.GameScoreSelfSimple_3_10" = "You scored %@";
"ServiceMessage.GameScoreSelfSimple_any" = "You scored %@";
"ServiceMessage.GameScoreSelfSimple_many" = "You scored %@";
"ServiceMessage.GameScoreSelfSimple_0" = "You scored %@";

"Notification.GameScoreExtended_1" = "scored %@ in {game}";
"Notification.GameScoreExtended_2" = "scored %@ in {game}";
"Notification.GameScoreExtended_3_10" = "scored %@ in {game}";
"Notification.GameScoreExtended_any" = "scored %@ in {game}";
"Notification.GameScoreExtended_many" = "scored %@ in {game}";
"Notification.GameScoreExtended_0" = "scored %@ in {game}";

"Notification.GameScoreSelfExtended_1" = "scored %@ in {game}";
"Notification.GameScoreSelfExtended_2" = "scored %@ in {game}";
"Notification.GameScoreSelfExtended_3_10" = "scored %@ in {game}";
"Notification.GameScoreSelfExtended_any" = "scored %@ in {game}";
"Notification.GameScoreSelfExtended_many" = "scored %@ in {game}";
"Notification.GameScoreSelfExtended_0" = "scored %@ in {game}";

"Notification.GameScoreSimple_1" = "scored %@";
"Notification.GameScoreSimple_2" = "scored %@";
"Notification.GameScoreSimple_3_10" = "scored %@";
"Notification.GameScoreSimple_any" = "scored %@";
"Notification.GameScoreSimple_many" = "scored %@";
"Notification.GameScoreSimple_0" = "scored %@";

"Notification.GameScoreSelfSimple_1" = "scored %@";
"Notification.GameScoreSelfSimple_2" = "scored %@";
"Notification.GameScoreSelfSimple_3_10" = "scored %@";
"Notification.GameScoreSelfSimple_any" = "scored %@";
"Notification.GameScoreSelfSimple_many" = "scored %@";
"Notification.GameScoreSelfSimple_0" = "scored %@";

"Stickers.Install" = "ADD";
"Stickers.Installed" = "ADDED";

"MaskStickerSettings.Title" = "Masks";
"MaskStickerSettings.Info" = "You can add masks to photos and videos you send. To do this, open the photo editor before sending a photo or video.";

"StickerPack.Add" = "Add";
"StickerPack.AddMaskCount_1" = "Add 1 Mask";
"StickerPack.AddMaskCount_2" = "Add 2 Masks";
"StickerPack.AddMaskCount_3_10" = "Add %@ Masks";
"StickerPack.AddMaskCount_any" = "Add %@ Masks";
"StickerPack.AddMaskCount_many" = "Add %@ Masks";
"StickerPack.AddMaskCount_0" = "Add %@ Masks";

"StickerPack.RemoveMaskCount_1" = "Remove 1 Mask";
"StickerPack.RemoveMaskCount_2" = "Remove 2 Masks";
"StickerPack.RemoveMaskCount_3_10" = "Remove %@ Masks";
"StickerPack.RemoveMaskCount_any" = "Remove %@ Masks";
"StickerPack.RemoveMaskCount_many" = "Remove %@ Masks";
"StickerPack.RemoveMaskCount_0" = "Remove %@ Masks";

"Conversation.BotInteractiveUrlAlert" = "Allow %@ to pass your Telegram name and id (not your phone number) to pages you open with this bot?";
"StickerPacksSettings.ArchivedMasks" = "Archived Masks";
"StickerSettings.MaskContextInfo" = "If you archive a set of masks, you can quickly restore it later from the Archived Masks section.";
"StickerPacksSettings.ArchivedMasks.Info" = "You can have up to 200 sets of masks.
Unused sets are archived when you add more.";

"CloudStorage.Title" = "Cloud Storage";

"Widget.AuthRequired" = "Log in to Telegram";
"Widget.NoUsers" = "Start messaging to see your friends here";
"Widget.GalleryTitle" = "Telegram";
"Widget.GalleryDescription" = "Select chats";

"ShareMenu.CopyShareLinkGame" = "Copy link to game";

"Message.PinnedGame" = "pinned a game";
"Message.AuthorPinnedGame" = "%@ pinned a game";

"Target.ShareGameConfirmationPrivate" = "Share the game with %@?";
"Target.ShareGameConfirmationGroup" = "Share the game with \"%@\"?";

"Activity.PlayingGame" = "playing game";
"Activity.UploadingVideoMessage" = "sending video";

"DialogList.SinglePlayingGameSuffix" = "%@ is playing a game";

"UserInfo.GroupsInCommon" = "Groups In Common";
"Conversation.InstantPagePreview" = "INSTANT VIEW";

"StickerPack.ViewPack" = "View Sticker Set";
"InstantPage.AuthorAndDateTitle" = "By %1$@ • %2$@";
"InstantPage.FeedbackButton" = "Leave feedback about this preview";
"Conversation.JumpToDate" = "Jump To Date";
"Conversation.AddToReadingList" = "Add to Reading List";

"AccessDenied.CallMicrophone" = "Telegram needs access to your microphone for voice calls.\n\nPlease go to Settings > Privacy > Microphone and set Telegram to ON.";

"Call.EncryptionKey.Title" = "Encryption Key";

"Application.Name" = "Telegram";
"DialogList.Pin" = "Pin";
"DialogList.Unpin" = "Unpin";
"DialogList.PinLimitError" = "Sorry, you can pin no more than %@ chats to the top.";
"DialogList.UnknownPinLimitError" = "Sorry, you can't pin any more chats to the top.";

"Conversation.DeleteMessagesForMe" = "Delete for me";
"Conversation.DeleteMessagesFor" = "Delete for me and %@";
"Conversation.DeleteMessagesForEveryone" = "Delete for everyone";

"NetworkUsageSettings.Title" = "Network Usage";
"NetworkUsageSettings.Cellular" = "Cellular";
"NetworkUsageSettings.Wifi" = "Wi-Fi";

"NetworkUsageSettings.GeneralDataSection" = "MESSAGES";
"NetworkUsageSettings.MediaImageDataSection" = "PHOTOS";
"NetworkUsageSettings.MediaVideoDataSection" = "VIDEOS";
"NetworkUsageSettings.MediaAudioDataSection" = "AUDIO";
"NetworkUsageSettings.MediaDocumentDataSection" = "DOCUMENTS";
"NetworkUsageSettings.TotalSection" = "TOTAL BYTES";
"NetworkUsageSettings.BytesSent" = "Bytes Sent";
"NetworkUsageSettings.BytesReceived" = "Bytes Received";

"NetworkUsageSettings.ResetStats" = "Reset Statistics";
"NetworkUsageSettings.ResetStatsConfirmation" = "Do you want to reset your usage statistics?";
"NetworkUsageSettings.CellularUsageSince" = "Cellular usage since %@";
"NetworkUsageSettings.WifiUsageSince" = "Wi-Fi usage since %@";

"Settings.CallSettings" = "Voice Calls";

"Calls.TabTitle" = "Calls";
"Calls.All" = "All";
"Calls.Missed" = "Missed";

"CallSettings.Title" = "Voice Calls";
"CallSettings.RecentCalls" = "Recent Calls";
"CallSettings.TabIcon" = "Show Calls Tab";
"CallSettings.TabIconDescription" = "A call icon will appear in the tab bar.";
"CallSettings.UseLessData" = "Use Less Data";
"CallSettings.Never" = "Never";
"CallSettings.OnMobile" = "On Mobile Network";
"CallSettings.Always" = "Always";
"CallSettings.UseLessDataLongDescription" = "Using less data may improve your experience on bad networks, but will slightly decrease audio quality.";

"Calls.CallTabTitle" = "Calls Tab";
"Calls.CallTabDescription" = "You can add a Calls Tab to the tab bar.";
"Calls.NotNow" = "Not Now";
"Calls.AddTab" = "Add Tab";
"Calls.NewCall" = "New Call";

"Calls.RatingTitle" = "Please rate the quality\nof your Telegram call";
"Calls.SubmitRating" = "Submit";

"Call.Seconds_1" = "%@ second";
"Call.Seconds_2" = "%@ seconds";
"Call.Seconds_3_10" = "%@ seconds";
"Call.Seconds_any" = "%@ seconds";
"Call.Seconds_many" = "%@ seconds";
"Call.Seconds_0" = "%@ seconds";
"Call.Minutes_1" = "%@ minute";
"Call.Minutes_2" = "%@ minutes";
"Call.Minutes_3_10" = "%@ minutes";
"Call.Minutes_any" = "%@ minutes";
"Call.Minutes_many" = "%@ minutes";
"Call.Minutes_0" = "%@ minutes";
"Call.Hours_1" = "%@ hour";
"Call.Hours_2" = "%@ hours";
"Call.Hours_3_10" = "%@ hours";
"Call.Hours_any" = "%@ hours";
"Call.Hours_many" = "%@ hours";
"Call.Hours_0" = "%@ hours";
"Call.Days_1" = "%@ day";
"Call.Days_2" = "%@ days";
"Call.Days_3_10" = "%@ days";
"Call.Days_any" = "%@ days";
"Call.Days_many" = "%@ days";
"Call.Days_0" = "%@ days";


"Call.ShortSeconds_1" = "%@ sec";
"Call.ShortSeconds_2" = "%@ sec";
"Call.ShortSeconds_3_10" = "%@ sec";
"Call.ShortSeconds_any" = "%@ sec";
"Call.ShortSeconds_many" = "%@ sec";
"Call.ShortSeconds_0" = "%@ sec";
"Call.ShortMinutes_1" = "%@ min";
"Call.ShortMinutes_2" = "%@ min";
"Call.ShortMinutes_3_10" = "%@ min";
"Call.ShortMinutes_any" = "%@ min";
"Call.ShortMinutes_many" = "%@ min";
"Call.ShortMinutes_0" = "%@ min";

"Notification.CallTimeFormat" = "%1$@ (%2$@)"; // 1 - type, 2 - duration
"Notification.CallOutgoing" = "Outgoing Call";
"Notification.VideoCallOutgoing" = "Outgoing Video Call";
"Notification.CallIncoming" = "Incoming Call";
"Notification.VideoCallIncoming" = "Incoming Video Call";
"Notification.CallMissed" = "Missed Call";
"Notification.VideoCallMissed" = "Missed Video Call";
"Notification.CallCanceled" = "Cancelled Call";
"Notification.VideoCallCanceled" = "Cancelled Video Call";
"Notification.CallOutgoingShort" = "Outgoing";
"Notification.CallIncomingShort" = "Incoming";
"Notification.CallMissedShort" = "Missed";
"Notification.CallCanceledShort" = "Cancelled";
"Notification.CallFormat" = "%1$@, %2$@"; // 1 - time, 2 - duration

"Call.ConnectionErrorTitle" = "Unable to Call";
"Call.ConnectionErrorMessage" = "Please check your internet connection and try again.";

"Call.CallAgain" = "Call Again";

"Login.PhoneFloodError" = "Sorry, you have deleted and re-created your account too many times recently. Please wait for a few days before signing up again.";

"Checkout.Title" = "Checkout";
"Checkout.TotalAmount" = "Total";
"Checkout.TotalPaidAmount" = "Total Paid";
"Checkout.PaymentMethod" = "Payment Method";
"Checkout.ShippingMethod" = "Shipping Method";
"Checkout.ShippingAddress" = "Shipping Information";
"Checkout.Name" = "Name";
"Checkout.Email" = "E-Mail";
"Checkout.Phone" = "Phone";
"Checkout.PayPrice" = "Pay %@";
"Checkout.PayNone" = "Pay";

"Checkout.PaymentMethod.Title" = "Payment Method";
"Checkout.PaymentMethod.New" = "New Card...";

"Checkout.NewCard.Title" = "New Card";
"Checkout.NewCard.PaymentCard" = "PAYMENT CARD";
"Checkout.NewCard.SaveInfo" = "Save Payment Information";
"Checkout.NewCard.SaveInfoEnableHelp" = "You can save your payment information for future use.\nPlease [turn on Two-Step Verification] to enable this.";
"Checkout.NewCard.SaveInfoHelp" = "You can save your payment information for future use.";
"Checkout.NewCard.CardholderNameTitle" = "CARDHOLDER";
"Checkout.NewCard.CardholderNamePlaceholder" = "Cardholder Name";
"Checkout.NewCard.PostcodeTitle" = "BILLING ADDRESS";
"Checkout.NewCard.PostcodePlaceholder" = "Zip Code";

"Checkout.ShippingOption.Title" = "Shipping Method";

"Checkout.ErrorProviderAccountInvalid" = "This bot can't accept payments at the moment. Please try again later.";
"Checkout.ErrorProviderAccountTimeout" = "This bot can't process payments at the moment. Please try again later.";
"Checkout.ErrorInvoiceAlreadyPaid" = "You have already paid for this item.";

"Checkout.ErrorGeneric" = "An error occurred while processing your payment. Your card has not been billed.";
"Checkout.ErrorPaymentFailed" = "Payment failed. Your card has not been billed.";
"Checkout.ErrorPrecheckoutFailed" = "The bot couldn't process your payment. Your card has not been billed.";

"CheckoutInfo.Title" = "Shipping Information";
"CheckoutInfo.ShippingInfoTitle" = "SHIPPING ADDRESS";
"CheckoutInfo.ShippingInfoAddress1" = "Address 1";
"CheckoutInfo.ShippingInfoAddress1Placeholder" = "Address";
"CheckoutInfo.ShippingInfoAddress2" = "Address 2";
"CheckoutInfo.ShippingInfoAddress2Placeholder" = "Address";
"CheckoutInfo.ShippingInfoState" = "State";
"CheckoutInfo.ShippingInfoStatePlaceholder" = "State";
"CheckoutInfo.ShippingInfoCity" = "City";
"CheckoutInfo.ShippingInfoCityPlaceholder" = "City";
"CheckoutInfo.ShippingInfoCountry" = "Country";
"CheckoutInfo.ShippingInfoCountryPlaceholder" = "Country";
"CheckoutInfo.ShippingInfoPostcode" = "Postcode";
"CheckoutInfo.ShippingInfoPostcodePlaceholder" = "Postcode";
"CheckoutInfo.ReceiverInfoTitle" = "RECEIVER";
"CheckoutInfo.ReceiverInfoName" = "Name";
"CheckoutInfo.ReceiverInfoNamePlaceholder" = "Name Surname";
"CheckoutInfo.ReceiverInfoEmail" = "Email";
"CheckoutInfo.ReceiverInfoEmailPlaceholder" = "Email";
"CheckoutInfo.ReceiverInfoPhone" = "Phone";
"CheckoutInfo.SaveInfo" = "Save Info";
"CheckoutInfo.SaveInfoHelp" = "You can save your shipping information for future use.";
"CheckoutInfo.Pay" = "Pay";

"Checkout.Receipt.Title" = "Receipt";

"Message.ReplyActionButtonShowReceipt" = "Show Receipt";
"Message.InvoiceLabel" = "INVOICE";

"CheckoutInfo.ErrorShippingNotAvailable" = "Shipping to the selected country is not available.";
"CheckoutInfo.ErrorPostcodeInvalid" = "Please enter a valid postcode.";
"CheckoutInfo.ErrorStateInvalid" = "Please enter a valid state.";
"CheckoutInfo.ErrorCityInvalid" = "Please enter a valid city.";
"CheckoutInfo.ErrorNameInvalid" = "Please enter a valid name.";
"CheckoutInfo.ErrorEmailInvalid" = "Please enter a valid e-mail address.";
"CheckoutInfo.ErrorPhoneInvalid" = "Please enter a valid phone number.";

"Checkout.WebConfirmation.Title" = "Complete Payment";
"Checkout.PasswordEntry.Title" = "Payment Confirmation";
"Checkout.PasswordEntry.Pay" = "Pay";
"Checkout.PasswordEntry.Text" = "Your card %@ is on file. To pay with this card, please enter your 2-Step-Verification password.";

"Checkout.SavePasswordTimeout" = "Would you like to save your password for %@?";
"Checkout.SavePasswordTimeoutAndTouchId" = "Would you like to save your password for %@ and use Touch ID instead?";
"Checkout.PayWithTouchId" = "Pay with Touch ID";
"Checkout.EnterPassword" = "Enter Password";

"Your_card_has_expired" = "Your card has expired.";

/* Error when the card was declined by the credit card networks */
"Your_card_was_declined" = "Your card was declined.";

/* Error when the card's expiration month is not valid */
"Your_cards_expiration_month_is_invalid" ="You've entered an invalid expiration month.";

/* Error when the card's expiration year is not valid */
"Your_cards_expiration_year_is_invalid" ="You've entered an invalid expiration year.";

/* Error when the card number is not valid */
"Your_cards_number_is_invalid" = "You've entered an invalid card number.";

/* Error when the card's CVC is not valid */
"Your_cards_security_code_is_invalid" = "You've entered an invalid security code.";

"MESSAGE_INVOICE" = "%1$@ sent you an invoice for %2$@";
"CHAT_MESSAGE_INVOICE" = "%1$@ sent an invoice for %3$@ to the group %2$@";
"PINNED_INVOICE" = "%1$@ pinned an invoice";

"Message.PinnedInvoice" = "pinned an invoice";

"User.DeletedAccount" = "Deleted Account";

"Settings.SaveEditedPhotos" = "Save Edited Photos";

"Message.PaymentSent" = "Payment: %@";
"Notification.PaymentSent" = "You have just successfully transferred {amount} to {name} for {title}";
"Notification.PaymentSentNoTitle" = "You have just successfully transferred {amount} to {name}";

"Notification.PaymentSentRecurringInit" = "You have just successfully transferred {amount} to {name} for {title} and allowed future reccurrent payments";
"Notification.PaymentSentRecurringInitNoTitle" = "You have just successfully transferred {amount} to {name} and allowed future reccurrent payments";

"Notification.PaymentSentRecurringUsed" = "You have just successfully transferred {amount} to {name} for {title} via recurrent payments";
"Notification.PaymentSentRecurringUsedNoTitle" = "You have just successfully transferred {amount} to {name} via recurrent payments";

"Common.NotNow" = "Not Now";

"Calls.RatingFeedback" = "Write a comment...";

"Call.StatusIncoming" = "Telegram Audio...";
"Call.IncomingVoiceCall" = "Incoming Voice Call";
"Call.IncomingVideoCall" = "Incoming Video Call";
"Call.StatusRequesting" = "Contacting...";
"Call.StatusWaiting" = "Waiting...";
"Call.StatusRinging" = "Ringing...";
"Call.StatusConnecting" = "Connecting...";
"Call.StatusOngoing" = "Telegram Audio %@";
"Call.StatusEnded" = "Call Ended";
"Call.StatusFailed" = "Call Failed";
"Call.StatusBusy" = "Busy";
"Call.Accept" = "Accept";
"Call.Decline" = "Decline";

"Call.StatusBar" = "Touch to return to call %@";

"Call.ParticipantVersionOutdatedError" = "%@'s app does not support calls. They need to update their app before you can call them.";
"Call.ParticipantVideoVersionOutdatedError" = "%@'s app does not support video calls. They need to update their app before you can call them.";

"Privacy.Calls" = "Voice Calls";

"Privacy.Calls.WhoCanCallMe" = "WHO CAN CALL ME";
"Privacy.Calls.CustomHelp" = "You can restrict who can call you with granular precision.";
"Privacy.Calls.AlwaysAllow" = "Always Allow";
"Privacy.Calls.NeverAllow" = "Never Allow";
"Privacy.Calls.CustomShareHelp" = "These users will or will not be able to call you regardless of the settings above.";

"Privacy.Calls.AlwaysAllow.Title" = "Always Allow";
"Privacy.Calls.AlwaysAllow.Placeholder" = "Always allow...";
"Privacy.Calls.NeverAllow.Title" = "Never Allow";
"Privacy.Calls.NeverAllow.Placeholder" = "Never allow...";

"PhotoEditor.QualityTool" = "Quality";
"PhotoEditor.QualityVeryLow" = "Very Low";
"PhotoEditor.QualityLow" = "Low";
"PhotoEditor.QualityMedium" = "Medium";
"PhotoEditor.QualityHigh" = "High";
"PhotoEditor.QualityVeryHigh" = "Very High";

"Settings.SaveEditedPhotos" = "Save Edited Photos";

"Calls.NoCallsPlaceholder" = "Your recent calls will appear here";
"Calls.NoMissedCallsPlacehoder" = "You have no missed calls";

"Call.CallInProgressTitle" = "Call in Progress";
"Call.CallInProgressMessage" = "Finish call with %1$@ and start a new one with %2$@?";
"Call.CallInProgressVoiceChatMessage" = "Finish call with %1$@ and start a voice chat with %2$@?";
"Call.CallInProgressLiveStreamMessage" = "Finish call with %1$@ and start a live stream with %2$@?";
"Call.ExternalCallInProgressMessage" = "Please finish the current call first.";

"Call.VoiceChatInProgressTitle" = "Voice Chat in Progress";
"Call.LiveStreamInProgressTitle" = "Live Stream in Progress";
"Call.VoiceChatInProgressMessage" = "Leave voice chat in %1$@ and start a new one with %2$@?";
"Call.LiveStreamInProgressMessage" = "Leave live stream in %1$@ and start a new one with %2$@?";
"Call.VoiceChatInProgressCallMessage" = "Leave voice chat in %1$@ and start a call with %2$@?";
"Call.LiveStreamInProgressCallMessage" = "Leave live stream in %1$@ and start a call with %2$@?";

"Call.Message" = "Message";

"UserInfo.TapToCall" = "Tap to make an end-to-end encrypted call";
"Call.GroupFormat" = "%1$@ (%2$@)";

"NetworkUsageSettings.CallDataSection" = "CALLS";

"Call.PrivacyErrorMessage" = "Sorry, %@ doesn't accept calls.";

"Notification.CallBack" = "Call Back";

"Call.AudioRouteSpeaker" = "Speaker";
"Call.AudioRouteHeadphones" = "Headphones";
"Call.AudioRouteHide" = "Hide";

"Call.PhoneCallInProgressMessage" = "You can’t place a Telegram call if you’re already on a phone call.";
"Call.RecordingDisabledMessage" = "Please end your call before recording a voice message.";

"Call.EmojiDescription" = "If these emoji are the same on %@'s screen, this call is 100%% secure.";

"Message.VideoMessage" = "Video Message";

"Conversation.HoldForAudio" = "Hold to record audio. Tap to switch to video.";
"Conversation.HoldForVideo" = "Hold to record video. Tap to switch to audio.";

"UserInfo.TelegramCall" = "Telegram Call";
"UserInfo.PhoneCall" = "Phone Call";

"SharedMedia.CategoryMedia" = "Media";
"SharedMedia.CategoryDocs" = "Docs";
"SharedMedia.CategoryLinks" = "Links";
"SharedMedia.CategoryOther" = "Audio";

"AccessDenied.VideoMessageCamera" = "Telegram needs access to your camera to send video messages.\n\nPlease go to Settings > Privacy > Camera and set Telegram to ON.";
"AccessDenied.VideoMessageMicrophone" = "Telegram needs access to your microphone to send video messages.\n\nPlease go to Settings > Privacy > Microphone and set Telegram to ON.";

"ChatSettings.AutomaticVideoMessageDownload" = "AUTOMATIC VIDEO MESSAGE DOWNLOAD";

"ForwardedVideoMessages_1" = "Forwarded video message";
"ForwardedVideoMessages_2" = "2 forwarded video messages";
"ForwardedVideoMessages_3_10" = "%@ forwarded video messages";
"ForwardedVideoMessages_any" = "%@ forwarded video messages";
"ForwardedVideoMessages_many" = "%@ forwarded video messages";
"ForwardedVideoMessages_0" = "%@ forwarded video messages";

"Conversation.DiscardVoiceMessageTitle" = "Discard Voice Message";
"Conversation.DiscardVoiceMessageDescription" = "Are you sure you want to stop recording and discard\nyour voice message?";
"Conversation.DiscardVoiceMessageAction" = "Discard";

"Message.ForwardedMessageShort" = "Forwarded From\n%@";

"Checkout.LiabilityAlertTitle" = "Warning";

"Settings.AppLanguage" = "Language";
"Settings.AppLanguage.Unofficial" = "UNOFFICIAL";

"InstantPage.AutoNightTheme" = "Auto-Night Theme";

"Privacy.PaymentsTitle" = "PAYMENTS";
"Privacy.PaymentsClearInfo" = "Clear payment & shipping info";
"Privacy.PaymentsClearInfoHelp" = "You can delete your shipping info and instruct all payment providers to remove your saved credit cards. Note that Telegram never stores your credit card data.";
"Privacy.PaymentsClear.PaymentInfo" = "Payment Info";
"Privacy.PaymentsClear.ShippingInfo" = "Shipping Info";

"Channel.EditAdmin.PermissionsHeader" = "WHAT CAN THIS ADMIN DO?";
"Channel.EditAdmin.PermissionChangeInfo" = "Change Channel Info";
"Group.EditAdmin.PermissionChangeInfo" = "Change Group Info";
"Channel.EditAdmin.PermissionPostMessages" = "Post Messages";
"Channel.EditAdmin.PermissionEditMessages" = "Edit Messages";
"Channel.EditAdmin.PermissionDeleteMessages" = "Delete Messages";
"Channel.EditAdmin.PermissionBanUsers" = "Ban Users";
"Channel.EditAdmin.PermissionInviteSubscribers" = "Add Subscribers";
"Channel.EditAdmin.PermissionInviteMembers" = "Add Members";
"Channel.EditAdmin.PermissionInviteViaLink" = "Invite Users via Link";
"Channel.EditAdmin.PermissionPinMessages" = "Pin Messages";
"Channel.EditAdmin.PermissionAddAdmins" = "Add New Admins";

"Channel.EditAdmin.PermissinAddAdminOn" = "This Admin will be able to add new admins with the same (or more limited) permissions.";
"Channel.EditAdmin.PermissinAddAdminOff" = "This Admin will not be able to add new admins.";

"Login.ContinueWithLocalization" = "Continue with English";
"Localization.LanguageName" = "English";
"Localization.ChooseLanguage" = "Choose Your Language";
"Localization.EnglishLanguageName" = "English";
"Localization.LanguageOther" = "Other";
"Localization.LanguageCustom" = "Custom";

"Channel.BanUser.Title" = "Ban User";
"Channel.BanUser.PermissionsHeader" = "User Restrictions";
"Channel.BanUser.PermissionReadMessages" = "Can Read Messages";
"Channel.BanUser.PermissionSendMessages" = "Can Send Messages";
"Channel.BanUser.PermissionSendMedia" = "Can Send Media";
"Channel.BanUser.PermissionSendStickersAndGifs" = "Can Send Stickers & GIFs";
"Channel.BanUser.PermissionEmbedLinks" = "Can Embed Links";
"Channel.BanUser.PermissionSendPolls" = "Send Polls";
"Channel.BanUser.PermissionChangeGroupInfo" = "Change Group Info";
"Channel.BanUser.PermissionAddMembers" = "Add Members";
"Channel.BanUser.Unban" = "Unban";

"Channel.BanUser.BlockFor" = "Block For";

"Channel.BanList.BlockedTitle" = "BLOCKED";
"Channel.BanList.RestrictedTitle" = "RESTRICTED";

"Group.Info.AdminLog" = "Recent Actions";
"Channel.AdminLog.InfoPanelTitle" = "What Is This?";
"Channel.AdminLog.InfoPanelAlertTitle" = "What is the event log?";
"Channel.AdminLog.InfoPanelAlertText" = "This is a list of all service actions taken by the group's members and admins in the last 48 hours.";
"Channel.AdminLog.InfoPanelChannelAlertText" = "This is a list of all service actions taken by the channel's admins in the last 48 hours.";

"Channel.AdminLog.BanReadMessages" = "Read Messages";
"Channel.AdminLog.BanSendMessages" = "Send Messages";
"Channel.AdminLog.BanSendMedia" = "Send Media";
"Channel.AdminLog.BanSendStickersAndGifs" = "Send Stickers & GIFs";
"Channel.AdminLog.BanEmbedLinks" = "Embed Links";
"Channel.AdminLog.MessageRestricted" = "%@ changed restrictions for %@ (%@)";
"Channel.AdminLog.MessageAdmin" = "%@ changed privileges for %@ (%@)";
"Channel.AdminLog.ChangeInfo" = "Change Info";
"Channel.AdminLog.PinMessages" = "Pin Messages";
"Channel.AdminLog.AddMembers" = "Add Members";
"Channel.AdminLog.SendPolls" = "Send Polls";

"Channel.AdminLog.CanChangeInfo" = "Change Info";
"Channel.AdminLog.CanSendMessages" = "Post Messages";
"Channel.AdminLog.CanDeleteMessages" = "Delete Messages";
"Channel.AdminLog.CanBanUsers" = "Ban Users";
"Channel.AdminLog.CanInviteUsers" = "Add Users";
"Channel.AdminLog.CanPinMessages" = "Pin Messages";
"Channel.AdminLog.CanAddAdmins" = "Add New Admins";
"Channel.AdminLog.CanBeAnonymous" = "Remain Anonymous";
"Channel.AdminLog.CanEditMessages" = "Edit Messages";
"Channel.AdminLog.CanManageCalls" = "Manage Voice Chats";
"Channel.AdminLog.CanManageLiveStreams" = "Manage Live Streams";

"Channel.AdminLog.MessageToggleInvitesOn" = "%@ enabled group invites";
"Channel.AdminLog.MessageToggleInvitesOff" = "%@ disabled group invites";

"Channel.AdminLog.MessageUnpinned" = "%@ unpinned message";

"Channel.AdminLog.MessageToggleSignaturesOn" = "%@ enabled signatures";
"Channel.AdminLog.MessageToggleSignaturesOff" = "%@ disabled signatures";

"Channel.AdminLog.MessageChangedGroupUsername" = "%@ changed group link:";
"Channel.AdminLog.MessageChangedChannelUsername" = "%@ changed channel link:";
"Channel.AdminLog.MessageRemovedGroupUsername" = "%@ removed group link";
"Channel.AdminLog.MessageRemovedChannelUsername" = "%@ removed channel link";

"Channel.AdminLog.MessageChangedGroupAbout" = "%@ edited group description";
"Channel.AdminLog.MessageChangedChannelAbout" = "%@ edited channel description";

"Channel.AdminLog.MessageEdited" = "%@ edited message:";
"Channel.AdminLog.CaptionEdited" = "%@ edited caption:";
"Channel.AdminLog.MessageDeleted" = "%@ deleted message:";
"Channel.AdminLog.MessagePinned" = "%@ pinned message:";
"Channel.AdminLog.MessageUnpinnedExtended" = "%@ unpinned message:";

"Channel.AdminLog.MessageInvitedName" = "invited %1$@";
"Channel.AdminLog.MessageInvitedNameUsername" = "invited %1$@ (%2$@)";
"Channel.AdminLog.MessageKickedName" = "banned %1$@";
"Channel.AdminLog.MessageKickedNameUsername" = "banned %1$@ (%2$@)";
"Channel.AdminLog.MessageUnkickedName" = "unbanned %1$@";
"Channel.AdminLog.MessageUnkickedNameUsername" = "unbanned %1$@ (%2$@)";
"Channel.AdminLog.MessageRestrictedName" = "changed restrictions for %1$@";
"Channel.AdminLog.MessageRestrictedNameUsername" = "changed restrictions for %1$@ (%2$@)";
"Channel.AdminLog.MessagePromotedName" = "changed privileges for %1$@";
"Channel.AdminLog.MessagePromotedNameUsername" = "changed privileges for %1$@ (%2$@)";
"Channel.AdminLog.MessageRestrictedUntil" = "until %@";
"Channel.AdminLog.MessageRestrictedForever" = "indefinitely";
"Channel.AdminLog.MessageRestrictedNewSetting" = "now: %@";

"Channel.AdminLog.MessagePreviousMessage" = "Original message";
"Channel.AdminLog.MessagePreviousCaption" = "Original caption";
"Channel.AdminLog.MessagePreviousLink" = "Previous link";
"Channel.AdminLog.MessagePreviousDescription" = "Previous description";

"Contacts.MemberSearchSectionTitleGroup" = "Group Members";

"Channel.AdminLog.TitleAllEvents" = "All Actions";
"Channel.AdminLog.TitleSelectedEvents" = "Selected Actions";
"Channel.AdminLogFilter.Title" = "Filter";
"Channel.AdminLogFilter.EventsTitle" = "ACTIONS";
"Channel.AdminLogFilter.EventsAll" = "All Actions";
"Channel.AdminLogFilter.EventsRestrictions" = "New Restrictions";
"Channel.AdminLogFilter.EventsAdmins" = "New Admins";
"Channel.AdminLogFilter.EventsNewMembers" = "New Members";
"Channel.AdminLogFilter.EventsInfo" = "Group Info";
"Channel.AdminLogFilter.ChannelEventsInfo" = "Channel Info";
"Channel.AdminLogFilter.EventsDeletedMessages" = "Deleted Messages";
"Channel.AdminLogFilter.EventsEditedMessages" = "Edited Messages";
"Channel.AdminLogFilter.EventsPinned" = "Pinned Messages";
"Channel.AdminLogFilter.EventsLeaving" = "Members Removed";
"Channel.AdminLogFilter.EventsCalls" = "Voice Chats";
"Channel.AdminLogFilter.EventsLiveStreams" = "Live Streams";
"Channel.AdminLogFilter.EventsInviteLinks" = "Invite Links";
"Channel.AdminLogFilter.AdminsTitle" = "ADMINS";
"Channel.AdminLogFilter.AdminsAll" = "All Admins";

"Group.ErrorSendRestrictedStickers" = "Sorry, the admins of this group have restricted you from sending stickers.";
"Group.ErrorSendRestrictedMedia" = "Sorry, the admins of this group have restricted you from sending media.";

"SharedMedia.ViewInChat" = "View in Chat";

"Channel.Info.BlackList" = "Blacklist";

"Channel.Management.PromotedBy" = "Promoted by %@";
"DialogList.LanguageTooltip" = "You can change the language later in Settings";

"Contacts.PhoneNumber" = "Phone Number";
"Contacts.AddPhoneNumber" = "Add %@";
"Contacts.ShareTelegram" = "Share Telegram";

"Conversation.ViewChannel" = "VIEW CHANNEL";
"Conversation.ViewGroup" = "VIEW GROUP";
"Conversation.ViewBot" = "VIEW BOT";

"GroupInfo.ActionPromote" = "Promote";
"GroupInfo.ActionRestrict" = "Restrict";

"Conversation.RestrictedTextTimed" = "The admins of this group have restricted you from writing here until %@.";
"Conversation.RestrictedText" = "The admins of this group have restricted you from writing here.";
"Conversation.DefaultRestrictedText" = "Writing messages isn’t allowed in this group.";

"Conversation.RestrictedInlineTimed" = "The admins of this group have restricted you from posting inline content here until %@.";
"Conversation.RestrictedInline" = "The admins of this group have restricted you from posting inline content here.";
"Conversation.DefaultRestrictedInline" = "Posting inline content isn’t allowed in this group.";

"Conversation.RestrictedMediaTimed" = "The admins of this group have restricted you from posting media content here until %@.";
"Conversation.RestrictedMedia" = "The admins of this group have restricted you from posting media content here.";
"Conversation.DefaultRestrictedMedia" = "Posting media content isn’t allowed in this group.";

"Conversation.RestrictedStickersTimed" = "The admins of this group have restricted you from posting stickers here until %@.";
"Conversation.RestrictedStickers" = "The admins of this group have restricted you from posting stickers here.";
"Conversation.DefaultRestrictedStickers" = "Posting stickers isn’t allowed in this group.";

"ChatSettings.ConnectionType.Title" = "CONNECTION TYPE";
"ChatSettings.ConnectionType.UseProxy" = "Use Proxy";
"ChatSettings.ConnectionType.UseSocks5" = "SOCKS5";

"SocksProxySetup.Title" = "Proxy";

"SocksProxySetup.TypeNone" = "Disabled";
"SocksProxySetup.TypeSocks" = "SOCKS5";

"SocksProxySetup.Connection" = "CONNECTION";
"SocksProxySetup.Hostname" = "Server";
"SocksProxySetup.Port" = "Port";

"SocksProxySetup.Credentials" = "CREDENTIALS (OPTIONAL)";
"SocksProxySetup.Username" = "Username";
"SocksProxySetup.Password" = "Password";

"Channel.AdminLog.EmptyTitle" = "No actions here yet";
"Channel.AdminLog.EmptyText" = "No service actions were taken by the channel members and admins in the last 48 hours.";
"Group.AdminLog.EmptyText" = "No service actions were taken by the group's members and admins in the last 48 hours.";
"Broadcast.AdminLog.EmptyText" = "No service actions were taken by the channel's admins in the last 48 hours.";

"Channel.AdminLog.EmptyFilterTitle" = "No actions found";
"Channel.AdminLog.EmptyFilterQueryText" = "No recent actions that contain '%@' have been found.";
"Channel.AdminLog.EmptyFilterText" = "No recent actions that match your query have been found.";

"Channel.AdminLog.EmptyMessageText" = "Empty";

"Camera.Title" = "Take Photo or Video";

"Channel.Members.AddAdminErrorNotAMember" = "Sorry, you can't add this user as an admin because they are not a member of this group and you are not allowed to invite them.";

"Channel.Members.AddAdminErrorBlacklisted" = "Sorry, you can't add this user as an admin because they are in the blacklist and you can't unban them.";

"Channel.Members.AddBannedErrorAdmin" = "Sorry, you can't ban this user because they are an admin in this group and you are not allowed to demote them.";

"Group.Members.AddMemberBotErrorNotAllowed" = "Sorry, you don't have the necessary permissions to add bots to this group.";

"Privacy.Calls.P2P" = "Peer-to-Peer";
"Privacy.Calls.P2PHelp" = "Disabling peer-to-peer will relay all calls through Telegram servers to avoid revealing your IP address, but will slightly decrease audio quality.";

"Privacy.Calls.Integration" = "iOS Call Integration";
"Privacy.Calls.IntegrationHelp" = "iOS Call Integration shows Telegram calls on the lock screen and in the system's call history. If iCloud sync is enabled, your call history is shared with Apple.";

"Call.ReportPlaceholder" = "What went wrong?";
"Call.ReportIncludeLog" = "Send technical information";
"Call.ReportIncludeLogDescription" = "This won't reveal the contents of your conversation, but will help us fix the issue sooner.";
"Call.ReportSkip" = "Skip";
"Call.ReportSend" = "Send";

"Channel.EditAdmin.CannotEdit" = "You cannot edit the rights of this admin.";
"Call.RateCall" = "Rate This Call";
"Call.ShareStats" = "Share Statistics";

"Settings.ApplyProxyAlert" = "Are you sure you want to enable this proxy?\nServer: %1$@\nPort: %2$@\n\nYou can change your proxy server later it in the Settings (Data and Storage).";
"Settings.ApplyProxyAlertCredentials" = "Are you sure you want to enable this proxy?\nServer: %1$@\nPort: %2$@\nUsername: %3$@\nPassword: %4$@\n\nYou can change your proxy server later it in the Settings (Data and Storage).";
"Settings.ApplyProxyAlertEnable" = "Enable";

"Channel.Management.RestrictedBy" = "Restricted by %@";

"Stickers.FrequentlyUsed" = "Recently Used";

"Contacts.ImportersCount_1" = "1 contact on Telegram";
"Contacts.ImportersCount_2" = "2 contacts on Telegram";
"Contacts.ImportersCount_3_10" = "%@ contacts on Telegram";
"Contacts.ImportersCount_any" = "%@ contacts on Telegram";
"Contacts.ImportersCount_many" = "%@ contacts on Telegram";
"Contacts.ImportersCount_0" = "%@ contacts on Telegram";

"Conversation.ContextMenuBan" = "Restrict";

"SocksProxySetup.UseForCalls" = "Use for calls";
"SocksProxySetup.UseForCallsHelp" = "Proxy servers may degrade the quality of your calls.";

"InviteText.URL" = "https://telegram.org/dl";
"InviteText.SingleContact" = "Hey, I'm using Telegram to chat. Join me! Download it here: %@";
"InviteText.ContactsCountText_1" = "Hey, I'm using Telegram to chat. Join me! Download it here: {url}";
"InviteText.ContactsCountText_2" = "Hey, I'm using Telegram to chat – and so are 2 of our other contacts. Join us! Download it here: {url}";
"InviteText.ContactsCountText_3_10" = "Hey, I'm using Telegram to chat – and so are %@ of our other contacts. Join us! Download it here: {url}";
"InviteText.ContactsCountText_any" = "Hey, I'm using Telegram to chat – and so are %@ of our other contacts. Join us! Download it here: {url}";
"InviteText.ContactsCountText_many" = "Hey, I'm using Telegram to chat – and so are %@ of our other contacts. Join us! Download it here: {url}";
"InviteText.ContactsCountText_0" = "Hey, I'm using Telegram to chat. Join me! Download it here: {url}";

"Invite.LargeRecipientsCountWarning" = "Please note that it may take some time for your device to send all of these invitations";

"Contacts.InviteSearchLabel" = "Search for contacts";

"Message.ImageExpired" = "Photo has expired";
"Message.VideoExpired" = "Video has expired";

"SecretImage.Title" = "Disappearing Photo";
"SecretVideo.Title" = "Disappearing Video";
"SecretGif.Title" = "Disappearing GIF";
"SecretTimer.ImageDescription" = "If you set a timer, the photo will self-destruct after it was viewed.";
"SecretTimer.VideoDescription" = "If you set a timer, the video will self-destruct after it was viewed.";

"PhotoEditor.TiltShift" = "Tilt Shift";

"Notification.SecretChatMessageScreenshotSelf" = "You took a screenshot!";

"Settings.AboutEmpty" = "Add";

"SecretImage.NotViewedYet" = "%@ hasn't opened this photo yet";
"SecretVideo.NotViewedYet" = "%@ hasn't played this video yet";
"SecretGIF.NotViewedYet" = "%@ hasn't played this GIF yet";

"UserInfo.About.Placeholder" = "Bio";

"Call.StatusNoAnswer" = "No Answer";

"Conversation.SearchByName.Prefix" = "from: ";
"Conversation.SearchByName.Placeholder" = "Search Members";

"Login.PhoneBannedError" = "Your phone was banned.";

"Clipboard.SendPhoto" = "Send Photo";

"HashtagSearch.AllChats" = "All Chats";

"Stickers.AddToFavorites" = "Add to Favorites";
"Stickers.RemoveFromFavorites" = "Remove from Favorites";

"Channel.Info.Stickers" = "Group Sticker Set";
"Channel.Stickers.Placeholder" = "stickerset";
"Channel.Stickers.YourStickers" = "CHOOSE FROM YOUR STICKERS";

"Stickers.FavoriteStickers" = "Favorite Stickers";
"Stickers.GroupStickers" = "Group Stickers";
"Stickers.GroupChooseStickerPack" = "CHOOSE STICKER SET";
"Stickers.GroupStickersHelp" = "You can choose a set that will be available to all group members when they are chatting in this group.";

"Channel.AdminLog.MessageChangedGroupStickerPack" = "%@ changed group sticker set";
"Channel.AdminLog.MessageRemovedGroupStickerPack" = "%@ removed group sticker set";

"Conversation.ContextMenuCopyLink" = "Copy Link";

"Channel.Stickers.Searching" = "Searching...";
"Channel.Stickers.NotFound" = "No such sticker set found";
"Channel.Stickers.NotFoundHelp" = "Try again or choose from the list below";
"Channel.Stickers.CreateYourOwn" = "You can create your own custom sticker set using @stickers bot.";

"MediaPicker.TimerTooltip" = "You can now set a self-destruct timer";

"UserInfo.BlockConfirmation" = "Block %@?";

"FastTwoStepSetup.Title" = "Password & Email";
"FastTwoStepSetup.PasswordSection" = "PASSWORD";
"FastTwoStepSetup.PasswordPlaceholder" = "Enter a password";
"FastTwoStepSetup.PasswordConfirmationPlaceholder" = "Re-enter your password";
"FastTwoStepSetup.PasswordHelp" = "Please create a password to protect your payment info. You'll be asked to enter it when you log in.";
"FastTwoStepSetup.EmailSection" = "RECOVERY E-MAIL";
"FastTwoStepSetup.EmailPlaceholder" = "Your E-Mail";
"FastTwoStepSetup.EmailHelp" = "Please add your valid e-mail. It is the only way to recover a forgotten password.";

"Conversation.ViewMessage" = "VIEW MESSAGE";
"Conversation.ViewPost" = "VIEW POST";

"GroupInfo.GroupHistory" = "History For New Members";
"GroupInfo.GroupHistoryVisible" = "Visible";
"GroupInfo.GroupHistoryHidden" = "Hidden";

"Group.Setup.HistoryTitle" = "Chat History Settings";
"Group.Setup.HistoryHeader" = "HISTORY FOR NEW MEMBERS";
"Group.Setup.HistoryVisible" = "Visible";
"Group.Setup.HistoryHidden" = "Hidden";

"Group.Setup.HistoryVisibleHelp" = "New members will see messages that were sent before they joined.";
"Group.Setup.HistoryHiddenHelp" = "New members won't see earlier messages.";
"Group.Setup.BasicHistoryHiddenHelp" = "New members won't see more than 100 previous messages.";


"Channel.AdminLog.MessageGroupPreHistoryVisible" = "%@ made the group history visible for new members";
"Channel.AdminLog.MessageGroupPreHistoryHidden" = "%@ made the group history hidden from new members";

"Map.PullUpForPlaces" = "PULL UP TO SEE PLACES NEARBY";
"Map.ShareLiveLocation" = "Share My Live Location for...";
"Map.ShareLiveLocationHelp" = "Updated in real time as you move";
"Map.StopLiveLocation" = "Stop Sharing Location";
"Map.Directions" = "Directions";
"Map.DirectionsDriveEta" = "%@ drive";
"Map.Location" = "Location";
"Map.YouAreHere" = "you are here";
"Map.LiveLocationShowAll" = "Show All";

"Map.LiveLocationTitle" = "Live Location";
"Map.LiveLocationPrivateDescription" = "Choose for how long %@ will see your accurate location.";
"Map.LiveLocationGroupDescription" = "Choose for how long people in this chat will see your accurate location.";
"Map.LiveLocationFor15Minutes" = "for 15 minutes";
"Map.LiveLocationFor1Hour" = "for 1 hour";
"Map.LiveLocationFor8Hours" = "for 8 hours";
"Map.LiveLocationShortHour" = "%@h";

"Message.LiveLocation" = "Live Location";
"Conversation.LiveLocation" = "Live Location";

"Conversation.LiveLocationYou" = "You";
"Conversation.LiveLocationYouAnd" = "*You* and %@";
"Conversation.LiveLocationMembersCount_1" = "1 member";
"Conversation.LiveLocationMembersCount_2" = "2 members";
"Conversation.LiveLocationMembersCount_3_10" = "%@ members";
"Conversation.LiveLocationMembersCount_any" = "%@ members";
"Conversation.LiveLocationMembersCount_many" = "%@ members";
"Conversation.LiveLocationMembersCount_0" = "%@ members";

"Conversation.Admin" = "admin";

"LiveLocationUpdated.JustNow" = "updated just now";
"LiveLocationUpdated.MinutesAgo_0" = "updated %@ minutes ago"; //three to ten
"LiveLocationUpdated.MinutesAgo_1" = "updated 1 minute ago"; //one
"LiveLocationUpdated.MinutesAgo_2" = "updated 2 minutes ago"; //two
"LiveLocationUpdated.MinutesAgo_3_10" = "updated %@ minutes ago"; //three to ten
"LiveLocationUpdated.MinutesAgo_many" = "updated %@ minutes ago"; // more than ten
"LiveLocationUpdated.MinutesAgo_any" = "updated %@ minutes ago"; // more than ten
"LiveLocationUpdated.TodayAt" = "updated at %@";
"LiveLocationUpdated.YesterdayAt" = "updated yesterday at %@";

"LiveLocation.MenuChatsCount_1" = "You are sharing Live Location with 1 chat.";
"LiveLocation.MenuChatsCount_2" = "You are sharing Live Location with 2 chats.";
"LiveLocation.MenuChatsCount_3_10" = "You are sharing Live Location with %@ chats.";
"LiveLocation.MenuChatsCount_any" = "You are sharing Live Location with %@ chats.";
"LiveLocation.MenuChatsCount_many" = "You are sharing Live Location with %@ chats.";
"LiveLocation.MenuChatsCount_0" = "You are sharing Live Location with %@ chats.";
"LiveLocation.MenuStopAll" = "Stop All";

"DialogList.LiveLocationSharingTo" = "sharing with %@";
"DialogList.LiveLocationChatsCount_1" = "sharing with 1 chat";
"DialogList.LiveLocationChatsCount_2" = "sharing with 2 chats";
"DialogList.LiveLocationChatsCount_3_10" = "sharing with %@ chats";
"DialogList.LiveLocationChatsCount_any" = "sharing with %@ chats";
"DialogList.LiveLocationChatsCount_many" = "sharing with %@ chats";
"DialogList.LiveLocationChatsCount_0" = "sharing with %@ chats";

"Notification.PinnedLiveLocationMessage" = "%@ pinned a live location";
"Message.PinnedLiveLocationMessage" = "pinned live location";

"NotificationSettings.ContactJoined" = "New Contacts";

"AccessDenied.LocationAlwaysDenied" = "If you'd like to share your Live Location with friends, Telegram needs location access when the app is in the background.\n\nPlease go to Settings > Privacy > Location Services and set Telegram to Always.";

"UserInfo.UnblockConfirmation" = "Unblock %@?";

"Login.BannedPhoneSubject" = "Banned phone number: %@";
"Login.BannedPhoneBody" = "I'm trying to use my mobile phone number: %@\nBut Telegram says it's banned. Please help.";

"Conversation.StopLiveLocation" = "Stop Sharing";

"Settings.SavedMessages" = "Saved Messages";
"Conversation.SavedMessages" = "Saved Messages";
"DialogList.SavedMessages" = "Saved Messages";

"MediaPicker.TapToUngroupDescription" = "Tap to send media separately";
"MediaPicker.GroupDescription" = "Group media into one message";
"MediaPicker.UngroupDescription" = "Show media as separate messages";

"EditProfile.Title" = "Edit Profile";
"EditProfile.NameAndPhotoHelp" = "Enter your name and add an optional profile photo.";

"Settings.SetUsername" = "Set Username";

"DialogList.SearchSubtitleFormat" = "%1$@, %2$@";

"Media.ShareThisPhoto" = "This Photo";
"Media.SharePhoto_1" = "%@ Photo";
"Media.SharePhoto_2" = "All %@ Photos";
"Media.SharePhoto_3_10" = "All %@ Photos";
"Media.SharePhoto_any" = "All %@ Photos";
"Media.SharePhoto_many" = "All %@ Photos";
"Media.SharePhoto_0" = "All %@ Photos";

"Media.ShareThisVideo" = "This Video";
"Media.ShareVideo_1" = "%@ Video";
"Media.ShareVideo_2" = "All %@ Videos";
"Media.ShareVideo_3_10" = "All %@ Videos";
"Media.ShareVideo_any" = "All %@ Videos";
"Media.ShareVideo_many" = "All %@ Videos";
"Media.ShareVideo_0" = "All %@ Videos";

"Media.ShareItem_1" = "%@ Item";
"Media.ShareItem_2" = "All %@ Items";
"Media.ShareItem_3_10" = "All %@ Items";
"Media.ShareItem_any" = "All %@ Items";
"Media.ShareItem_many" = "All %@ Items";
"Media.ShareItem_0" = "All %@ Items";

"Settings.ViewPhoto" = "View Photo";

"DialogList.SavedMessagesTooltip" = "You can find your Saved Messages in Settings";

"PasscodeSettings.UnlockWithFaceId" = "Unlock with Face ID";
"Checkout.SavePasswordTimeoutAndFaceId" = "Would you like to save your password for %@ and use Face ID instead?";
"Checkout.PayWithFaceId" = "Pay with Face ID";

"Conversation.StatusSubscribers_0" = "%@ subscribers";
"Conversation.StatusSubscribers_1" = "%@ subscriber";
"Conversation.StatusSubscribers_2" = "%@ subscribers";
"Conversation.StatusSubscribers_3_10" = "%@ subscribers";
"Conversation.StatusSubscribers_many" = "%@ subscribers";
"Conversation.StatusSubscribers_any" = "%@ subscribers";

"DialogList.SavedMessagesHelp" = "Forward messages here for quick access";

"PrivacySettings.PasscodeAndTouchId" = "Passcode & Touch ID";
"PrivacySettings.PasscodeAndFaceId" = "Passcode & Face ID";

"TwoStepAuth.AdditionalPassword" = "Additional Password";

"PasscodeSettings.HelpTop" = "When you set up an additional passcode, a lock icon will appear on the chats page. Tap it to lock and unlock the app.";
"PasscodeSettings.HelpBottom" = "Note: if you forget the passcode, you'll need to delete and reinstall the app. All secret chats will be lost.";

"Channel.Setup.TypePublicHelp" = "Public channels can be found in search, channel history is available to everyone and anyone can join.";
"Channel.Setup.TypePrivateHelp" = "Private channels can only be joined if you were invited or have an invite link.";
"Group.Username.InvalidTooShort" = "Group names must have at least 5 characters.";
"Group.Username.InvalidStartsWithNumber" = "Group names can't start with a number.";
"Group.Username.CreatePublicLinkHelp" = "People can share this link with others and find your group using Telegram search.";
"Channel.TypeSetup.Title" = "Channel Type";

"Group.Setup.TypePrivate" = "Private";
"Group.Setup.TypePublic" = "Public";

"Channel.Info.Subscribers" = "Subscribers";
"Channel.Subscribers.Title" = "Subscribers";
"Conversation.InfoGroup" = "Group";

"Privacy.PaymentsClearInfoDoneHelp" = "Payment & shipping info cleared.";

"InfoPlist.NSContactsUsageDescription" = "Telegram will continuously upload your contacts to its heavily encrypted cloud servers to let you connect with your friends across all your devices.";
"InfoPlist.NSLocationWhenInUseUsageDescription" = "When you send your location to your friends, Telegram needs access to show them a map.";
"InfoPlist.NSCameraUsageDescription" = "We need this so that you can take and share photos and videos, as well as make video calls.";
"InfoPlist.NSPhotoLibraryUsageDescription" = "We need this so that you can share photos and videos from your photo library.";
"InfoPlist.NSPhotoLibraryAddUsageDescription" = "We need this so that you can save photos and videos to your photo library.";
"InfoPlist.NSMicrophoneUsageDescription" = "We need this so that you can record and share voice messages and videos with sound.";
"InfoPlist.NSSiriUsageDescription" = "You can use Siri to send messages.";
"InfoPlist.NSLocationAlwaysAndWhenInUseUsageDescription" = "When you choose to share your Live Location with friends in a chat, Telegram needs background access to your location to keep them updated for the duration of the live sharing.";
"InfoPlist.NSLocationAlwaysUsageDescription" = "When you choose to share your live location with friends in a chat, Telegram needs background access to your location to keep them updated for the duration of the live sharing. You also need this to send locations from an Apple Watch.";
"InfoPlist.NSLocationWhenInUseUsageDescription" = "When you send your location to your friends, Telegram needs access to show them a map.";
"InfoPlist.NSFaceIDUsageDescription" = "You can use Face ID to unlock the app.";

"Privacy.Calls.P2PNever" = "Never";
"Privacy.Calls.P2PContacts" = "My Contacts";
"Privacy.Calls.P2PAlways" = "Always";

"ChatSettings.AutoDownloadTitle" = "AUTO-DOWNLOAD MEDIA";
"ChatSettings.AutoDownloadEnabled" = "Auto-Download Media";
"ChatSettings.AutoDownloadPhotos" = "Photos";
"ChatSettings.AutoDownloadVideos" = "Videos";
"ChatSettings.AutoDownloadDocuments" = "Documents";
"ChatSettings.AutoDownloadVoiceMessages" = "Voice Messages";
"ChatSettings.AutoDownloadVideoMessages" = "Video Messages";
"ChatSettings.AutoDownloadReset" = "Reset Auto-Download Settings";

"AutoDownloadSettings.Title" = "Auto-Download";

"AutoDownloadSettings.PhotosTitle" = "Photos";
"AutoDownloadSettings.VideosTitle" = "Videos";
"AutoDownloadSettings.DocumentsTitle" = "Documents";
"AutoDownloadSettings.VoiceMessagesTitle" = "Voice Messages";
"AutoDownloadSettings.VideoMessagesTitle" = "Video Messages";

"AutoDownloadSettings.Cellular" = "CELLULAR";
"AutoDownloadSettings.WiFi" = "WI-FI";
"AutoDownloadSettings.Contacts" = "Contacts";
"AutoDownloadSettings.PrivateChats" = "Other Private Chats";
"AutoDownloadSettings.GroupChats" = "Group Chats";
"AutoDownloadSettings.Channels" = "Channels";
"AutoDownloadSettings.LimitBySize" = "LIMIT BY SIZE";
"AutoDownloadSettings.UpTo" = "up to %@";
"AutoDownloadSettings.Unlimited" = "unlimited";

"AutoDownloadSettings.Reset" = "Reset";
"AutoDownloadSettings.ResetHelp" = "Undo all custom auto-download settings.";

"SaveIncomingPhotosSettings.Title" = "Save Incoming Photos";
"SaveIncomingPhotosSettings.From" = "SAVE INCOMING PHOTOS FROM";

"Channel.AdminLog.ChannelEmptyText" = "No service actions were taken by the channel's subscribers and admins in the last 48 hours.";
"Channel.AdminLogFilter.EventsNewSubscribers" = "New Subscribers";
"Channel.AdminLogFilter.EventsLeavingSubscribers" = "Subscribers Removed";

"Conversation.ClearPrivateHistory" = "This will delete all messages and media in this chat from your Telegram cloud. Your chat partner will still have them.";
"Conversation.ClearGroupHistory" = "This will delete all messages and media in this chat from your Telegram cloud. Other members of the group will still have them.";
"Conversation.ClearSecretHistory" = "This will delete all messages and media in this chat for both you and your chat partner.";
"Conversation.ClearSelfHistory" = "This will delete all messages and media in this chat from your Telegram cloud.";

"MediaPicker.LivePhotoDescription" = "The live photo will be sent as a GIF.";

"Settings.Appearance" = "Appearance";
"Appearance.Title" = "Appearance";
"Appearance.Preview" = "CHAT PREVIEW";
"Appearance.ColorTheme" = "COLOR THEME";
"Appearance.ThemeDayClassic" = "Day Classic";
"Appearance.ThemeDay" = "Day";
"Appearance.ThemeNight" = "Night";
"Appearance.ThemeNightBlue" = "Night Blue";
"Appearance.PreviewReplyAuthor" = "Lucio";
"Appearance.PreviewReplyText" = "Reinhardt, we need to find you some...";
"Appearance.PreviewIncomingText" = "Ah you kids today with techno music! Enjoy the classics, like Hasselhoff!";
"Appearance.PreviewOutgoingText" = "I can't take you seriously right now. Sorry..";
"Appearance.AccentColor" = "Accent Color";
"Appearance.PickAccentColor" = "Pick an Accent Color";

"Appearance.AutoNightTheme" = "Auto-Night Theme";
"Appearance.AutoNightThemeDisabled" = "Disabled";

"AutoNightTheme.Title" = "Auto-Night Theme";
"AutoNightTheme.Disabled" = "Disabled";
"AutoNightTheme.Scheduled" = "Scheduled";
"AutoNightTheme.Automatic" = "Automatic";

"AutoNightTheme.ScheduleSection" = "SCHEDULE";
"AutoNightTheme.UseSunsetSunrise" = "Use Location Sunset & Sunrise";
"AutoNightTheme.ScheduledFrom" = "From";
"AutoNightTheme.ScheduledTo" = "To";

"AutoNightTheme.UpdateLocation" = "Update Location";
"AutoNightTheme.LocationHelp" = "Calculating sunset & sunrise times requires a one-time check of your approximate location. Note that this location is stored locally on your device only.\n\nSunset: %@\nSunrise: %@";
"AutoNightTheme.NotAvailable" = "N/A";

"AutoNightTheme.AutomaticSection" = "BRIGHTNESS THRESHOLD";
"AutoNightTheme.AutomaticHelp" = "Switch to night theme when brightness is %@%% or less. Auto-brightness should be enabled for this feature to work correctly.";

"AutoNightTheme.PreferredTheme" = "PREFERRED THEME";

"AuthSessions.Sessions" = "Sessions";
"AuthSessions.LoggedIn" = "Websites";
"AuthSessions.LogOutApplications" = "Disconnect All Websites";
"AuthSessions.LogOutApplicationsHelp" = "You can log in on websites that support signing in with Telegram.";
"AuthSessions.LoggedInWithTelegram" = "CONNECTED WEBSITES";
"AuthSessions.LogOut" = "Disconnect";
"AuthSessions.Message" = "You allowed this bot to message you when you logged in on %@.";

"Conversation.ContextMenuReport" = "Report";

"Stickers.Search" = "Search Stickers";
"Stickers.NoStickersFound" = "No Stickers Found";

"Camera.Discard" = "Discard All";

"Stickers.SuggestStickers" = "Suggest Stickers by Emoji";
"Stickers.SuggestAll" = "All Sets";
"Stickers.SuggestAdded" = "My Sets";
"Stickers.SuggestNone" = "None";

"Settings.Proxy" = "Proxy";
"Settings.ProxyDisabled" = "Disabled";
"Settings.ProxyConnecting" = "Connecting...";
"Settings.ProxyConnected" = "Connected";

"SocksProxySetup.UseProxy" = "Use Proxy";
"SocksProxySetup.SavedProxies" = "SAVED PROXIES";
"SocksProxySetup.AddProxy" = "Add Proxy";
"SocksProxySetup.SaveProxy" = "Save Proxy";
"SocksProxySetup.ConnectAndSave" = "Connect Proxy";
"SocksProxySetup.AddProxyTitle" = "Add Proxy";
"SocksProxySetup.ProxyDetailsTitle" = "Proxy Details";
"SocksProxySetup.ProxyStatusChecking" = "checking...";
"SocksProxySetup.ProxyStatusPing" = "%@ ms ping";
"SocksProxySetup.ProxyStatusUnavailable" = "unavailable";
"SocksProxySetup.ProxyStatusConnecting" = "connecting";
"SocksProxySetup.ProxyStatusConnected" = "connected";

"SocksProxySetup.ProxyType" = "TYPE";
"SocksProxySetup.ProxySocks5" = "SOCKS5";
"SocksProxySetup.ProxyTelegram" = "MTProto";
"SocksProxySetup.HostnamePlaceholder" = "Server";
"SocksProxySetup.PortPlaceholder" = "Port";
"SocksProxySetup.UsernamePlaceholder" = "Username";
"SocksProxySetup.PasswordPlaceholder" = "Password";
"SocksProxySetup.Secret" = "Secret";
"SocksProxySetup.SecretPlaceholder" = "Secret";
"SocksProxySetup.RequiredCredentials" = "CREDENTIALS";

"SocksProxySetup.Connecting" = "Connecting...";
"SocksProxySetup.FailedToConnect" = "Failed to connect";

"SocksProxySetup.ProxyEnabled" = "Proxy\nEnabled";

"DialogList.AdLabel" = "Proxy Sponsor";
"DialogList.AdNoticeAlert" = "The proxy you are using displays a sponsored channel in your chat list.";
"SocksProxySetup.AdNoticeHelp" = "This proxy may display a sponsored channel in your chat list. This doesn't reveal your Telegram traffic.";

"SocksProxySetup.ShareProxyList" = "Share Proxy List";

"Privacy.SecretChatsTitle" = "SECRET CHATS";
"Privacy.SecretChatsLinkPreviews" = "Link Previews";
"Privacy.SecretChatsLinkPreviewsHelp" = "Link previews will be generated on Telegram servers. We do not store data about the links you send.";

"Privacy.ContactsTitle" = "CONTACTS";
"Privacy.ContactsSync" = "Sync Contacts";
"Privacy.ContactsSyncHelp" = "Turn on to continuously sync contacts from this device with your account.";
"Privacy.ContactsReset" = "Delete Synced Contacts";
"Privacy.ContactsResetConfirmation" = "This will remove your contacts from the Telegram servers.\nIf 'Sync Contacts' is enabled, contacts will be re-synced.";

"Login.TermsOfServiceDecline" = "Decline";
"Login.TermsOfServiceAgree" = "Agree & Continue";

"Login.TermsOfService.ProceedBot" = "Please agree and proceed to %@.";

"Login.TermsOfServiceSignupDecline" = "We're very sorry, but this means you can't sign up for Telegram.\n\nUnlike others, we don't use your data for ad targeting or other commercial purposes. Telegram only stores the information it needs to function as a feature-rich cloud service. You can adjust how we use your data (e.g., delete synced contacts) in Privacy & Security settings.\n\nBut if you're generally not OK with Telegram's modest needs, it won't be possible for us to provide this service.";

"UserInfo.BotPrivacy" = "Privacy Policy";

"PrivacyPolicy.Title" = "Privacy Policy and Terms of Service";
"PrivacyPolicy.Decline" = "Decline";
"PrivacyPolicy.Accept" = "Agree & Continue";

"PrivacyPolicy.AgeVerificationTitle" = "Age Verification";
"PrivacyPolicy.AgeVerificationMessage" = "Tap Agree to confirm that you are %@ or over.";
"PrivacyPolicy.AgeVerificationAgree" = "Agree";

"PrivacyPolicy.DeclineTitle" = "Decline";
"PrivacyPolicy.DeclineMessage" = "We're very sorry, but this means we must part ways here. Unlike others, we don't use your data for ad targeting or other commercial purposes. Telegram only stores the information it needs to function as a feature-rich cloud service. You can adjust how we use your data (e.g., delete synced contacts) in Privacy & Security settings.\n\nBut if you're generally not OK with Telegram's modest needs, it won't be possible for us to provide this service.";
"PrivacyPolicy.DeclineDeclineAndDelete" = "Decline and Delete";

"PrivacyPolicy.DeclineLastWarning" = "Warning, this will irreversibly delete your Telegram account along with all the data you store in the Telegram cloud.\n\nWe will provide a tool to download your data before June, 23 – so you may want to wait a little before deleting.";
"PrivacyPolicy.DeclineDeleteNow" = "Delete Now";

"Settings.Passport" = "Telegram Passport";

"Passport.Title" = "Passport";

"Passport.RequestHeader" = "%@ requests access to your personal data to sign you up for their services.";

"Passport.InfoTitle" = "What is Telegram Passport?";
"Passport.InfoText" = "With **Telegram Passport** you can easily sign up for websites and services that require identity verification.\n\nYour information, personal data, and documents are protected by end-to-end encryption. Nobody, including Telegram, can access them without your permission.";
"Passport.InfoLearnMore" = "Learn More";
"Passport.InfoFAQ_URL" = "https://telegram.org/faq#passport";

"Passport.PassportInformation" = "PASSPORT INFORMATION";
"Passport.RequestedInformation" = "REQUESTED INFORMATION";
"Passport.FieldIdentity" = "Identity Document";
"Passport.FieldIdentityDetailsHelp" = "Fill in your personal details";
"Passport.FieldIdentityUploadHelp" = "Upload a scan of your passport or other ID";
"Passport.FieldIdentitySelfieHelp" = "Take a selfie with your document";
"Passport.FieldAddress" = "Residential Address";
"Passport.FieldAddressHelp" = "Please provide your address";
"Passport.FieldAddressUploadHelp" = "Upload proof of your address";
"Passport.FieldPhone" = "Phone Number";
"Passport.FieldPhoneHelp" = "Provide your contact phone number";
"Passport.FieldEmail" = "Email Address";
"Passport.FieldEmailHelp" = "Provide your contact email address";
"Passport.PrivacyPolicy" = "You accept the [%1$@ Privacy Policy] and allow their @%2$@ to send you messages.";
"Passport.AcceptHelp" = "You are sending your documents directly to %1$@ and allowing their @%2$@ to send you messages.";
"Passport.Authorize" = "Authorize";

"Passport.DeletePassport" = "Delete Telegram Passport";
"Passport.DeletePassportConfirmation" = "Are you sure you want to delete your Telegram Passport? All details will be lost.";

"Passport.PasswordHelp" = "Please enter your Telegram Password\nto decrypt your data";
"Passport.PasswordPlaceholder" = "Enter your password";
"Passport.InvalidPasswordError" = "Invalid password. Please try again.";
"Passport.FloodError" = "Limit exceeded. Please try again later.";
"Passport.UpdateRequiredError" = "Sorry, your Telegram app is out of date and can’t handle this request. Please update Telegram.";

"Passport.ForgottenPassword" = "Forgotten Password";
"Passport.PasswordReset" = "All documents uploaded to your Telegram Passport will be lost. You will be able to upload new documents.";

"Passport.PasswordDescription" = "Please create a password to secure your personal data with end-to-end encryption.\n\nThis password will also be required whenever you log in to Telegram on a new device.";
"Passport.PasswordCreate" = "Create a Password";
"Passport.PasswordCompleteSetup" = "Complete Password Setup";
"Passport.PasswordNext" = "Next";

"Passport.DeletePersonalDetails" = "Delete Personal Details";
"Passport.DeletePersonalDetailsConfirmation" = "Are you sure you want to delete personal details?";

"Passport.DeleteAddress" = "Delete Address";
"Passport.DeleteAddressConfirmation" = "Are you sure you want to delete address?";

"Passport.DeleteDocument" = "Delete Document";
"Passport.DeleteDocumentConfirmation" = "Are you sure you want to delete this document? All details will be lost.";

"Passport.ScansHeader" = "SCANS";
"Passport.Scans.Upload" = "Upload Scan";
"Passport.Scans.UploadNew" = "Upload Additional Scan";
"Passport.Scans.ScanIndex" = "Scan %@";

"Passport.Identity.TypePersonalDetails" = "Personal Details";
"Passport.Identity.TypePassport" = "Passport";
"Passport.Identity.TypePassportUploadScan" = "Upload a scan of your passport";
"Passport.Identity.TypeInternalPassport" = "Internal Passport";
"Passport.Identity.TypeInternalPassportUploadScan" = "Upload a scan of your internal passport";
"Passport.Identity.TypeIdentityCard" = "Identity Card";
"Passport.Identity.TypeIdentityCardUploadScan" = "Upload a scan of your identity card";
"Passport.Identity.TypeDriversLicense" = "Driver's License";
"Passport.Identity.TypeDriversLicenseUploadScan" = "Upload a scan of your driver's license";

"Passport.Identity.AddPersonalDetails" = "Add Personal Details";
"Passport.Identity.AddPassport" = "Add Passport";
"Passport.Identity.AddInternalPassport" = "Add Internal Passport";
"Passport.Identity.AddIdentityCard" = "Add Identity Card";
"Passport.Identity.AddDriversLicense" = "Add Driver's License";

"Passport.Identity.EditPersonalDetails" = "Edit Personal Details";
"Passport.Identity.EditPassport" = "Edit Passport";
"Passport.Identity.EditInternalPassport" = "Edit Internal Passport";
"Passport.Identity.EditIdentityCard" = "Edit Identity Card";
"Passport.Identity.EditDriversLicense" = "Edit Driver's License";

"Passport.Identity.DocumentDetails" = "DOCUMENT DETAILS";
"Passport.Identity.Name" = "First Name";
"Passport.Identity.NamePlaceholder" = "First Name";
"Passport.Identity.MiddleName" = "Middle Name";
"Passport.Identity.MiddleNamePlaceholder" = "Middle Name";
"Passport.Identity.Surname" = "Last Name";
"Passport.Identity.SurnamePlaceholder" = "Last Name";
"Passport.Identity.DateOfBirth" = "Date of Birth";
"Passport.Identity.DateOfBirthPlaceholder" = "Date of Birth";
"Passport.Identity.Gender" = "Gender";
"Passport.Identity.GenderPlaceholder" = "Gender";
"Passport.Identity.GenderMale" = "Male";
"Passport.Identity.GenderFemale" = "Female";
"Passport.Identity.Country" = "Citizenship";
"Passport.Identity.CountryPlaceholder" = "Citizenship";
"Passport.Identity.ResidenceCountry" = "Residence";
"Passport.Identity.ResidenceCountryPlaceholder" = "Residence";
"Passport.Identity.DocumentNumber" = "Document #";
"Passport.Identity.DocumentNumberPlaceholder" = "Document Number";
"Passport.Identity.IssueDate" = "Issue Date";
"Passport.Identity.IssueDatePlaceholder" = "Issue Date";
"Passport.Identity.ExpiryDate" = "Expiry Date";
"Passport.Identity.ExpiryDatePlaceholder" = "Expiry Date";
"Passport.Identity.ExpiryDateNone" = "None";
"Passport.Identity.DoesNotExpire" = "Does Not Expire";

"Passport.Identity.FilesTitle" = "REQUESTED FILES";
"Passport.Identity.ScansHelp" = "The document must contain your photograph, first and last name, date of birth, document number, country of issue, and expiry date.";
"Passport.Identity.FilesView" = "View";
"Passport.Identity.FilesUploadNew" = "Upload New";
"Passport.Identity.MainPage" = "Main Page";
"Passport.Identity.MainPageHelp" = "Upload a main page photo of the document";
"Passport.Identity.FrontSide" = "Front Side";
"Passport.Identity.FrontSideHelp" = "Upload a front side photo of the document";
"Passport.Identity.ReverseSide" = "Reverse Side";
"Passport.Identity.ReverseSideHelp" = "Upload a reverse side photo of the document";
"Passport.Identity.Selfie" = "Selfie";
"Passport.Identity.SelfieHelp" = "Upload a selfie holding this document";
"Passport.Identity.Translation" = "Translation";
"Passport.Identity.TranslationHelp" = "Upload a translation of this document";

"Passport.Address.TypeResidentialAddress" = "Residential Address";
"Passport.Address.TypePassportRegistration" = "Passport Registration";
"Passport.Address.TypeUtilityBill" = "Utility Bill";
"Passport.Address.TypeBankStatement" = "Bank Statement";
"Passport.Address.TypeRentalAgreement" = "Tenancy Agreement";
"Passport.Address.TypeTemporaryRegistration" = "Temporary Registration";

"Passport.Address.AddResidentialAddress" = "Add Residential Address";
"Passport.Address.AddPassportRegistration" = "Add Passport Registration";
"Passport.Address.AddUtilityBill" = "Add Utility Bill";
"Passport.Address.AddBankStatement" = "Add Bank Statement";
"Passport.Address.AddRentalAgreement" = "Add Tenancy Agreement";
"Passport.Address.AddTemporaryRegistration" = "Add Temporary Registration";

"Passport.Address.EditResidentialAddress" = "Edit Residential Address";
"Passport.Address.EditPassportRegistration" = "Edit Passport Registration";
"Passport.Address.EditUtilityBill" = "Edit Utility Bill";
"Passport.Address.EditBankStatement" = "Edit Bank Statement";
"Passport.Address.EditRentalAgreement" = "Edit Tenancy Agreement";
"Passport.Address.EditTemporaryRegistration" = "Edit Temporary Registration";

"Passport.Address.Address" = "ADDRESS";
"Passport.Address.Street" = "Street";
"Passport.Address.Street1Placeholder" = "Street and number, P.O. box";
"Passport.Address.Street2Placeholder" = "Apt., suite, unit, building, floor";
"Passport.Address.Postcode" = "Postcode";
"Passport.Address.PostcodePlaceholder" = "Postcode";
"Passport.Address.City" = "City";
"Passport.Address.CityPlaceholder" = "City";
"Passport.Address.Region" = "Region";
"Passport.Address.RegionPlaceholder" = "State / Province / Region";
"Passport.Address.Country" = "Country";
"Passport.Address.CountryPlaceholder" = "Country";

"Passport.Address.ScansHelp" = "The document must contain your first and last name, your residential address, a stamp / barcode / QR code / logo, and issue date, no more than 3 months ago.";

"Passport.Phone.Title" = "Phone Number";
"Passport.Phone.UseTelegramNumber" = "Use %@";
"Passport.Phone.UseTelegramNumberHelp" = "Use the same phone number as on Telegram.";
"Passport.Phone.EnterOtherNumber" = "OR ENTER NEW PHONE NUMBER";
"Passport.Phone.Help" = "Note: You will receive a confirmation code on the phone number you provide.";
"Passport.Phone.Delete" = "Delete Phone Number";

"Passport.Email.Title" = "Email";
"Passport.Email.UseTelegramEmail" = "Use %@";
"Passport.Email.UseTelegramEmailHelp" = "Use the same address as on Telegram.";
"Passport.Email.EnterOtherEmail" = "OR ENTER NEW EMAIL ADDRESS";
"Passport.Email.EmailPlaceholder" = "Enter your email address";
"Passport.Email.Help" = "Note: You will receive a confirmation code to the email address you provide.";
"Passport.Email.Delete" = "Delete Email Address";
"Passport.Email.CodeHelp" = "Please enter the confirmation code we've just sent to %@";

"Notification.PassportValuesSentMessage" = "%1$@ received the following documents: %2$@";
"Notification.PassportValuePersonalDetails" = "personal details";
"Notification.PassportValueProofOfIdentity" = "proof of identity";
"Notification.PassportValueAddress" = "your address";
"Notification.PassportValueProofOfAddress" = "proof of address";
"Notification.PassportValuePhone" = "phone number";
"Notification.PassportValueEmail" = "email address";

"FastTwoStepSetup.HintSection" = "HINT";
"FastTwoStepSetup.HintPlaceholder" = "Enter a hint";
"FastTwoStepSetup.HintHelp" = "Please create an optional hint for your password.";

"Passport.DiscardMessageTitle" = "Discard Changes";
"Passport.DiscardMessageDescription" = "Are you sure you want to discard all changes?";
"Passport.DiscardMessageAction" = "Discard";

"Passport.ScanPassport" = "Scan Your Passport";
"Passport.ScanPassportHelp" = "Scan your passport or identity card with machine-readable zone to fill personal details automatically.";

"TwoStepAuth.PasswordRemovePassportConfirmation" = "Are you sure you want to disable your password?\n\nWarning! All data saved in your Telegram Passport will be lost!";

"Application.Update" = "Update";

"Conversation.EditingMessagePanelMedia" = "Tap to edit media";
"Conversation.EditingMessageMediaChange" = "Change Photo or Video";
"Conversation.EditingMessageMediaEditCurrentPhoto" = "Edit Current Photo";
"Conversation.EditingMessageMediaEditCurrentVideo" = "Edit Current Video";

"Conversation.InputTextCaptionPlaceholder" = "Caption";

"Conversation.ViewContactDetails" = "VIEW CONTACT";

"DialogList.Read" = "Read";
"DialogList.Unread" = "Unread";

"ContactInfo.Title" = "Contact Info";
"ContactInfo.PhoneLabelHome" = "home";
"ContactInfo.PhoneLabelWork" = "work";
"ContactInfo.PhoneLabelMobile" = "mobile";
"ContactInfo.PhoneLabelMain" = "main";
"ContactInfo.PhoneLabelHomeFax" = "home fax";
"ContactInfo.PhoneLabelWorkFax" = "work fax";
"ContactInfo.PhoneLabelPager" = "pager";
"ContactInfo.PhoneLabelOther" = "other";
"ContactInfo.URLLabelHomepage" = "homepage";
"ContactInfo.BirthdayLabel" = "birthday";
"ContactInfo.Job" = "job";

"UserInfo.NotificationsDefault" = "Default";
"UserInfo.NotificationsDefaultSound" = "Default (%@)";

"DialogList.ProxyConnectionIssuesTooltip" = "Can’t connect to your preferred proxy.\nTap to change settings.";

"Conversation.TapAndHoldToRecord" = "Tap and hold to record";

"Privacy.TopPeers" = "Suggest Frequent Contacts";
"Privacy.TopPeersHelp" = "Display people you message frequently at the top of the search section for quick access.";
"Privacy.TopPeersWarning" = "This will delete all data about the people you message frequently as well the inline bots you are likely to use.";
"Privacy.TopPeersDelete" = "Delete";

"Conversation.EditingCaptionPanelTitle" = "Edit Caption";

"Passport.CorrectErrors" = "Tap to correct errors";

"Passport.NotLoggedInMessage" = "Please log in to your account to use Telegram Passport";

"Update.Title" = "Telegram Update";
"Update.AppVersion" = "Telegram %@";
"Update.UpdateApp" = "Update Telegram";
"Update.Skip" = "Skip";

"ReportPeer.ReasonCopyright" = "Copyright";

"PrivacySettings.DataSettings" = "Data Settings";
"PrivacySettings.DataSettingsHelp" = "Control which of your data is stored in the cloud and used by Telegram to enable advanced features.";

"PrivateDataSettings.Title" = "Data Settings";
"Privacy.ChatsTitle" = "CHATS";
"Privacy.DeleteDrafts" = "Delete All Cloud Drafts";

"UserInfo.NotificationsDefaultEnabled" = "Default (Enabled)";
"UserInfo.NotificationsDefaultDisabled" = "Default (Disabled)";

"Notifications.MessageNotificationsExceptions" = "Exceptions";
"Notifications.GroupNotificationsExceptions" = "Exceptions";

"Notifications.ExceptionsNone" = "None";
"Notifications.Exceptions_1" = "%@ chat";
"Notifications.Exceptions_2" = "%@ chats";
"Notifications.Exceptions_3_10" = "%@ chats";
"Notifications.Exceptions_any" = "%@ chats";
"Notifications.Exceptions_many" = "%@ chats";
"Notifications.Exceptions_0" = "%@ chats";

"Notifications.ExceptionMuteExpires.Minutes_1" = "In 1 minute";
"Notifications.ExceptionMuteExpires.Minutes_2" = "In 2 minutes";
"Notifications.ExceptionMuteExpires.Minutes_3_10" = "In %@ minutes";
"Notifications.ExceptionMuteExpires.Minutes_any" = "In %@ minutes";
"Notifications.ExceptionMuteExpires.Minutes_many" = "In %@ minutes";
"Notifications.ExceptionMuteExpires.Minutes_0" = "In %@ minutes";

"Notifications.ExceptionMuteExpires.Hours_1" = "In 1 hour";
"Notifications.ExceptionMuteExpires.Hours_2" = "In 2 hours";
"Notifications.ExceptionMuteExpires.Hours_3_10" = "In %@ hours";
"Notifications.ExceptionMuteExpires.Hours_any" = "In %@ hours";
"Notifications.ExceptionMuteExpires.Hours_many" = "In %@ hours";
"Notifications.ExceptionMuteExpires.Hours_0" = "In %@ hours";

"Notifications.ExceptionMuteExpires.Days_1" = "In 1 day";
"Notifications.ExceptionMuteExpires.Days_2" = "In 2 days";
"Notifications.ExceptionMuteExpires.Days_3_10" = "In %@ days";
"Notifications.ExceptionMuteExpires.Days_any" = "In %@ days";
"Notifications.ExceptionMuteExpires.Days_many" = "In %@ days";
"Notifications.ExceptionMuteExpires.Days_0" = "In %@ days";

"Notifications.ExceptionsTitle" = "Exceptions";
"Notifications.ExceptionsChangeSound" = "Change Sound (%@)";
"Notifications.ExceptionsDefaultSound" = "Default";
"Notifications.ExceptionsMuted" = "Muted";
"Notifications.ExceptionsUnmuted" = "Unmuted";
"Notifications.AddExceptionTitle" = "Add Exception";

"Notifications.ExceptionsMessagePlaceholder" = "This section will list all private chats with non-default notification settings.";
"Notifications.ExceptionsGroupPlaceholder" = "This section will list all groups and channels with non-default notification settings.";

"Passport.Identity.LatinNameHelp" = "Enter your name using the Latin alphabet";
"Passport.Identity.NativeNameTitle" = "YOUR NAME IN %@";
"Passport.Identity.NativeNameGenericTitle" = "NAME IN DOCUMENT LANGUAGE";
"Passport.Identity.NativeNameHelp" = "Your name in the language of the country that issued the document.";
"Passport.Identity.NativeNameGenericHelp" = "Your name in the language of the country (%@) that issued the document.";

"Passport.Identity.Translations" = "TRANSLATION";
"Passport.Identity.TranslationsHelp" = "Upload scans of verified translation of the document.";
"Passport.FieldIdentityTranslationHelp" = "Upload a translation of your document";
"Passport.FieldAddressTranslationHelp" = "Upload a translation of your document";

"Passport.FieldOneOf.Or" = "%1$@ or %2$@";
"Passport.Identity.UploadOneOfScan" = "Upload a scan of your %@";
"Passport.Address.UploadOneOfScan" = "Upload a scan of your %@";

"Passport.Address.TypeUtilityBillUploadScan" = "Upload a scan of your utiliity bill";
"Passport.Address.TypeBankStatementUploadScan" = "Upload a scan of your bank statement";
"Passport.Address.TypeRentalAgreementUploadScan" = "Upload a scan of your tenancy agreement";
"Passport.Address.TypePassportRegistrationUploadScan" = "Upload a scan of your passport registration";
"Passport.Address.TypeTemporaryRegistrationUploadScan" = "Upload a scan of your temporary registration";

"Passport.Identity.OneOfTypePassport" = "passport";
"Passport.Identity.OneOfTypeInternalPassport" = "internal passport";
"Passport.Identity.OneOfTypeIdentityCard" = "identity card";
"Passport.Identity.OneOfTypeDriversLicense" = "driver's license";

"Passport.Address.OneOfTypePassportRegistration" = "passport registration";
"Passport.Address.OneOfTypeUtilityBill" = "utility bill";
"Passport.Address.OneOfTypeBankStatement" = "bank statement";
"Passport.Address.OneOfTypeRentalAgreement" = "tenancy agreement";
"Passport.Address.OneOfTypeTemporaryRegistration" = "temporary registration";

"Passport.FieldOneOf.Delimeter" = ", ";
"Passport.FieldOneOf.FinalDelimeter" = " or ";

"Passport.Scans_1" = "%@ scan";
"Passport.Scans_2" = "%@ scans";
"Passport.Scans_3_10" = "%@ scans";
"Passport.Scans_any" = "%@ scans";
"Passport.Scans_many" = "%@ scans";
"Passport.Scans_0" = "%@ scans";

"NotificationsSound.None" = "None";
"NotificationsSound.Note" = "Note";
"NotificationsSound.Aurora" = "Aurora";
"NotificationsSound.Bamboo" = "Bamboo";
"NotificationsSound.Chord" = "Chord";
"NotificationsSound.Circles" = "Circles";
"NotificationsSound.Complete" = "Complete";
"NotificationsSound.Hello" = "Hello";
"NotificationsSound.Input" = "Input";
"NotificationsSound.Keys" = "Keys";
"NotificationsSound.Popcorn" = "Popcorn";
"NotificationsSound.Pulse" = "Pulse";
"NotificationsSound.Synth" = "Synth";

"NotificationsSound.Tritone" = "Tri-tone";
"NotificationsSound.Tremolo" = "Tremolo";
"NotificationsSound.Alert" = "Alert";
"NotificationsSound.Bell" = "Bell";
"NotificationsSound.Calypso" = "Calypso";
"NotificationsSound.Chime" = "Chime";
"NotificationsSound.Glass" = "Glass";
"NotificationsSound.Telegraph" = "Telegraph";

"Settings.CopyPhoneNumber" = "Copy Phone Number";
"Settings.CopyUsername" = "Copy Username";

"Passport.Language.ar" = "Arabic";
"Passport.Language.az" = "Azerbaijani";
"Passport.Language.bg" = "Bulgarian";
"Passport.Language.bn" = "Bangla";
"Passport.Language.cs" = "Czech";
"Passport.Language.da" = "Danish";
"Passport.Language.de" = "German";
"Passport.Language.dv" = "Divehi";
"Passport.Language.dz" = "Dzongkha";
"Passport.Language.el" = "Greek";
"Passport.Language.en" = "English";
"Passport.Language.es" = "Spanish";
"Passport.Language.et" = "Estonian";
"Passport.Language.fa" = "Persian";
"Passport.Language.fr" = "French";
"Passport.Language.he" = "Hebrew";
"Passport.Language.hr" = "Croatian";
"Passport.Language.hu" = "Hungarian";
"Passport.Language.hy" = "Armenian";
"Passport.Language.id" = "Indonesian";
"Passport.Language.is" = "Icelandic";
"Passport.Language.it" = "Italian";
"Passport.Language.ja" = "Japanese";
"Passport.Language.ka" = "Georgian";
"Passport.Language.km" = "Khmer";
"Passport.Language.ko" = "Korean";
"Passport.Language.lo" = "Lao";
"Passport.Language.lt" = "Lithuanian";
"Passport.Language.lv" = "Latvian";
"Passport.Language.mk" = "Macedonian";
"Passport.Language.mn" = "Mongolian";
"Passport.Language.ms" = "Malay";
"Passport.Language.my" = "Burmese";
"Passport.Language.ne" = "Nepali";
"Passport.Language.nl" = "Dutch";
"Passport.Language.pl" = "Polish";
"Passport.Language.pt" = "Portuguese";
"Passport.Language.ro" = "Romanian";
"Passport.Language.ru" = "Russian";
"Passport.Language.sk" = "Slovak";
"Passport.Language.sl" = "Slovenian";
"Passport.Language.th" = "Thai";
"Passport.Language.tk" = "Turkmen";
"Passport.Language.tr" = "Turkish";
"Passport.Language.uk" = "Ukrainian";
"Passport.Language.uz" = "Uzbek";
"Passport.Language.vi" = "Vietnamese";

"Conversation.EmptyGifPanelPlaceholder" = "You have no saved GIFs yet.\nEnter @gif to search.";
"DialogList.MultipleTyping" = "%@ and %@";
"Contacts.NotRegisteredSection" = "Phonebook";

"SocksProxySetup.PasteFromClipboard" = "Paste From Clipboard";

"Share.AuthTitle" = "Log in to Telegram";
"Share.AuthDescription" = "Open Telegram and log in to share.";

"Notifications.DisplayNamesOnLockScreen" = "Names on lock-screen";
"Notifications.DisplayNamesOnLockScreenInfoWithLink" = "Display names in notifications when the device is locked. To disable, make sure that \"Show Previews\" is also set to \"When Unlocked\" or \"Never\" in [iOS Settings]";

"Notifications.Badge" = "BADGE COUNTER";
"Notifications.Badge.IncludeMutedChats" = "Include Muted Chats";
"Notifications.Badge.IncludePublicGroups" = "Include Public Groups";
"Notifications.Badge.IncludeChannels" = "Include Channels";
"Notifications.Badge.CountUnreadMessages" = "Count Unread Messages";
"Notifications.Badge.CountUnreadMessages.InfoOff" = "Switch on to show the number of unread messages instead of chats.";
"Notifications.Badge.CountUnreadMessages.InfoOn" = "Switch off to show the number of unread chats instead of messages.";

"Appearance.ReduceMotion" = "Reduce Motion";
"Appearance.ReduceMotionInfo" = "Disable animations in message bubbles and in the chats list.";

"Appearance.Animations" = "ANIMATIONS";

"Weekday.Monday" = "Monday";
"Weekday.Tuesday" = "Tuesday";
"Weekday.Wednesday" = "Wednesday";
"Weekday.Thursday" = "Thursday";
"Weekday.Friday" = "Friday";
"Weekday.Saturday" = "Saturday";
"Weekday.Sunday" = "Sunday";

"Watch.Message.Call" = "Call";
"Watch.Message.Game" = "Game";
"Watch.Message.Invoice" = "Invoice";
"Watch.Message.Poll" = "Poll";
"Watch.Message.Unsupported" = "Unsupported Message";

"Notifications.ExceptionsResetToDefaults" = "Reset to Defaults";

"AuthSessions.IncompleteAttempts" = "INCOMPLETE LOGIN ATTEMPTS";
"AuthSessions.IncompleteAttemptsInfo" = "These devices have no access to your account. The code was entered correctly, but no correct password was given.";

"AuthSessions.Terminate" = "Terminate";

"ApplyLanguage.ChangeLanguageAlreadyActive" = "The language %1$@ is already active.";
"ApplyLanguage.ChangeLanguageTitle" = "Change Language?";
"ApplyLanguage.ChangeLanguageUnofficialText" = "You are about to apply a custom language pack **%1$@** that is %2$@% complete.\n\nThis will translate the entire interface. You can suggest corrections in the [translation panel]().\n\nYou can change your language back at any time in Settings.";
"ApplyLanguage.ChangeLanguageOfficialText" = "You are about to apply a language pack **%1$@**.\n\nThis will translate the entire interface. You can suggest corrections in the [translation panel]().\n\nYou can change your language back at any time in Settings.";
"ApplyLanguage.ChangeLanguageAction" = "Change";
"ApplyLanguage.ApplyLanguageAction" = "Change";
"ApplyLanguage.UnsufficientDataTitle" = "Insufficient Data";
"ApplyLanguage.UnsufficientDataText" = "Unfortunately, this custom language pack (%1$@) doesn't contain data for Telegram iOS. You can contribute to this language pack using the [translations platform]()";
"ApplyLanguage.LanguageNotSupportedError" = "Sorry, this language doesn't seem to exist.";
"ApplyLanguage.ApplySuccess" = "Language changed";

"TextFormat.Bold" = "Bold";
"TextFormat.Italic" = "Italic";
"TextFormat.Monospace" = "Monospace";

"TwoStepAuth.SetupPasswordTitle" = "Create a Password";
"TwoStepAuth.SetupPasswordDescription" = "Please create a password which will be used to protect your data.";
"TwoStepAuth.ChangePassword" = "Change Password";
"TwoStepAuth.ChangePasswordDescription" = "Please enter a new password which will be used to protect your data.";
"TwoStepAuth.ReEnterPasswordTitle" = "Re-enter your Password";
"TwoStepAuth.ReEnterPasswordDescription" = "Please confirm your password.";
"TwoStepAuth.AddHintTitle" = "Add a Hint";
"TwoStepAuth.AddHintDescription" = "You can create an optional hint for your password.";
"TwoStepAuth.HintPlaceholder" = "Hint";
"TwoStepAuth.RecoveryEmailTitle" = "Recovery Email";
"TwoStepAuth.RecoveryEmailAddDescription" = "Please add your valid e-mail. It is the only way to recover a forgotten password.";
"TwoStepAuth.RecoveryEmailChangeDescription" = "Please enter your new recovery email. It is the only way to recover a forgotten password.";
"TwoStepAuth.ChangeEmail" = "Change Email";
"TwoStepAuth.ConfirmEmailDescription" = "Please enter the code we've just emailed at %1$@.";
"TwoStepAuth.ConfirmEmailCodePlaceholder" = "Code";
"TwoStepAuth.ConfirmEmailResendCode" = "Resend Code";

"TwoStepAuth.SetupPendingEmail" = "Your recovery email %@ needs to be confirmed and is not yet active.\n\nPlease check your email and enter the confirmation code to complete Two-Step Verification setup. Be sure to check the spam folder as well.";
"TwoStepAuth.SetupResendEmailCode" = "Resend Code";
"TwoStepAuth.SetupResendEmailCodeAlert" = "The code has been sent. Please check your e-mail. Be sure to check the spam folder as well.";
"TwoStepAuth.EnterEmailCode" = "Enter Code";

"TwoStepAuth.EnabledSuccess" = "Two-Step verification\nis enabled.";
"TwoStepAuth.DisableSuccess" = "Two-Step verification\nis disabled.";
"TwoStepAuth.PasswordChangeSuccess" = "Your password\nhas been changed.";
"TwoStepAuth.EmailAddSuccess" = "Your recovery e-mail\nhas been added.";
"TwoStepAuth.EmailChangeSuccess" = "Your recovery e-mail\nhas been changed.";

"Conversation.SendMessageErrorGroupRestricted" = "Sorry, you are currently restricted from posting to public groups.";

"InstantPage.TapToOpenLink" = "Tap to open the link:";
"InstantPage.RelatedArticleAuthorAndDateTitle" = "%1$@ • %2$@";

"AuthCode.Alert" = "Your login code is %@. Enter it in the Telegram app where you are trying to log in.\n\nDo not give this code to anyone.";
"Login.CheckOtherSessionMessages" = "Check your Telegram messages";
"Login.SendCodeViaSms" = "Get the code via SMS";
"Login.SendCodeViaCall" = "Call me to dictate the code";
"Login.SendCodeViaFlashCall" = "Get the code via phone call";
"Login.CancelPhoneVerification" = "Do you want to stop the phone number verification process?";
"Login.CancelPhoneVerificationStop" = "Stop";
"Login.CancelPhoneVerificationContinue" = "Continue";
"Login.CodeExpired" = "Code expired, please login again.";
"Login.CancelSignUpConfirmation" = "Do you want to stop the registration process?";

"Passcode.AppLockedAlert" = "Telegram\nLocked";

"ChatList.ReadAll" = "Read All";
"ChatList.Read" = "Read";
"ChatList.DeleteConfirmation_1" = "Delete";
"ChatList.DeleteConfirmation_2" = "Delete 2 Chats";
"ChatList.DeleteConfirmation_3_10" = "Delete %@ Chats";
"ChatList.DeleteConfirmation_any" = "Delete %@ Chats";
"ChatList.DeleteConfirmation_many" = "Delete %@ Chats";
"ChatList.DeleteConfirmation_0" = "Delete %@ Chats";

"Username.TooManyPublicUsernamesError" = "Sorry, you have reserved too many public usernames.";
"Group.Username.RevokeExistingUsernamesInfo" = "You can revoke the link from one of your older groups or channels, or create a private group instead.";
"Channel.Username.RevokeExistingUsernamesInfo" = "You can revoke the link from one of your older groups or channels, or create a private channel instead.";

"InstantPage.Reference" = "Reference";

"Permissions.Skip" = "Skip";

"Permissions.ContactsTitle.v0" = "Sync Your Contacts";
"Permissions.ContactsText.v0" = "See who's on Telegram and switch seamlessly, without having to \"add\" your friends.";
"Permissions.ContactsAllow.v0" = "Allow Access";
"Permissions.ContactsAllowInSettings.v0" = "Allow in Settings";

"Permissions.NotificationsTitle.v0" = "Turn ON Notifications";
"Permissions.NotificationsText.v0" = "Don't miss important messages from your friends and coworkers.";
"Permissions.NotificationsUnreachableText.v0" = "Please note that you partly disabled message notifications in your Settings.";
"Permissions.NotificationsAllow.v0" = "Turn Notifications ON";
"Permissions.NotificationsAllowInSettings.v0" = "Turn ON in Settings";

"Permissions.CellularDataTitle.v0" = "Enable Cellular Data";
"Permissions.CellularDataText.v0" = "Don't worry, Telegram keeps network usage to a minimum. You can further control this in Settings > Data and Storage.";
"Permissions.CellularDataAllowInSettings.v0" = "Turn ON in Settings";

"Permissions.SiriTitle.v0" = "Turn ON Siri";
"Permissions.SiriText.v0" = "Use Siri to send messages and make calls.";
"Permissions.SiriAllow.v0" = "Turn Siri ON";
"Permissions.SiriAllowInSettings.v0" = "Turn ON in Settings";

"Permissions.PrivacyPolicy" = "Privacy Policy";

"Contacts.PermissionsTitle" = "Access to Contacts";
"Contacts.PermissionsText" = "Please allow Telegram access to your phonebook to seamlessly find all your friends.";
"Contacts.PermissionsAllow" = "Allow Access";
"Contacts.PermissionsAllowInSettings" = "Allow in Settings";
"Contacts.PermissionsSuppressWarningTitle" = "Keep contacts disabled?";
"Contacts.PermissionsSuppressWarningText" = "You won't know when your friends join Telegram and become available to chat. We recommend enabling access to contacts in Settings.";
"Contacts.PermissionsKeepDisabled" = "Keep Disabled";
"Contacts.PermissionsEnable" = "Enable";

"Notifications.PermissionsTitle" = "Turn ON Notifications";
"Notifications.PermissionsText" = "Don't miss important messages from your friends and coworkers.";
"Notifications.PermissionsUnreachableTitle" = "Check Notification Settings";
"Notifications.PermissionsUnreachableText" = "Please note that you partly disabled message notifications in your Settings.";
"Notifications.PermissionsAllow" = "Turn Notifications ON";
"Notifications.PermissionsAllowInSettings" = "Turn ON in Settings";
"Notifications.PermissionsOpenSettings" = "Open Settings";
"Notifications.PermissionsSuppressWarningTitle" = "Keep notifications disabled?";
"Notifications.PermissionsSuppressWarningText" = "You may miss important messages on Telegram due to your current settings.\n\nFor better results, enable alerts or banners and try muting certain chats or chat types in Telegram settings.";
"Notifications.PermissionsKeepDisabled" = "Keep Disabled";
"Notifications.PermissionsEnable" = "Enable";

"ChatSettings.DownloadInBackground" = "Background Download";
"ChatSettings.DownloadInBackgroundInfo" = "The app will continue downloading media files for a limited time.";

"Cache.ServiceFiles" = "Service Files";

"SharedMedia.SearchNoResults" = "No Results";
"SharedMedia.SearchNoResultsDescription" = "There were no results for \"%@\".\nTry a new search.";

"MessagePoll.LabelAnonymous" = "Anonymous Poll";
"MessagePoll.LabelClosed" = "Final Results";
"MessagePoll.NoVotes" = "No votes";
"MessagePoll.VotedCount_0" = "%@ votes";
"MessagePoll.VotedCount_1" = "1 vote";
"MessagePoll.VotedCount_2" = "2 votes";
"MessagePoll.VotedCount_3_10" = "%@ votes";
"MessagePoll.VotedCount_many" = "%@ votes";
"MessagePoll.VotedCount_any" = "%@ votes";
"AttachmentMenu.Poll" = "Poll";
"Conversation.PinnedPoll" = "Pinned Poll";
"Conversation.PinnedQuiz" = "Pinned Quiz";

"CreatePoll.Title" = "New Poll";
"CreatePoll.Create" = "Send";
"CreatePoll.TextHeader" = "QUESTION";
"CreatePoll.TextPlaceholder" = "Ask a question";
"CreatePoll.OptionsHeader" = "POLL OPTIONS";
"CreatePoll.OptionPlaceholder" = "Option";
"CreatePoll.AddOption" = "Add an Option";

"CreatePoll.AddMoreOptions_0" = "You can add %@ more options.";
"CreatePoll.AddMoreOptions_1" = "You can add 1 more option.";
"CreatePoll.AddMoreOptions_2" = "You can add 2 more options.";
"CreatePoll.AddMoreOptions_3_10" = "You can add %@ more options.";
"CreatePoll.AddMoreOptions_many" = "You can add %@ more options.";
"CreatePoll.AddMoreOptions_any" = "You can add %@ more options.";
"CreatePoll.AllOptionsAdded" = "You have added the maximum number of options.";

"CreatePoll.CancelConfirmation" = "Are you sure you want to discard this poll?";

"ForwardedPolls_1" = "Forwarded poll";
"ForwardedPolls_2" = "2 forwarded polls";
"ForwardedPolls_3_10" = "%@ forwarded polls";
"ForwardedPolls_any" = "%@ forwarded polls";
"ForwardedPolls_many" = "%@ forwarded polls";
"ForwardedPolls_0" = "%@ forwarded polls";

"Conversation.UnvotePoll" = "Retract Vote";
"Conversation.StopPoll" = "Stop Poll";
"Conversation.StopPollConfirmationTitle" = "If you stop this poll now, nobody will be able to vote in it anymore. This action cannot be undone.";
"Conversation.StopPollConfirmation" = "Stop Poll";

"AttachmentMenu.WebSearch" = "Web Search";

"Conversation.UnsupportedMediaPlaceholder" = "This message is not supported on your version of Telegram. Please update to the latest version.";
"Conversation.UpdateTelegram" = "UPDATE TELEGRAM";

"Cache.LowDiskSpaceText" = "Your phone has run out of available storage. Please free some space to download or upload media.";

"Contacts.SortBy" = "Sort by:";
"Contacts.SortByName" = "Name";
"Contacts.SortByPresence" = "Last Seen Time";
"Contacts.SortedByName" = "Sorted by Name";
"Contacts.SortedByPresence" = "Sorted by Last Seen Time";

"NotificationSettings.ContactJoinedInfo" = "Receive push notifications when one of your contacts becomes available on Telegram.";

"GroupInfo.Permissions" = "Permissions";
"GroupInfo.Permissions.Title" = "Permissions";
"GroupInfo.Permissions.SectionTitle" = "WHAT CAN MEMBERS OF THIS GROUP DO?";
"GroupInfo.Permissions.Removed" = "Removed Users";
"GroupInfo.Permissions.Exceptions" = "EXCEPTIONS";
"GroupInfo.Permissions.AddException" = "Add Exception";
"GroupInfo.Permissions.SearchPlaceholder" = "Search Exceptions";

"GroupInfo.Administrators" = "Administrators";
"GroupInfo.Administrators.Title" = "Administrators";

"GroupPermission.NoSendMessages" = "no messages";
"GroupPermission.NoSendMedia" = "no media";
"GroupPermission.NoSendGifs" = "no GIFs";
"GroupPermission.NoSendPolls" = "no polls";
"GroupPermission.NoSendLinks" = "no links";
"GroupPermission.NoChangeInfo" = "no info";
"GroupPermission.NoAddMembers" = "no add";
"GroupPermission.NoPinMessages" = "no pin";

"GroupPermission.Title" = "Exception";
"GroupPermission.NewTitle" = "New Exception";
"GroupPermission.SectionTitle" = "WHAT CAN THIS MEMBER DO?";
"GroupPermission.Duration" = "Duration";
"GroupPermission.AddedInfo" = "Exception added by %1$@ %2$@";
"GroupPermission.Delete" = "Delete Exception";
"GroupPermission.ApplyAlertText" = "You have changed this user's rights in %@.\nApply Changes?";
"GroupPermission.ApplyAlertAction" = "Apply";
"GroupPermission.AddSuccess" = "Exception Added";
"GroupPermission.NotAvailableInPublicGroups" = "This permission is not available in public groups.";
"GroupPermission.AddMembersNotAvailable" = "You don't have persmission to add members.";

"Channel.EditAdmin.PermissionEnabledByDefault" = "This option is permitted for all members in Group Permissions.";

"GroupPermission.EditingDisabled" = "You cannot edit restrictions of this user.";
"GroupPermission.PermissionDisabledByDefault" = "This option is disabled for all members in Group Permissions.";

"Channel.Management.RemovedBy" = "Removed by %@";

"GroupRemoved.Title" = "Removed Users";
"GroupRemoved.Remove" = "Remove User";
"GroupRemoved.RemoveInfo" = "Users removed from the group by admins cannot rejoin it via invite links.";
"ChannelRemoved.RemoveInfo" = "Users removed from the channel by admins cannot rejoin it via invite links.";
"GroupRemoved.UsersSectionTitle" = "REMOVED USERS";
"GroupRemoved.ViewUserInfo" = "View User Info";
"GroupRemoved.AddToGroup" = "Add To Group";
"GroupRemoved.DeleteUser" = "Delete";

"EmptyGroupInfo.Title" = "You have created a group";
"EmptyGroupInfo.Subtitle" = "Groups can have:";
"EmptyGroupInfo.Line1" = "Up to %@ members";
"EmptyGroupInfo.Line2" = "Persistent chat history";
"EmptyGroupInfo.Line3" = "Public links such as t.me/title";
"EmptyGroupInfo.Line4" = "Admins with different rights";

"WallpaperPreview.Title" = "Background Preview";
"WallpaperPreview.PreviewTopText" = "Press Set to apply the background";
"WallpaperPreview.PreviewBottomText" = "Enjoy the view";

"WallpaperPreview.SwipeTopText" = "Swipe left or right to preview more backgrounds";
"WallpaperPreview.SwipeBottomText" = "Backgrounds for the god of backgrounds!";
"WallpaperPreview.SwipeColorsTopText" = "Swipe left or right to see more colors";
"WallpaperPreview.SwipeColorsBottomText" = "Salmon is a fish, not a color";
"WallpaperPreview.CustomColorTopText" = "Use sliders to adjust color";
"WallpaperPreview.CustomColorBottomText" = "Something to match your curtains";
"WallpaperPreview.CropTopText" = "Pinch and pan to adjust background";
"WallpaperPreview.CropBottomText" = "Pinch me, I'm dreaming";
"WallpaperPreview.Motion" = "Motion";
"WallpaperPreview.Blurred" = "Blurred";
"WallpaperPreview.Pattern" = "Pattern";

"Wallpaper.Search" = "Search Backgrounds";
"Wallpaper.SearchShort" = "Search";
"Wallpaper.SetColor" = "Set a Color";
"Wallpaper.SetCustomBackground" = "Choose from Gallery";
"Wallpaper.SetCustomBackgroundInfo" = "You can set a custom background image and share it with your friends.";

"Wallpaper.DeleteConfirmation_1" = "Delete Background";
"Wallpaper.DeleteConfirmation_2" = "Delete 2 Backgrounds";
"Wallpaper.DeleteConfirmation_3_10" = "Delete %@ Backgrounds";
"Wallpaper.DeleteConfirmation_any" = "Delete %@ Backgrounds";
"Wallpaper.DeleteConfirmation_many" = "Delete %@ Backgrounds";
"Wallpaper.DeleteConfirmation_0" = "Delete %@ Backgrounds";

"WallpaperColors.Title" = "Set a Color";
"WallpaperColors.SetCustomColor" = "Set Custom Color";

"WallpaperSearch.ColorTitle" = "SEARCH BY COLOR";
"WallpaperSearch.Recent" = "RECENT";
"WallpaperSearch.ColorPrefix" = "color: ";
"WallpaperSearch.ColorBlue" = "Blue";
"WallpaperSearch.ColorRed" = "Red";
"WallpaperSearch.ColorOrange" = "Orange";
"WallpaperSearch.ColorYellow" = "Yellow";
"WallpaperSearch.ColorGreen" = "Green";
"WallpaperSearch.ColorTeal" = "Teal";
"WallpaperSearch.ColorPurple" = "Purple";
"WallpaperSearch.ColorPink" = "Pink";
"WallpaperSearch.ColorBrown" = "Brown";
"WallpaperSearch.ColorBlack" = "Black";
"WallpaperSearch.ColorGray" = "Gray";
"WallpaperSearch.ColorWhite" = "White";

"Channel.AdminLog.DefaultRestrictionsUpdated" = "changed default permissions";
"Channel.AdminLog.PollStopped" = "%@ stopped poll";

"ChatList.DeleteChat" = "Delete Chat";
"ChatList.DeleteChatConfirmation" = "Are you sure you want to delete chat\nwith %@?";
"ChatList.DeleteSecretChatConfirmation" = "Are you sure you want to delete secret chat\nwith %@?";
"ChatList.LeaveGroupConfirmation" = "Are you sure you want to leave %@?";
"ChatList.DeleteAndLeaveGroupConfirmation" = "Are you sure you want to leave and delete %@?";
"ChatList.DeleteSavedMessagesConfirmation" = "Are you sure you want to delete\nSaved Messages?";

"Undo.Undo" = "Undo";
"Undo.ChatDeleted" = "Chat deleted";
"Undo.ChatCleared" = "Chat cleared";
"Undo.ChatClearedForBothSides" = "Chat cleared for both sides";
"Undo.ChatClearedForEveryone" = "Chat cleared for everyone";
"Undo.SecretChatDeleted" = "Secret Chat deleted";
"Undo.LeftChannel" = "Left channel";
"Undo.LeftGroup" = "Left group";
"Undo.DeletedChannel" = "Deleted channel";
"Undo.DeletedGroup" = "Deleted group";

"AccessDenied.Wallpapers" = "Telegram needs access to your photo library to set a custom chat background.\n\nPlease go to Settings > Privacy > Photos and set Telegram to ON.";

"Conversation.ChatBackground" = "Chat Background";
"Conversation.ViewBackground" = "VIEW BACKGROUND";

"SocksProxySetup.ShareQRCodeInfo" = "Your friends can add this proxy by scanning this code with phone or in-app camera.";
"SocksProxySetup.ShareQRCode" = "Share QR Code";
"SocksProxySetup.ShareLink" = "Share Lisnk";

"CallFeedback.Title" = "Call Feedback";
"CallFeedback.WhatWentWrong" = "WHAT WENT WRONG?";
"CallFeedback.ReasonEcho" = "I heard my own voice";
"CallFeedback.ReasonNoise" = "I heard background noise";
"CallFeedback.ReasonInterruption" = "The other side kept disappearing";
"CallFeedback.ReasonDistortedSpeech" = "Speech was distorted";
"CallFeedback.ReasonSilentLocal" = "I couldn't hear the other side";
"CallFeedback.ReasonSilentRemote" = "The other side couldn't hear me";
"CallFeedback.ReasonDropped" = "Call ended unexpectedly";
"CallFeedback.VideoReasonDistorted" = "Video was distorted";
"CallFeedback.VideoReasonLowQuality" = "Video was pixelated";
"CallFeedback.AddComment" = "Add an optional comment";
"CallFeedback.IncludeLogs" = "Include technical information";
"CallFeedback.IncludeLogsInfo" = "This won't reveal the contents of your conversation, but will help us fix the issue sooner.";
"CallFeedback.Send" = "Send";
"CallFeedback.Success" = "Thanks for\nyour feedback";

"Settings.AddAccount" = "Add Account";
"WebSearch.SearchNoResults" = "No Results";
"WebSearch.SearchNoResultsDescription" = "There were no results for \"%@\".\nTry a new search.";

"WallpaperPreview.PatternIntensity" = "Pattern Intensity";

"Message.Wallpaper" = "Chat Background";

"Wallpaper.ResetWallpapers" = "Reset Chat Backgrounds";
"Wallpaper.ResetWallpapersInfo" = "Remove all uploaded chat backgrounds and restore pre-installed backgrounds for all themes.";
"Wallpaper.ResetWallpapersConfirmation" = "Reset Chat Backgrounds";

"Proxy.TooltipUnavailable" = "The proxy may be unavailable. Try selecting another one.";

"SocksProxySetup.Status" = "Status";
"Login.PhoneNumberAlreadyAuthorized" = "This account is already logged in from this app.";

"Login.PhoneNumberAlreadyAuthorizedSwitch" = "Switch";

"Call.AnsweringWithAccount" = "Answering as %@";

"AutoDownloadSettings.CellularTitle" = "Using Cellular";
"AutoDownloadSettings.WifiTitle" = "Using Wi-Fi";
"AutoDownloadSettings.AutoDownload" = "Auto-Download Media";
"AutoDownloadSettings.MediaTypes" = "TYPES OF MEDIA";
"AutoDownloadSettings.Photos" = "Photos";
"AutoDownloadSettings.Videos" = "Videos";
"AutoDownloadSettings.Files" = "Files";
"AutoDownloadSettings.VoiceMessagesInfo" = "Voice messages are tiny and always downloaded automatically.";
"AutoDownloadSettings.ResetSettings" = "Reset Auto-Download Settings";
"AutoDownloadSettings.AutodownloadPhotos" = "AUTO-DOWNLOAD PHOTOS";
"AutoDownloadSettings.AutodownloadVideos" = "AUTO-DOWNLOAD VIDEOS AND GIFS";
"AutoDownloadSettings.AutodownloadFiles" = "AUTO-DOWNLOAD FILES AND MUSIC";
"AutoDownloadSettings.MaxVideoSize" = "MAXIMUM VIDEO SIZE";
"AutoDownloadSettings.MaxFileSize" = "MAXIMUM FILE SIZE";
"AutoDownloadSettings.DataUsage" = "DATA USAGE";
"AutoDownloadSettings.DataUsageLow" = "Low";
"AutoDownloadSettings.DataUsageMedium" = "Medium";
"AutoDownloadSettings.DataUsageHigh" = "High";
"AutoDownloadSettings.DataUsageCustom" = "Custom";
"AutoDownloadSettings.OnForAll" = "On for all chats";
"AutoDownloadSettings.OnFor" = "On for %@";
"AutoDownloadSettings.TypeContacts" = "Contacts";
"AutoDownloadSettings.TypePrivateChats" = "PM";
"AutoDownloadSettings.TypeGroupChats" = "Groups";
"AutoDownloadSettings.TypeChannels" = "Channels";
"AutoDownloadSettings.UpToForAll" = "Up to %@ for all chats";
"AutoDownloadSettings.UpToFor" = "Up to %1$@ for %2$@";
"AutoDownloadSettings.OffForAll" = "Off for all chats";
"AutoDownloadSettings.Delimeter" = ", ";
"AutoDownloadSettings.LastDelimeter" = " and ";
"AutoDownloadSettings.PreloadVideo" = "Preload Larger Videos";
"AutoDownloadSettings.PreloadVideoInfo" = "Preload first seconds of videos larger than %@ for instant playback.";

"ChatSettings.AutoDownloadUsingCellular" = "Using Cellular";
"ChatSettings.AutoDownloadUsingWiFi" = "Using Wi-Fi";
"ChatSettings.AutoPlayTitle" = "AUTO-PLAY MEDIA";
"ChatSettings.AutoPlayGifs" = "GIFs";
"ChatSettings.AutoPlayVideos" = "Videos";

"ChatSettings.AutoDownloadSettings.TypePhoto" = "Photos";
"ChatSettings.AutoDownloadSettings.TypeVideo" = "Videos (%@)";
"ChatSettings.AutoDownloadSettings.TypeMedia" = "Media (%@)";
"ChatSettings.AutoDownloadSettings.TypeFile" = "Files (%@)";
"ChatSettings.AutoDownloadSettings.OffForAll" = "Disabled";
"ChatSettings.AutoDownloadSettings.Delimeter" = ", ";

"LogoutOptions.Title" = "Log out";
"LogoutOptions.AlternativeOptionsSection" = "ALTERNATIVE OPTIONS";
"LogoutOptions.AddAccountTitle" = "Add another account";
"LogoutOptions.AddAccountText" = "Set up multiple phone numbers and easily switch between them.";
"LogoutOptions.SetPasscodeTitle" = "Set a Passcode";
"LogoutOptions.SetPasscodeText" = "Lock the app with a passcode so that others can't open it.";
"LogoutOptions.ClearCacheTitle" = "Clear Cache";
"LogoutOptions.ClearCacheText" = "Free up disk space on your device; your media will stay in the cloud.";
"LogoutOptions.ChangePhoneNumberTitle" = "Change Phone Number";
"LogoutOptions.ChangePhoneNumberText" = "Move your contacts, groups, messages and media to a new number.";
"LogoutOptions.ContactSupportTitle" = "Contact Support";
"LogoutOptions.ContactSupportText" = "Tell us about any issues; logging out doesn't usually help.";
"LogoutOptions.LogOut" = "Log Out";
"LogoutOptions.LogOutInfo" = "Remember, logging out kills all your Secret Chats.";

"GroupPermission.PermissionGloballyDisabled" = "This permission is disabled in this group.";

"ChannelInfo.Stats" = "View Statistics";

"Conversation.PressVolumeButtonForSound" = "Press volume button\nto unmute the video";

"ChatList.SelectedChats_1" = "%@ Chat Selected";
"ChatList.SelectedChats_2" = "%@ Chats Selected";
"ChatList.SelectedChats_3_10" = "%@ Chats Selected";
"ChatList.SelectedChats_any" = "%@ Chats Selected";
"ChatList.SelectedChats_many" = "%@ Chats Selected";
"ChatList.SelectedChats_0" = "%@ Chats Selected";

"NotificationSettings.ShowNotificationsFromAccountsSection" = "SHOW NOTIFICATIONS FROM";
"NotificationSettings.ShowNotificationsAllAccounts" = "All Accounts";
"NotificationSettings.ShowNotificationsAllAccountsInfoOn" = "Turn this off if you want to receive notifications only from your active account.";
"NotificationSettings.ShowNotificationsAllAccountsInfoOff" = "Turn this on if you want to receive notifications from all your accounts.";

"Gif.Search" = "Search GIFs";
"Gif.NoGifsFound" = "No GIFs Found";
"Gif.NoGifsPlaceholder" = "You have no saved GIFs yet.";

"Privacy.ProfilePhoto" = "Profile Photo";
"Privacy.Forwards" = "Forwarded Messages";

"Privacy.ProfilePhoto.WhoCanSeeMyPhoto" = "WHO CAN SEE MY PROFILE PHOTO";
"Privacy.ProfilePhoto.CustomHelp" = "You can restrict who can see your profile photo with granular precision.";
"Privacy.ProfilePhoto.AlwaysShareWith.Title" = "Always Share With";
"Privacy.ProfilePhoto.NeverShareWith.Title" = "Never Share With";

"Privacy.Forwards.WhoCanForward" = "WHO CAN ADD LINK TO MY ACCOUNT WHEN FORWARDING MY MESSAGES";
"Privacy.Forwards.CustomHelp" = "When forwarded to other chats, messages you send will not link back to your account.";
"Privacy.Forwards.AlwaysAllow.Title" = "Always Allow";
"Privacy.Forwards.NeverAllow.Title" = "Never Allow";

"Conversation.ContextMenuCancelSending" = "Cancel Sending";

"Conversation.ForwardAuthorHiddenTooltip" = "The account was hidden by the user";

"Privacy.Forwards.Preview" = "PREVIEW";
"Privacy.Forwards.PreviewMessageText" = "Reinhardt, we need to find you some new music.";
"Privacy.Forwards.AlwaysLink" = "Link to your account";
"Privacy.Forwards.LinkIfAllowed" = "Link if allowed by settings below";
"Privacy.Forwards.NeverLink" = "Not a link to your account";

"Chat.UnsendMyMessagesAlertTitle" = "Unsending will also delete messages you sent on %@'s side.";
"Chat.UnsendMyMessages" = "Unsend My Messages";

"Chat.DeleteMessagesConfirmation_1" = "Delete message";
"Chat.DeleteMessagesConfirmation_any" = "Delete %@ messages";

"Settings.Search" = "Search Settings";

"SettingsSearch.FAQ" = "FAQ";

"SettingsSearch.Synonyms.EditProfile.Title" = " ";
"SettingsSearch.Synonyms.EditProfile.Bio" = " ";
"SettingsSearch.Synonyms.EditProfile.PhoneNumber" = " ";
"SettingsSearch.Synonyms.EditProfile.Username" = " ";
"SettingsSearch.Synonyms.EditProfile.AddAccount" = " ";
"SettingsSearch.Synonyms.EditProfile.Logout" = " ";

"SettingsSearch.Synonyms.Calls.Title" = " ";
"SettingsSearch.Synonyms.Calls.CallTab" = " ";

"SettingsSearch.Synonyms.Stickers.Title" = " ";
"SettingsSearch.Synonyms.Stickers.SuggestStickers" = " ";
"SettingsSearch.Synonyms.Stickers.FeaturedPacks" = " ";
"SettingsSearch.Synonyms.Stickers.ArchivedPacks" = " ";
"SettingsSearch.Synonyms.Stickers.Masks" = " ";

"SettingsSearch.Synonyms.Notifications.Title" = " ";
"SettingsSearch.Synonyms.Notifications.MessageNotificationsAlert" = " ";
"SettingsSearch.Synonyms.Notifications.MessageNotificationsPreview" = " ";
"SettingsSearch.Synonyms.Notifications.MessageNotificationsSound" = " ";
"SettingsSearch.Synonyms.Notifications.MessageNotificationsExceptions" = " ";
"SettingsSearch.Synonyms.Notifications.GroupNotificationsAlert" = " ";
"SettingsSearch.Synonyms.Notifications.GroupNotificationsPreview" = " ";
"SettingsSearch.Synonyms.Notifications.GroupNotificationsSound" = " ";
"SettingsSearch.Synonyms.Notifications.GroupNotificationsExceptions" = " ";
"SettingsSearch.Synonyms.Notifications.ChannelNotificationsAlert" = " ";
"SettingsSearch.Synonyms.Notifications.ChannelNotificationsPreview" = " ";
"SettingsSearch.Synonyms.Notifications.ChannelNotificationsSound" = " ";
"SettingsSearch.Synonyms.Notifications.ChannelNotificationsExceptions" = " ";
"SettingsSearch.Synonyms.Notifications.InAppNotificationsSound" = " ";
"SettingsSearch.Synonyms.Notifications.InAppNotificationsVibrate" = " ";
"SettingsSearch.Synonyms.Notifications.InAppNotificationsPreview" = " ";
"SettingsSearch.Synonyms.Notifications.DisplayNamesOnLockScreen" = " ";
"SettingsSearch.Synonyms.Notifications.BadgeIncludeMutedChats" = " ";
"SettingsSearch.Synonyms.Notifications.BadgeIncludeMutedPublicGroups" = " ";
"SettingsSearch.Synonyms.Notifications.BadgeIncludeMutedChannels" = " ";
"SettingsSearch.Synonyms.Notifications.BadgeCountUnreadMessages" = " ";
"SettingsSearch.Synonyms.Notifications.ContactJoined" = " ";
"SettingsSearch.Synonyms.Notifications.ResetAllNotifications" = " ";

"SettingsSearch.Synonyms.Privacy.Title" = " ";
"SettingsSearch.Synonyms.Privacy.BlockedUsers" = " ";
"SettingsSearch.Synonyms.Privacy.LastSeen" = " ";
"SettingsSearch.Synonyms.Privacy.ProfilePhoto" = " ";
"SettingsSearch.Synonyms.Privacy.Forwards" = " ";
"SettingsSearch.Synonyms.Privacy.Calls" = " ";
"SettingsSearch.Synonyms.Privacy.GroupsAndChannels" = " ";
"SettingsSearch.Synonyms.Privacy.Passcode" = " ";
"SettingsSearch.Synonyms.Privacy.PasscodeAndTouchId" = " ";
"SettingsSearch.Synonyms.Privacy.PasscodeAndFaceId" = " ";
"SettingsSearch.Synonyms.Privacy.TwoStepAuth" = "Password";
"SettingsSearch.Synonyms.Privacy.AuthSessions" = " ";
"SettingsSearch.Synonyms.Privacy.DeleteAccountIfAwayFor" = " ";

"SettingsSearch.Synonyms.Privacy.Data.Title" = " ";
"SettingsSearch.Synonyms.Privacy.Data.ContactsReset" = " ";
"SettingsSearch.Synonyms.Privacy.Data.ContactsSync" = " ";
"SettingsSearch.Synonyms.Privacy.Data.TopPeers" = " ";
"SettingsSearch.Synonyms.Privacy.Data.DeleteDrafts" = " ";
"SettingsSearch.Synonyms.Privacy.Data.ClearPaymentsInfo" = " ";
"SettingsSearch.Synonyms.Privacy.Data.SecretChatLinkPreview" = " ";

"SettingsSearch.Synonyms.Data.Title" = " ";
"SettingsSearch.Synonyms.Data.Storage.Title" = "Cache";
"SettingsSearch.Synonyms.Data.Storage.KeepMedia" = " ";
"SettingsSearch.Synonyms.Data.Storage.ClearCache" = " ";
"SettingsSearch.Synonyms.Data.NetworkUsage" = " ";
"SettingsSearch.Synonyms.Data.AutoDownloadUsingCellular" = " ";
"SettingsSearch.Synonyms.Data.AutoDownloadUsingWifi" = " ";
"SettingsSearch.Synonyms.Data.AutoDownloadReset" = " ";
"SettingsSearch.Synonyms.Data.AutoplayGifs" = " ";
"SettingsSearch.Synonyms.Data.AutoplayVideos" = " ";
"SettingsSearch.Synonyms.Data.CallsUseLessData" = " ";
"SettingsSearch.Synonyms.Data.SaveIncomingPhotos" = " ";
"SettingsSearch.Synonyms.Data.SaveEditedPhotos" = " ";
"SettingsSearch.Synonyms.Data.DownloadInBackground" = " ";

"SettingsSearch.Synonyms.Proxy.Title" = "SOCKS5\nMTProto";
"SettingsSearch.Synonyms.Proxy.AddProxy" = " ";
"SettingsSearch.Synonyms.Proxy.UseForCalls" = " ";

"SettingsSearch.Synonyms.Appearance.Title" = " ";
"SettingsSearch.Synonyms.Appearance.TextSize" = " ";
"SettingsSearch.Synonyms.Appearance.ChatBackground" = "Wallpaper";
"SettingsSearch.Synonyms.Appearance.ChatBackground.SetColor" = " ";
"SettingsSearch.Synonyms.Appearance.ChatBackground.Custom" = " ";
"SettingsSearch.Synonyms.Appearance.AutoNightTheme" = " ";
"SettingsSearch.Synonyms.Appearance.ColorTheme" = " ";
"SettingsSearch.Synonyms.Appearance.LargeEmoji" = " ";
"SettingsSearch.Synonyms.Appearance.Animations" = "Animations";

"SettingsSearch.Synonyms.SavedMessages" = " ";
"SettingsSearch.Synonyms.AppLanguage" = " ";
"SettingsSearch.Synonyms.Passport" = " ";
"SettingsSearch.Synonyms.Watch" = "Apple Watch";
"SettingsSearch.Synonyms.Support" = "Support";
"SettingsSearch.Synonyms.FAQ" = " ";

"ChatList.DeleteForCurrentUser" = "Delete just for me";
"ChatList.DeleteForEveryone" = "Delete for me and %@";
"ChatList.DeleteForEveryoneConfirmationTitle" = "Warning!";
"ChatList.DeleteForEveryoneConfirmationText" = "This will **delete all messages** in this chat for **both participants**.";
"ChatList.DeleteForEveryoneConfirmationAction" = "Delete All";
"ChatList.DeleteForAllMembers" = "Delete for all members";
"ChatList.DeleteForAllSubscribers" = "Delete for all subscribers";
"ChatList.DeleteForAllMembersConfirmationText" = "This will **delete all messages** in this chat for **all participants**.";
"ChatList.DeleteForAllSubscribersConfirmationText" = "This will **delete all messages** in this channel for **all subscribers**.";

"ChatList.DeleteSavedMessagesConfirmationTitle" = "Warning!";
"ChatList.DeleteSavedMessagesConfirmationText" = "This will **delete all messages** in this chat.";
"ChatList.DeleteSavedMessagesConfirmationAction" = "Delete All";

"ChatList.ClearChatConfirmation" = "Are you sure you want to delete all\nmessages in the chat with %@?";

"Settings.CheckPhoneNumberTitle" = "Is %@ still your number?";
"Settings.CheckPhoneNumberText" = "Keep your number up to date to ensure you can always log in to Telegram. [Learn more]()";
"Settings.KeepPhoneNumber" = "Keep %@";
"Settings.ChangePhoneNumber" = "Change Number";
"Settings.CheckPhoneNumberFAQAnchor" = "q-i-have-a-new-phone-number-what-do-i-do";

"Undo.ChatDeletedForBothSides" = "Chat deleted for both sides";

"AppUpgrade.Running" = "Optimizing Telegram...
This may take a while, depending on the size of the database. Please keep the app open until the process is finished.

Sorry for the inconvenience.";

"Call.Mute" = "mute";
"Call.Camera" = "camera";
"Call.Flip" = "flip";
"Call.End" = "end";
"Call.Speaker" = "speaker";

"MemberSearch.BotSection" = "BOTS";

"Conversation.PrivateMessageLinkCopied" = "This link will only work for members of this chat.";
"Conversation.ErrorInaccessibleMessage" = "Unfortunately, you can't access this message. You are not a member of the chat where it was posted.";

"Stickers.ClearRecent" = "Clear Recent Stickers";

"Appearance.Other" = "Other";
"Appearance.LargeEmoji" = "Large Emoji";

"ChatList.ArchiveAction" = "Archive";
"ChatList.UnarchiveAction" = "Unarchive";
"ChatList.HideAction" = "Hide";
"ChatList.UnhideAction" = "Pin";

"ChatList.UndoArchiveTitle" = "Chat archived";
"ChatList.UndoArchiveMultipleTitle" = "Chats archived";
"ChatList.UndoArchiveText1" = "Hide the archive by swiping left on it.";
"ChatList.UndoArchiveHiddenTitle" = "Archive hidden";
"ChatList.UndoArchiveHiddenText" = "Swipe down to see archive.";
"ChatList.UndoArchiveRevealedTitle" = "Archive pinned";
"ChatList.UndoArchiveRevealedText" = "Swipe left on the archive to hide it.";
"ChatList.ArchivedChatsTitle" = "Archived Chats";

"PasscodeSettings.PasscodeOptions" = "Passcode Options";
"PasscodeSettings.DoNotMatch" = "Passcodes don't match. Please try again.";

"Conversation.PrivateChannelTooltip" = "This channel is private";

"PasscodeSettings.PasscodeOptions" = "Passcode Options";
"PasscodeSettings.AlphanumericCode" = "Custom Alphanumeric Code";
"PasscodeSettings.4DigitCode" = "4-Digit Numeric Code";
"PasscodeSettings.6DigitCode" = "6-Digit Numeric Code";

"Conversation.ScamWarning" = "⚠️ Warning: Many users reported this account as a scam. Please be careful, especially if it asks you for money.";

"Conversation.ClearChatConfirmation" = "Warning, this will delete your **entire chat history** with %@.";

"ArchivedChats.IntroTitle1" = "This is your archive";
"ArchivedChats.IntroText1" = "Chats with enabled notifications get unarchived when new notifications arrive.";
"ArchivedChats.IntroTitle2" = "Muted Chats";
"ArchivedChats.IntroText2" = "Muted chats stay archived when new messages arrive.";
"ArchivedChats.IntroTitle3" = "Pinned Chats";
"ArchivedChats.IntroText3" = "You can pin up to 100 archived chats to the top.";

"UserInfo.ScamUserWarning" = "⚠️ Warning: Many users reported this user as a scam. Please be careful, especially if it asks you for money.";
"UserInfo.ScamBotWarning" = "⚠️ Warning: Many users reported this user as a scam. Please be careful, especially if it asks you for money.";
"ChannelInfo.ScamChannelWarning" = "⚠️ Warning: Many users reported this channel as a scam. Please be careful, especially if it asks you for money.";
"GroupInfo.ScamGroupWarning" = "⚠️ Warning: Many users reported this group as a scam. Please be careful, especially if it asks you for money.";

"Privacy.AddNewPeer" = "Add Users or Groups";
"PrivacyPhoneNumberSettings.WhoCanSeeMyPhoneNumber" = "WHO CAN SEE MY PHONE NUMBER";
"PrivacyPhoneNumberSettings.CustomHelp" = "Users who already have your number saved in the contacts will also see it on Telegram.";
"PrivacyPhoneNumberSettings.CustomDisabledHelp" = "Users who add your number to their contacts will see it on Telegram only if they are your contacts.";

"PrivacyPhoneNumberSettings.DiscoveryHeader" = "WHO CAN FIND ME BY MY NUMBER";

"Privacy.PhoneNumber" = "Phone Number";
"PrivacySettings.PhoneNumber" = "Phone Number";
"Contacts.SearchUsersAndGroupsLabel" = "Search for users and groups";

"PrivacySettings.PasscodeOff" = "Off";
"PrivacySettings.PasscodeOn" = "On";

"UserInfo.BlockConfirmationTitle" = "Do you want to block %@ from messaging and calling you on Telegram?";
"UserInfo.BlockActionTitle" = "Block %@";
"ReportSpam.DeleteThisChat" = "Delete this Chat";

"PrivacySettings.BlockedPeersEmpty" = "None";

"Channel.DiscussionGroup" = "Discussion";
"Group.LinkedChannel" = "Linked Channel";
"Channel.DiscussionGroupAdd" = "Add";
"Channel.DiscussionGroupInfo" = "Add group chat for comments.";
"Channel.DiscussionGroup.Header" = "Select a group chat for discussion that will be displayed in your channel.";
"Channel.DiscussionGroup.HeaderSet" = "A link to %@ is shown to all subscribers in the bottom panel.";
"Channel.DiscussionGroup.HeaderGroupSet" = "%@ is linking the group as it's discussion board.";
"Channel.DiscussionGroup.HeaderLabel" = "Discuss";
"Channel.DiscussionGroup.Create" = "Create New Group";
"Channel.DiscussionGroup.PrivateGroup" = "private group";
"Channel.DiscussionGroup.PrivateChannel" = "private channel";
"Channel.DiscussionGroup.Info" = "Everything you post in the channel will be forwarded to this group.";
"Channel.DiscussionGroup.LinkGroup" = "Link Group";
"Channel.DiscussionGroup.UnlinkGroup" = "Unlink Group";
"Channel.DiscussionGroup.UnlinkChannel" = "Unlink Channel";
"Channel.DiscussionGroup.PublicChannelLink" = "Do you want to make %1$@ the discussion board for %2$@?";
"Channel.DiscussionGroup.PrivateChannelLink" = "Do you want to make %1$@ the discussion board for %2$@?\n\nAny member of this group will be able to see messages in the channel.";
"Channel.DiscussionGroup.MakeHistoryPublic" = "Warning: If you set this private group as the disccussion group for your channel, all channel subscribers will be able to access the group. \"Chat history for new members\" will be switched to Visible.";
"Channel.DiscussionGroup.MakeHistoryPublicProceed" = "Proceed";

"Channel.DiscussionGroup.SearchPlaceholder" = "Search";

"Channel.AdminLog.MessageChangedLinkedGroup" = "%1$@ made %2$@ the discussion group for this channel.";
"Channel.AdminLog.MessageChangedLinkedChannel" = "%1$@ linked this group to %2$@";
"Channel.AdminLog.MessageChangedUnlinkedGroup" = "%1$@ removed the discussion group %2$@";
"Channel.AdminLog.MessageChangedUnlinkedChannel" = "%1$@ unlinked this group from %2$@";

"Conversation.OpenBotLinkTitle" = "Open Link";
"Conversation.OpenBotLinkText" = "Do you want to open\n**%@**?";
"Conversation.OpenBotLinkLogin" = "Log in to **%1$@** as %2$@";
"Conversation.OpenBotLinkAllowMessages" = "Allow **%@** to send me messages";
"Conversation.OpenBotLinkOpen" = "Open";

"TextFormat.Link" = "Link";
"TextFormat.Strikethrough" = "Strikethrough";
"TextFormat.Underline" = "Underline";

"TextFormat.AddLinkTitle" = "Add Link";
"TextFormat.AddLinkText" = "The link will be displayed as \"%@\".";
"TextFormat.AddLinkPlaceholder" = "URL";

"Channel.AddBotErrorHaveRights" = "Bots can only be added as administrators.";
"Channel.AddBotAsAdmin" = "Make Admin";
"Channel.AddBotErrorNoRights" = "Sorry, bots can only be added to channels as administrators.";

"Appearance.AppIcon" = "App Icon";
"Appearance.AppIconDefault" = "Default";
"Appearance.AppIconDefaultX" = "Default X";
"Appearance.AppIconClassic" = "Classic";
"Appearance.AppIconClassicX" = "Classic X";
"Appearance.AppIconFilled" = "Filled";
"Appearance.AppIconFilledX" = "Filled X";
"Appearance.AppIconNew1" = "Sunset";
"Appearance.AppIconNew2" = "Aqua";

"Appearance.ThemeCarouselClassic" = "Classic";
"Appearance.ThemeCarouselDay" = "Day";
"Appearance.ThemeCarouselNightBlue" = "Night Blue";
"Appearance.ThemeCarouselNight" = "Monochrome";

"Notification.Exceptions.DeleteAll" = "Delete All";
"Notification.Exceptions.DeleteAllConfirmation" = "Are you sure you want to delete all exceptions?";
"Notification.Exceptions.Add" = "Add";
"Exceptions.AddToExceptions" = "ADD TO EXCEPTIONS";

"Notification.Exceptions.NewException.MessagePreviewHeader" = "MESSAGE PREVIEW";
"Notification.Exceptions.PreviewAlwaysOn" = "Show Preview";
"Notification.Exceptions.PreviewAlwaysOff" = "Hide Preview";
"Notification.Exceptions.RemoveFromExceptions" = "Remove from Exceptions";
"Conversation.Block" = "Block";
"Conversation.BlockUser" = "Block User";
"Conversation.ShareMyPhoneNumber" = "Share My Phone Number";
"Conversation.ShareMyPhoneNumberConfirmation" = "Are you sure you want to share your phone number %1$@ with %2$@?";
"Conversation.AddToContacts" = "Add to Contacts";
"Conversation.AddNameToContacts" = "Add %@ to Contacts";

"AddContact.ContactWillBeSharedAfterMutual" = "Phone number will be visible once %1$@ adds you as a contact.";
"AddContact.SharedContactException" = "Share My Phone Number";
"AddContact.SharedContactExceptionInfo" = "You can make your phone visible to %@.";
"AddContact.StatusSuccess" = "%@ is now in your contacts list.";
"Conversation.ShareMyPhoneNumber.StatusSuccess" = "%@ can now see your phone number.";

"Group.EditAdmin.TransferOwnership" = "Transfer Group Ownership";
"Channel.EditAdmin.TransferOwnership" = "Transfer Channel Ownership";

"OwnershipTransfer.SecurityCheck" = "Security Check";
"OwnershipTransfer.SecurityRequirements" = "Ownership transfers are available if:\n\n• 2-Step verification was enabled for your account more than **7 days** ago.\n\n• You have logged in on this device more than **24 hours** ago.";
"OwnershipTransfer.ComeBackLater" = "\n\nPlease come back later.";
"OwnershipTransfer.SetupTwoStepAuth" = "Enable 2-Step Verification";

"Channel.OwnershipTransfer.Title" = "Transfer Channel Ownership";
"Channel.OwnershipTransfer.DescriptionInfo" = "This will transfer the full **owner rights** for **%1$@** to **%2$@**.\n\nYou will no longer be considered the creator of the channel. The new owner will be free to remove any of your admin privileges or even ban you.";
"Group.OwnershipTransfer.Title" = "Transfer Group Ownership";
"Group.OwnershipTransfer.DescriptionInfo" = "This will transfer the full **owner rights** for **%1$@** to **%2$@**.\n\nYou will no longer be considered the creator of the group. The new owner will be free to remove any of your admin privileges or even ban you.";
"Channel.OwnershipTransfer.ChangeOwner" = "Change Owner";

"Channel.OwnershipTransfer.ErrorPublicChannelsTooMuch" = "Sorry, the target user has too many public groups or channels already. Please ask them to make one of their existing groups or channels private first.";
"Group.OwnershipTransfer.ErrorLocatedGroupsTooMuch" = "Sorry, the target user has too many location-based groups already. Please ask them to delete or transfer one of their existing ones first.";

"Group.OwnershipTransfer.ErrorAdminsTooMuch" = "Sorry, this group has too many admins and the new owner can't be added. Please remove one of the existing admins first.";
"Channel.OwnershipTransfer.ErrorAdminsTooMuch" = "Sorry, this channel has too many admins and the new owner can't be added. Please remove one of the existing admins first.";

"Group.OwnershipTransfer.ErrorPrivacyRestricted" = "Sorry, this user is not a member of this group and their privacy settings prevent you from adding them manually.";
"Channel.OwnershipTransfer.ErrorPrivacyRestricted" = "Sorry, this user is not a member of this channel and their privacy settings prevent you from adding them manually.";

"Channel.OwnershipTransfer.EnterPassword" = "Enter Password";
"Channel.OwnershipTransfer.EnterPasswordText" = "Please enter your 2-Step Verification password to complete the transfer.";
"Channel.OwnershipTransfer.PasswordPlaceholder" = "Password";

"Channel.OwnershipTransfer.TransferCompleted" = "**%1$@** is now the owner of **%2$@**";

"Contacts.AddPeopleNearby" = "Add People Nearby";

"PeopleNearby.Title" = "People Nearby";
"PeopleNearby.Description" = "Ask your friend nearby to open this page to exchange phone numbers.";
"PeopleNearby.Users" = "People Nearby";
"PeopleNearby.UsersEmpty" = "Looking for users around you...";
"PeopleNearby.Groups" = "Groups Nearby";
"PeopleNearby.CreateGroup" = "Create a Group Here";
"PeopleNearby.NoMembers" = "no members";

"Channel.Management.LabelOwner" = "Owner";
"Channel.Management.LabelAdministrator" = "Administrator";
"ContactInfo.PhoneNumberHidden" = "Hidden";

"Common.ActionNotAllowedError" = "Sorry, you are not allowed to do this.";

"Group.Location.Title" = "Location";
"Group.Location.ChangeLocation" = "Change Location";
"Group.Location.Info" = "People can find your group using People Nearby section.";

"Channel.AdminLog.MessageTransferedName" = "transferred ownership to %1$@";
"Channel.AdminLog.MessageTransferedNameUsername" = "transferred ownership to %1$@ (%2$@)";

"Channel.AdminLog.MessageChangedGroupGeoLocation" = "changed group location to \"%@\"";

"Map.SetThisLocation" = "Set This Location";

"Permissions.PeopleNearbyTitle.v0" = "People Nearby";
"Permissions.PeopleNearbyText.v0" = "Use this section to quickly add people near you and discover nearby group chats.\n\nPlease allow location access\nto start using this feature.";
"Permissions.PeopleNearbyAllow.v0" = "Allow Access";
"Permissions.PeopleNearbyAllowInSettings.v0" = "Allow in Settings";

"Conversation.ReportGroupLocation" = "Group unrelated to location?";
"ReportGroupLocation.Title" = "Report Unrelated Group";
"ReportGroupLocation.Text" = "Please tell us if this group is not related to this location.";
"ReportGroupLocation.Report" = "Report";

"LocalGroup.Title" = "Create a Local Group";
"LocalGroup.Text" = "Anyone close to this location (neighbors, co-workers, fellow students, event attendees, visitors of a venue) will see your group in the People Nearby section.";
"LocalGroup.ButtonTitle" = "Start Group";
"LocalGroup.IrrelevantWarning" = "If you start an unrelated group at this location, you may get restricted in creating new location-based groups.";

"GroupInfo.Location" = "Location";
"GroupInfo.PublicLink" = "Public Link";
"GroupInfo.PublicLinkAdd" = "Add";

"Group.PublicLink.Title" = "Public Link";
"Group.PublicLink.Placeholder" = "link";
"Group.PublicLink.Info" = "People can share this link with others and find your group using Telegram search.\n\nYou can use **a-z**, **0-9** and underscores. Minimum length is **5** characters.";

"CreateGroup.ErrorLocatedGroupsTooMuch" = "Sorry, you have too many location-based groups already. Please delete one of your existing ones first.";

"GroupInfo.LabelOwner" = "owner";

"Activity.RemindAboutGroup" = "Send message to %@";
"Activity.RemindAboutUser" = "Send message to %@";
"Activity.RemindAboutChannel" = "Read %@";

"CreateGroup.ChannelsTooMuch" = "Sorry, you are a member of too many groups and channels. Please leave some before creating a new one.";
"Join.ChannelsTooMuch" = "Sorry, you are a member of too many groups and channels. Please leave some before joining one.";
"Invite.ChannelsTooMuch" = "Sorry, the target user is a member of too many groups and channels. Please ask them to leave some first.";

"Appearance.TintAllColors" = "Tint All Colors";

"Contacts.DeselectAll" = "Deselect All";

"Channel.TooMuchBots" = "Sorry, there are already too many bots in this group. Please remove some of the bots you're not using first.";
"Channel.BotDoesntSupportGroups" = "Sorry, this bot is telling us it doesn't want to be added to groups. You can't add this bot unless its developers change their mind.";

"StickerPacksSettings.AnimatedStickers" = "Loop Animated Stickers";
"StickerPacksSettings.AnimatedStickersInfo" = "Animated stickers will play in chat continuously.";
"GroupInfo.Permissions.SlowmodeHeader" = "SLOWMODE";
"GroupInfo.Permissions.SlowmodeInfo" = "Members will be restricted to send one message per this interval.";
"Channel.AdminLog.DisabledSlowmode" = "%@ disabled slowmode";
"Channel.AdminLog.SetSlowmode" = "%1$@ set slowmode to %2$@";

"GroupInfo.Permissions.EditingDisabled" = "You cannot edit this permission.";

"Chat.SlowmodeTooltip" = "Slowmode is enabled. You can send\nyour next message in %@.";
"Chat.SlowmodeTooltipPending" = "Slowmode is enabled. You can't send more than one message at once.";
"Chat.AttachmentLimitReached" = "You can't select more items.";
"Chat.SlowmodeAttachmentLimitReached" = "Slowmode is enabled. You can't select more items.";
"Chat.AttachmentMultipleFilesDisabled" = "Slowmode is enabled. You can't send multiple files at once.";
"Chat.AttachmentMultipleForwardDisabled" = "Slowmode is enabled. You can't forward multiple messages at once.";
"Chat.MultipleTextMessagesDisabled" = "Slowmode is enabled. You can't send multiple messages at once.";
"Share.MultipleMessagesDisabled" = "Slowmode is enabled. You can't send multiple messages at once.";
"Chat.SlowmodeSendError" = "Slowmode is enabled.";
"StickerPacksSettings.AnimatedStickersInfo" = "Animated stickers in a chat will play continuously.";

"Conversation.Owner" = "owner";

"Group.EditAdmin.RankTitle" = "CUSTOM TITLE";
"Group.EditAdmin.RankInfo" = "A title that will be shown instead of '%@'.";
"Group.EditAdmin.RankOwnerPlaceholder" = "owner";
"Group.EditAdmin.RankAdminPlaceholder" = "admin";

"Conversation.SendMessage.SendSilently" = "Send Without Sound";
"Conversation.SendMessage.ScheduleMessage" = "Schedule Message";

"Appearance.ThemeCarouselTintedNight" = "Tinted Night";
"Appearance.ThemeCarouselNewNight" = "Night";

"Channel.AdminLog.MessageRankName" = "changed custom title for %1$@:\n%2$@";
"Channel.AdminLog.MessageRankUsername" = "changed custom title for %1$@ (%2$@):\n%3$@";
"Channel.AdminLog.MessageRank" = "changed custom title:\n%1$@";

"VoiceOver.Editing.ClearText" = "Clear text";
"VoiceOver.Recording.StopAndPreview" = "Stop and preview";
"VoiceOver.Media.PlaybackRate" = "Playback rate";
"VoiceOver.Media.PlaybackRateNormal" = "Normal";
"VoiceOver.Media.PlaybackRateFast" = "Fast";
"VoiceOver.Media.PlaybackRateChange" = "Double tap to change";
"VoiceOver.Media.PlaybackStop" = "Stop playback";
"VoiceOver.Media.PlaybackPlay" = "Play";
"VoiceOver.Media.PlaybackPause" = "Pause";
"VoiceOver.Navigation.Compose" = "Compose";
"VoiceOver.Navigation.Search" = "Search";
"VoiceOver.Navigation.ProxySettings" = "Proxy settings";
"VoiceOver.DiscardPreparedContent" = "Discard";
"VoiceOver.AttachMedia" = "Send media";
"VoiceOver.Chat.RecordPreviewVoiceMessage" = "Preview voice message";
"VoiceOver.Chat.RecordModeVoiceMessage" = "Voice message";
"VoiceOver.Chat.RecordModeVoiceMessageInfo" = "Double tap and hold to record voice message. Slide up to pin recording, slide left to cancel. Double tap to switch to video.";
"VoiceOver.Chat.RecordModeVideoMessage" = "Video message";
"VoiceOver.Chat.RecordModeVideoMessageInfo" = "Double tap and hold to record video message. Slide up to pin recording, slide left to cancel. Double tap to switch to audio.";
"VoiceOver.Chat.Message" = "Message";
"VoiceOver.Chat.YourMessage" = "Your message";
"VoiceOver.Chat.ReplyFrom" = "Reply to message from: %@";
"VoiceOver.Chat.Reply" = "Reply to message";
"VoiceOver.Chat.ReplyToYourMessage" = "Reply to your message";
"VoiceOver.Chat.ForwardedFrom" = "Forwarded from: %@";
"VoiceOver.Chat.ForwardedFromYou" = "Forwarded from you";
"VoiceOver.Chat.PhotoFrom" = "Photo, from: %@";
"VoiceOver.Chat.Photo" = "Photo";
"VoiceOver.Chat.YourPhoto" = "Your photo";
"VoiceOver.Chat.VoiceMessageFrom" = "Voice message, from: %@";
"VoiceOver.Chat.VoiceMessage" = "Voice message";
"VoiceOver.Chat.YourVoiceMessage" = "Your voice message";
"VoiceOver.Chat.MusicFrom" = "Music file, from: %@";
"VoiceOver.Chat.Music" = "Music message";
"VoiceOver.Chat.YourMusic" = "Your music message";
"VoiceOver.Chat.VideoFrom" = "Video, from: %@";
"VoiceOver.Chat.Video" = "Video";
"VoiceOver.Chat.YourVideo" = "Your video";
"VoiceOver.Chat.VideoMessageFrom" = "Video message, from: %@";
"VoiceOver.Chat.VideoMessage" = "Video message";
"VoiceOver.Chat.YourVideoMessage" = "Your video message";
"VoiceOver.Chat.FileFrom" = "File, from: %@";
"VoiceOver.Chat.File" = "File";
"VoiceOver.Chat.YourFile" = "Your file";
"VoiceOver.Chat.StickerFrom" = "Sticker, from: %@";
"VoiceOver.Chat.Sticker" = "Sticker";
"VoiceOver.Chat.YourSticker" = "Your sticker";
"VoiceOver.Chat.AnimatedStickerFrom" = "Animated sticker, from: %@";
"VoiceOver.Chat.AnimatedSticker" = "Animated sticker";
"VoiceOver.Chat.YourAnimatedSticker" = "Your animated sticker";
"VoiceOver.Chat.ContactFrom" = "Shared contact, from: %@";
"VoiceOver.Chat.Contact" = "Shared contact";
"VoiceOver.Chat.ContactPhoneNumberCount_1" = "%@ phone number";
"VoiceOver.Chat.ContactPhoneNumberCount_any" = "%@ phone numbers";
"VoiceOver.Chat.ContactPhoneNumber" = "Phone number";
"VoiceOver.Chat.ContactEmailCount_1" = "%@ email address";
"VoiceOver.Chat.ContactEmailCount_any" = "%@ email addresses";
"VoiceOver.Chat.ContactEmail" = "Email";
"VoiceOver.Chat.ContactOrganization" = "Organization: %@";
"VoiceOver.Chat.YourContact" = "Your shared contact";
"VoiceOver.Chat.AnonymousPollFrom" = "Anonymous poll, from: %@";
"VoiceOver.Chat.AnonymousPoll" = "Anonymous poll";
"VoiceOver.Chat.YourAnonymousPoll" = "Your Anonymous poll";
"VoiceOver.Chat.PollOptionCount_1" = "%@ option:";
"VoiceOver.Chat.PollOptionCount_any" = "%@ options:";
"VoiceOver.Chat.PollVotes_1" = "%@ vote";
"VoiceOver.Chat.PollVotes_any" = "%@ votes";
"VoiceOver.Chat.PollNoVotes" = "No votes";
"VoiceOver.Chat.PollFinalResults" = "Final results";
"VoiceOver.Chat.OptionSelected" = "selected";
"VoiceOver.Chat.PagePreview" = "Page preview";
"VoiceOver.Chat.Title" = "Title: %@";
"VoiceOver.Chat.Caption" = "Caption: %@";
"VoiceOver.Chat.Duration" = "Duration: %@";
"VoiceOver.Chat.Size" = "Size: %@";
"VoiceOver.Chat.MusicTitle" = "%1$@, by %2$@";
"VoiceOver.Chat.PlayHint" = "Double tap to play";
"VoiceOver.Chat.OpenHint" = "Double tap to open";
"VoiceOver.Chat.OpenLinkHint" = "Double tap to open link";
"VoiceOver.Chat.SeenByRecipient" = "Seen by recipient";
"VoiceOver.Chat.SeenByRecipients" = "Seen by recipients";
"VoiceOver.Chat.Selected" = "Selected";
"VoiceOver.MessageContextDelete" = "Delete";
"VoiceOver.MessageContextReport" = "Report";
"VoiceOver.MessageContextForward" = "Forward";
"VoiceOver.MessageContextShare" = "Share";
"VoiceOver.MessageContextSend" = "Send";
"VoiceOver.MessageContextReply" = "Reply";
"VoiceOver.MessageContextOpenMessageMenu" = "Open message menu";

"VoiceOver.Keyboard" = "Keyboard";
"VoiceOver.Stickers" = "Stickers";
"VoiceOver.ScheduledMessages" = "Scheduled Messages";
"VoiceOver.BotCommands" = "Bot Commands";
"VoiceOver.BotKeyboard" = "Bot Keyboard";
"VoiceOver.SilentPostOn" = "Silent Broadcast On";
"VoiceOver.SilentPostOff" = "Silent Broadcast Off";
"VoiceOver.SelfDestructTimerOn" = "Self-destruct Timer: %@";
"VoiceOver.SelfDestructTimerOff" = "Self-destruct Timer Off";

"ProxyServer.VoiceOver.Active" = "Active";

"Conversation.ScheduleMessage.Title" = "Schedule Message";
"Conversation.ScheduleMessage.SendToday" = "Send today at %@";
"Conversation.ScheduleMessage.SendTomorrow" = "Send tomorrow at %@";
"Conversation.ScheduleMessage.SendOn" = "Send on %@ at %@";

"Conversation.SetReminder.Title" = "Set a Reminder";
"Conversation.SetReminder.RemindToday" = "Remind today at %@";
"Conversation.SetReminder.RemindTomorrow" = "Remind tomorrow at %@";
"Conversation.SetReminder.RemindOn" = "Remind on %@ at %@";

"ScheduledMessages.Title" = "Scheduled Messages";
"ScheduledMessages.RemindersTitle" = "Reminders";
"ScheduledMessages.ScheduledDate" = "Scheduled for %@";
"ScheduledMessages.ScheduledToday" = "Scheduled for today";
"ScheduledMessages.SendNow" = "Send Now";
"ScheduledMessages.EditTime" = "Reschedule";
"ScheduledMessages.ClearAll" = "Clear All";
"ScheduledMessages.ClearAllConfirmation" = "Clear Scheduled Messages";
"ScheduledMessages.Delete" = "Delete Scheduled Message";
"ScheduledMessages.DeleteMany" = "Delete Scheduled Messages";
"ScheduledMessages.EmptyPlaceholder" = "No scheduled messages here yet...";
"ScheduledMessages.BotActionUnavailable" = "This action will become available after the message is published.";
"ScheduledMessages.PollUnavailable" = "Voting will become available after the message is published.";
"ScheduledMessages.ReminderNotification" = "📅 Reminder";

"Conversation.SendMessage.SetReminder" = "Set a Reminder";

"Conversation.SelectedMessages_1" = "%@ Selected";
"Conversation.SelectedMessages_2" = "%@ Selected";
"Conversation.SelectedMessages_3_10" = "%@ Selected";
"Conversation.SelectedMessages_any" = "%@ Selected";
"Conversation.SelectedMessages_many" = "%@ Selected";
"Conversation.SelectedMessages_0" = "%@ Selected";

"AccentColor.Title" = "Accent Color";

"Appearance.ThemePreview.ChatList.1.Name" = "Alicia Torreaux";
"Appearance.ThemePreview.ChatList.1.Text" = "Bob says hi. 😊 ❤️ 😱";
"Appearance.ThemePreview.ChatList.2.Name" = "Roberto";
"Appearance.ThemePreview.ChatList.2.Text" = "Say hello to Alice 👋";
"Appearance.ThemePreview.ChatList.3.Name" = "Campus Public Chat";
"Appearance.ThemePreview.ChatList.3.AuthorName" = "Jennie Alpha";
"Appearance.ThemePreview.ChatList.3.Text" = "We just reached 2,500 members! WOO!";
"Appearance.ThemePreview.ChatList.4.Name" = "Veronica";
"Appearance.ThemePreview.ChatList.4.Text" = "Table for four, 2PM. Be there.";
"Appearance.ThemePreview.ChatList.5.Name" = "Animal Videos";
"Appearance.ThemePreview.ChatList.5.Text" = "Vote now! Moar cat videos in this channel?";
"Appearance.ThemePreview.ChatList.6.Name" = "Little Sister";
"Appearance.ThemePreview.ChatList.6.Text" = "Don't tell mom yet, but I got the job! I'm going to ROME!";
"Appearance.ThemePreview.ChatList.7.Name" = "Jennie Alpha";
"Appearance.ThemePreview.ChatList.7.Text" = "🖼 Check these out";

"Appearance.ThemePreview.Chat.1.Text" = "Does he want me to, to turn from the right or turn from the left? 🤔";
"Appearance.ThemePreview.Chat.2.ReplyName" = "Bob Harris";
"Appearance.ThemePreview.Chat.2.Text" = "Right side. And, uh, with intensity.";
"Appearance.ThemePreview.Chat.3.Text" = "Is that everything? It seemed like he said quite a bit more than that. 😯";
"Appearance.ThemePreview.Chat.3.TextWithLink" = "Is that everything? It seemed like he said [quite a bit more] than that. 😯";

"Appearance.ThemePreview.Chat.4.Text" = "For relaxing times, make it Suntory time. 😎";
"Appearance.ThemePreview.Chat.5.Text" = "He wants you to turn, look in camera. O.K.?";
"Appearance.ThemePreview.Chat.6.Text" = "That’s all he said?";
"Appearance.ThemePreview.Chat.7.Text" = "Yes, turn to camera.";

"GroupInfo.Permissions.SlowmodeValue.Off" = "Off";

"Undo.ScheduledMessagesCleared" = "Scheduled messages cleared";

"Appearance.CreateTheme" = "Create New Theme";
"Appearance.EditTheme" = "Edit Theme";
"Appearance.ShareTheme" = "Share";
"Appearance.RemoveTheme" = "Remove";
"Appearance.RemoveThemeConfirmation" = "Remove Theme";

"Conversation.Theme" = "Color Theme";
"Conversation.ViewTheme" = "VIEW THEME";

"Message.Theme" = "Color Theme";

"EditTheme.CreateTitle" = "Create Theme";
"EditTheme.EditTitle" = "Edit Theme";
"EditTheme.Title" = "Theme Name";
"EditTheme.ShortLink" = "link";
"EditTheme.Preview" = "CHAT PREVIEW";
"EditTheme.UploadNewTheme" = "Create from File...";
"EditTheme.UploadEditedTheme" = "Update from File...";
"EditTheme.ThemeTemplateAlertTitle" = "New Theme Added";
"EditTheme.ThemeTemplateAlertText" = "Press and hold on your theme to edit it or get a sharing link. Users who install your theme will get automatic updates each time you change it.\n\nFor advanced editing purposes, you can find a file with your theme in Saved Messages.";
"EditTheme.FileReadError" = "Invalid theme file";

"EditTheme.Create.TopInfo" = "The theme will be based on your currently selected colors and wallpaper.";
"EditTheme.Create.BottomInfo" = "You can also use a manually edited custom theme file.";

"EditTheme.Expand.TopInfo" = "The theme will be based on your currently selected colors and wallpaper.";
"EditTheme.Expand.BottomInfo" = "You can also use a manually edited custom theme file.";

"EditTheme.Edit.TopInfo" = "Your theme will be updated for all users each time you change it. Anyone can install it using this link.\n\nTheme links must be at least **5** characters long and can use **a-z**, **0-9** and underscores.";
"EditTheme.Edit.BottomInfo" = "You can select a new file to update the theme. It will be updated for all users.";

"EditTheme.Create.Preview.IncomingReplyName" = "Bob";
"EditTheme.Create.Preview.IncomingReplyText" = "How does it work?";
"EditTheme.Create.Preview.IncomingText" = "Use your current colors";
"EditTheme.Create.Preview.OutgoingText" = "Or upload a theme file";

"EditTheme.Expand.Preview.IncomingReplyName" = "Bob";
"EditTheme.Expand.Preview.IncomingReplyText" = "How does it work?";
"EditTheme.Expand.Preview.IncomingText" = "Use your current colors";
"EditTheme.Expand.Preview.OutgoingText" = "Or upload a theme file";

"EditTheme.Edit.Preview.IncomingReplyName" = "Bob";
"EditTheme.Edit.Preview.IncomingReplyText" = "How does it work?";
"EditTheme.Edit.Preview.IncomingText" = "Use your current colors";
"EditTheme.Edit.Preview.OutgoingText" = "Or upload a theme file";

"EditTheme.ErrorLinkTaken" = "Sorry, this link is already taken";
"EditTheme.ErrorInvalidCharacters" = "Sorry, this link is invalid.";

"Wallpaper.ErrorNotFound" = "Sorry, this chat background doesn't seem to exist.";
"Theme.ErrorNotFound" = "Sorry, this color theme doesn't seem to exist.";
"Theme.Unsupported" = "Sorry, this color theme doesn't support your device yet.";

"Theme.UsersCount_1" = "%@ person is using this theme";
"Theme.UsersCount_2" = "%@ people are using this theme";
"Theme.UsersCount_3_10" = "%@ people are using this theme";
"Theme.UsersCount_any" = "%@ people are using this theme";
"Theme.UsersCount_many" = "%@ people are using this theme";
"Theme.UsersCount_0" = "%@ people are using this theme";

"Conversation.SendMessageErrorTooMuchScheduled" = "Sorry, you can not schedule more than 100 messages.";

"ChatList.Context.MarkAllAsRead" = "Mark All as Read";
"ChatList.Context.HideArchive" = "Hide Above the List";
"ChatList.Context.UnhideArchive" = "Pin in the list";
"ChatList.Context.RemoveFromRecents" = "Clear from Recents";
"ChatList.Context.AddToContacts" = "Add to Contacts";
"ChatList.Context.MarkAsRead" = "Mark as Read";
"ChatList.Context.MarkAsUnread" = "Mark as Unread";
"ChatList.Context.Archive" = "Archive";
"ChatList.Context.Unarchive" = "Unarchive";
"ChatList.Context.Pin" = "Pin";
"ChatList.Context.Unpin" = "Unpin";
"ChatList.Context.Mute" = "Mute";
"ChatList.Context.Unmute" = "Unmute";
"ChatList.Context.JoinChannel" = "Join Channel";
"ChatList.Context.JoinChat" = "Join Chat";
"ChatList.Context.Delete" = "Delete";

"ContactList.Context.SendMessage" = "Send Message";
"ContactList.Context.StartSecretChat" = "Start Secret Chat";
"ContactList.Context.Call" = "Call";
"ContactList.Context.VideoCall" = "Video Call";

"Theme.Context.Apply" = "Apply";

"Settings.Context.Logout" = "Logout";

"Channel.EditAdmin.PermissionDeleteMessagesOfOthers" = "Delete Messages of Others";
"Channel.AdminLog.CanDeleteMessagesOfOthers" = "Delete Messages of Others";

"ChatSearch.ResultsTooltip" = "Tap to view as a list.";

"Conversation.ClearCache" = "Clear Cache";
"ClearCache.Description" = "Media files will be deleted from your phone, but available for re-downloading when necessary.";
"ClearCache.FreeSpaceDescription" = "If you want to save space on your device, you don't need to delete anything.\n\nYou can use cache settings to remove unnecessary media — and re-download files if you need them again.";
"ClearCache.FreeSpace" = "Free Space";
"ClearCache.Success" = "**%@** freed on your %@!";
"ClearCache.StorageUsage" = "Storage Usage";

"Conversation.ScheduleMessage.SendWhenOnline" = "Send When Online";
"ScheduledMessages.ScheduledOnline" = "Scheduled until online";

"Conversation.SwipeToReplyHintTitle" = "Swipe To Reply";
"Conversation.SwipeToReplyHintText" = "Swipe left on any message to reply to it.";

"TwoFactorSetup.Intro.Title" = "Additional Password";
"TwoFactorSetup.Intro.Text" = "You can set a password that will be\nrequired when you log in on a new device in addition to the code you get via SMS.";
"TwoFactorSetup.Intro.Action" = "Set Additional Password";

"TwoFactorSetup.Password.Title" = "Create Password";
"TwoFactorSetup.Password.PlaceholderPassword" = "Password";
"TwoFactorSetup.Password.PlaceholderConfirmPassword" = "Re-enter Password";
"TwoFactorSetup.Password.Action" = "Create Password";

"TwoFactorSetup.Email.Title" = "Recovery Email";
"TwoFactorSetup.Email.Text" = "You can set a recovery email to be able to reset you password and restore access to your Telegram account.";
"TwoFactorSetup.Email.Placeholder" = "Your email address";
"TwoFactorSetup.Email.Action" = "Continue";
"TwoFactorSetup.Email.SkipAction" = "Skip setting email";
"TwoFactorSetup.Email.SkipConfirmationTitle" = "No, seriously.";
"TwoFactorSetup.Email.SkipConfirmationText" = "If you forget your password, you will lose access to your Telegram account. There will be no way to restore it.";
"TwoFactorSetup.Email.SkipConfirmationSkip" = "Skip";

"TwoFactorSetup.EmailVerification.Title" = "Recovery Email";
"TwoFactorSetup.EmailVerification.Text" = "Please enter code we've just emailed at %@";
"TwoFactorSetup.EmailVerification.Placeholder" = "Code";
"TwoFactorSetup.EmailVerification.Action" = "Continue";
"TwoFactorSetup.EmailVerification.ChangeAction" = "Change Email";
"TwoFactorSetup.EmailVerification.ResendAction" = "Re-send Code";

"TwoFactorSetup.Hint.Title" = "Hint";
"TwoFactorSetup.Hint.Text" = "You can create an optional hint for\nyour password.";
"TwoFactorSetup.Hint.Placeholder" = "Hint (optional)";
"TwoFactorSetup.Hint.Action" = "Continue";
"TwoFactorSetup.Hint.SkipAction" = "Skip setting hint";

"TwoFactorSetup.Done.Title" = "Password Set!";
"TwoFactorSetup.Done.Text" = "This password will be required when you log in on a new device in addition to the code you get via SMS.";
"TwoFactorSetup.Done.Action" = "Return to Settings";

"AutoNightTheme.System" = "System";

"ChatSettings.OpenLinksIn" = "Open Links in";
"SettingsSearch.Synonyms.ChatSettings.OpenLinksIn" = "Browser";

"WebBrowser.Title" = "Web Browser";
"WebBrowser.DefaultBrowser" = "DEFAULT WEB BROWSER";
"WebBrowser.InAppSafari" = "In-App Safari";

"Widget.ApplicationLocked" = "Unlock the app to use the widget";

"Group.ErrorSupergroupConversionNotPossible" = "Sorry, you are a member of too many groups and channels. Please leave some before creating a new one.";

"ClearCache.StorageTitle" = "%@ STORAGE";
"ClearCache.StorageCache" = "Telegram Cache";
"ClearCache.StorageServiceFiles" = "Telegram Service Files";
"ClearCache.StorageOtherApps" = "Other Apps";
"ClearCache.StorageFree" = "Free";
"ClearCache.ClearCache" = "Clear Telegram Cache";
"ClearCache.Clear" = "Clear";
"ClearCache.Forever" = "Forever";

"ChatList.DeletedChats_1" = "Deleted 1 chat";
"ChatList.DeletedChats_any" = "Deleted %@ chats";

"Appearance.ColorThemeNight" = "COLOR THEME — AUTO-NIGHT MODE";

"UserInfo.StartSecretChatConfirmation" = "Are you sure you want to start a secret chat with\n%@?";
"UserInfo.StartSecretChatStart" = "Start";

"GroupInfo.ShowMoreMembers_0" = "%@ more";
"GroupInfo.ShowMoreMembers_1" = "%@ more";
"GroupInfo.ShowMoreMembers_2" = "%@ more";
"GroupInfo.ShowMoreMembers_3_10" = "%@ more";
"GroupInfo.ShowMoreMembers_many" = "%@ more";
"GroupInfo.ShowMoreMembers_any" = "%@ more";

"ContactInfo.Note" = "note";

"Group.Location.CreateInThisPlace" = "Create a group in this place";

"Theme.Colors.Accent" = "Accent";
"Theme.Colors.Background" = "Background";
"Theme.Colors.Messages" = "Messages";
"Theme.Colors.ColorWallpaperWarning" = "Are you sure you want to change your chat wallpaper to a color?";
"Theme.Colors.ColorWallpaperWarningProceed" = "Proceed";

"ChatSettings.IntentsSettings" = "Share Sheet";
"IntentsSettings.Title" = "Share Sheet";
"IntentsSettings.MainAccount" = "Main Account";
"IntentsSettings.MainAccountInfo" = "Choose an account for Siri and share suggestions.";
"IntentsSettings.SuggestedChats" = "Suggested Chats";
"IntentsSettings.SuggestedChatsContacts" = "Contacts";
"IntentsSettings.SuggestedChatsSavedMessages" = "Saved Messages";
"IntentsSettings.SuggestedChatsPrivateChats" = "Private Chats";
"IntentsSettings.SuggestedChatsGroups" = "Groups";
"IntentsSettings.SuggestedChatsInfo" = "Archived chats will not be suggested.";
"IntentsSettings.SuggestedAndSpotlightChatsInfo" = "Suggestions will appear in the Share Sheet and Spotlight search results. Archived chats will not be suggested.";
"IntentsSettings.SuggestBy" = "Suggest By";
"IntentsSettings.SuggestByAll" = "All Sent Messages";
"IntentsSettings.SuggestByShare" = "Only Shared Messages";
"IntentsSettings.ResetAll" = "Reset All Share Suggestions";
"IntentsSettings.Reset" = "Reset";

"Conversation.SendingOptionsTooltip" = "Hold this button to schedule your message\nor send it without sound.";

"Appearance.TextSizeSetting" = "Text Size";
"Appearance.TextSize.Automatic" = "System";
"Appearance.TextSize.Title" = "Text Size";
"Appearance.TextSize.UseSystem" = "User System Text Size";
"Appearance.TextSize.Apply" = "Set";

"Shortcut.SwitchAccount" = "Switch Account";

"Settings.Devices" = "Devices";
"Settings.AddDevice" = "Scan QR";
"AuthSessions.DevicesTitle" = "Devices";
"AuthSessions.AddDevice" = "Scan QR";
"AuthSessions.AddDevice.ScanInfo" = "Scan a QR code to log into\nthis account on another device.";
"AuthSessions.AddDevice.ScanTitle" = "Scan QR Code";
"AuthSessions.AddDevice.InvalidQRCode" = "Invalid QR Code";
"AuthSessions.AddDeviceIntro.Title" = "Log in by QR Code";
"AuthSessions.AddDeviceIntro.Text1" = "Download Telegram on your computer from [desktop.telegram.org]()";
"AuthSessions.AddDeviceIntro.Text2" = "Run Telegram on your computer to get the QR code";
"AuthSessions.AddDeviceIntro.Text3" = "Scan the QR code to connect your account";
"AuthSessions.AddDeviceIntro.Action" = "Scan QR Code";
"AuthSessions.AddedDeviceTitle" = "Login Successful";
"AuthSessions.AddedDeviceTerminate" = "Terminate";

"Map.SendThisPlace" = "Send This Place";
"Map.SetThisPlace" = "Set This Place";
"Map.AddressOnMap" = "Address On Map";
"Map.PlacesNearby" = "Places Nearby";
"Map.Home" = "Home";
"Map.Work" = "Work";
"Map.HomeAndWorkTitle" = "Home & Work Addresses";
"Map.HomeAndWorkInfo" = "Telegram uses the Home and Work addresses from your Contact Card.\n\nKeep your Contact Card up to date for quick access to sending Home and Work addresses.";
"Map.SearchNoResultsDescription" = "There were no results for \"%@\".\nTry a new search.";

"ChatList.Search.ShowMore" = "Show more";
"ChatList.Search.ShowLess" = "Show less";

"AuthSessions.OtherDevices" = "The official Telegram App is available for iPhone, iPad, Android, macOS, Windows and Linux. [Learn More]()";

"MediaPlayer.UnknownArtist" = "Unknown Artist";
"MediaPlayer.UnknownTrack" = "Unknown Track";

"Contacts.InviteContacts_1" = "Invite %@ Contact";
"Contacts.InviteContacts_2" = "Invite %@ Contacts";
"Contacts.InviteContacts_3_10" = "Invite %@ Contacts";
"Contacts.InviteContacts_any" = "Invite %@ Contacts";
"Contacts.InviteContacts_many" = "Invite %@ Contacts";
"Contacts.InviteContacts_0" = "Invite %@ Contacts";

"Theme.Context.ChangeColors" = "Change Colors";

"EditTheme.ChangeColors" = "Change Colors";

"Theme.Colors.Proceed" = "Proceed";

"AuthSessions.AddDevice.UrlLoginHint" = "This code can be used to allow someone to log in to your Telegram account.\n\nTo confirm Telegram login, please go to Settings > Devices > Scan QR and scan the code.";

"Appearance.RemoveThemeColor" = "Remove";
"Appearance.RemoveThemeColorConfirmation" = "Remove Color";

"WallpaperPreview.PatternTitle" = "Choose Pattern";
"WallpaperPreview.PatternPaternDiscard" = "Discard";
"WallpaperPreview.PatternPaternApply" = "Apply";

"ChatContextMenu.TextSelectionTip" = "Hold a word, then move cursor to select more| text to copy.";

"OldChannels.Title" = "Limit Reached";
"OldChannels.NoticeTitle" = "Too Many Groups and Channels";
"OldChannels.NoticeText" = "Sorry, you are member of too many groups and channels.\nPlease leave some before joining new one.";
"OldChannels.NoticeCreateText" = "Sorry, you are member of too many groups and channels.\nPlease leave some before creating a new one.";
"OldChannels.NoticeUpgradeText" = "Sorry, you are a member of too many groups and channels.\nFor technical reasons, you need to leave some first before changing this setting in your groups.";
"OldChannels.ChannelsHeader" = "MOST INACTIVE";
"OldChannels.Leave_1" = "Leave %@ Chat";
"OldChannels.Leave_any" = "Leave %@ Chats";

"OldChannels.ChannelFormat" = "channel, ";
"OldChannels.GroupEmptyFormat" = "group, ";
"OldChannels.GroupFormat_1" = "%@ member ";
"OldChannels.GroupFormat_any" = "%@ members ";

"OldChannels.InactiveWeek_1" = "inactive %@ week";
"OldChannels.InactiveWeek_any" = "inactive %@ weeks";

"OldChannels.InactiveMonth_1" = "inactive %@ month";
"OldChannels.InactiveMonth_any" = "inactive %@ months";

"OldChannels.InactiveYear_1" = "inactive %@ year";
"OldChannels.InactiveYear_any" = "inactive %@ years";

"PrivacySettings.WebSessions" = "Active Websites";

"Appearance.ShareThemeColor" = "Share";

"Theme.ThemeChanged" = "Color Theme Changed";
"Theme.ThemeChangedText" = "You can change it back in\n[Settings > Appearance]().";

"StickerPackActionInfo.AddedTitle" = "Stickers Added";
"StickerPackActionInfo.AddedText" = "%@ has been added to your stickers.";
"StickerPackActionInfo.RemovedTitle" = "Stickers Removed";
"StickerPackActionInfo.ArchivedTitle" = "Stickers Archived";
"StickerPackActionInfo.RemovedText" = "%@ is no longer in your stickers.";

"Conversation.ContextMenuCancelEditing" = "Cancel Editing";

"Map.NoPlacesNearby" = "There are no known places nearby.\nTry a different location.";

"CreatePoll.QuizTitle" = "New Quiz";
"CreatePoll.QuizOptionsHeader" = "QUIZ ANSWERS";
"CreatePoll.Anonymous" = "Anonymous Voting";
"CreatePoll.MultipleChoice" = "Multiple Choice";
"CreatePoll.MultipleChoiceQuizAlert" = "A quiz has one correct answer.";
"CreatePoll.Quiz" = "Quiz Mode";
"CreatePoll.QuizInfo" = "Polls in Quiz Mode have one correct answer. Users can't revoke their answers.";
"CreatePoll.QuizTip" = "Tap to choose the correct answer";

"MessagePoll.LabelPoll" = "Public Poll";
"MessagePoll.LabelAnonymousQuiz" = "Anonymous Quiz";
"MessagePoll.LabelQuiz" = "Quiz";
"MessagePoll.SubmitVote" = "Vote";
"MessagePoll.ViewResults" = "View Results";
"MessagePoll.QuizNoUsers" = "Nobody answered yet";
"MessagePoll.QuizCount_0" = "%@ answered";
"MessagePoll.QuizCount_1" = "1 answered";
"MessagePoll.QuizCount_2" = "2 answered";
"MessagePoll.QuizCount_3_10" = "%@ answered";
"MessagePoll.QuizCount_many" = "%@ answered";
"MessagePoll.QuizCount_any" = "%@ answered";

"PollResults.Title" = "Poll Results";
"PollResults.Collapse" = "COLLAPSE";
"PollResults.ShowMore_1" = "Show More (%@)";
"PollResults.ShowMore_any" = "Show More (%@)";

"Conversation.StopQuiz" = "Stop Quiz";
"Conversation.StopQuizConfirmationTitle" = "If you stop this quiz now, nobody will be able to submit answers. This action cannot be undone.";
"Conversation.StopQuizConfirmation" = "Stop Quiz";

"Forward.ErrorDisabledForChat" = "Sorry, you can't forward messages to this chat.";
"Forward.ErrorPublicPollDisabledInChannels" = "Sorry, public polls can’t be forwarded to channels.";
"Forward.ErrorPublicQuizDisabledInChannels" = "Sorry, public polls can’t be forwarded to channels.";

"Map.PlacesInThisArea" = "Places In This Area";

"Appearance.BubbleCornersSetting" = "Message Corners";
"Appearance.BubbleCorners.Title" = "Message Corners";
"Appearance.BubbleCorners.AdjustAdjacent" = "Adjust Adjacent Corners";
"Appearance.BubbleCorners.Apply" = "Set";

"Conversation.LiveLocationYouAndOther" = "**You** and %@";

"PeopleNearby.MakeVisible" = "Make Myself Visible";
"PeopleNearby.MakeInvisible" = "Stop Showing Me";

"PeopleNearby.ShowMorePeople_0" = "Show %@ More People";
"PeopleNearby.ShowMorePeople_1" = "Show %@ More People";
"PeopleNearby.ShowMorePeople_2" = "Show %@ More People";
"PeopleNearby.ShowMorePeople_3_10" = "Show %@ More People";
"PeopleNearby.ShowMorePeople_many" = "Show %@ More People";
"PeopleNearby.ShowMorePeople_any" = "Show %@ More People";

"PeopleNearby.VisibleUntil" = "visible until %@";

"PeopleNearby.MakeVisibleTitle" = "Make Myself Visible";
"PeopleNearby.MakeVisibleDescription" = "Users nearby will be able to view your profile and send you messages. This may help you find new friends, but could also attract excessive attention. You can stop sharing your profile at any time.\n\nYour phone number will remain hidden.";

"PeopleNearby.DiscoverDescription" = "Exchange contact info with people nearby\nand find new friends.";

"Time.TomorrowAt" = "tomorrow at %@";

"PeerInfo.ButtonMessage" = "Message";
"PeerInfo.ButtonDiscuss" = "Discuss";
"PeerInfo.ButtonCall" = "Call";
"PeerInfo.ButtonVideoCall" = "Video";
"PeerInfo.ButtonMute" = "Mute";
"PeerInfo.ButtonUnmute" = "Unmute";
"PeerInfo.ButtonMore" = "More";
"PeerInfo.ButtonAddMember" = "Add Members";
"PeerInfo.ButtonSearch" = "Search";
"PeerInfo.ButtonLeave" = "Leave";

"PeerInfo.PaneMedia" = "Media";
"PeerInfo.PaneFiles" = "Files";
"PeerInfo.PaneLinks" = "Links";
"PeerInfo.PaneVoiceAndVideo" = "Voice";
"PeerInfo.PaneAudio" = "Audio";
"PeerInfo.PaneGroups" = "Groups";
"PeerInfo.PaneMembers" = "Members";
"PeerInfo.PaneGifs" = "GIFs";

"PeerInfo.AddToContacts" = "Add to Contacts";

"PeerInfo.BioExpand" = "more";

"External.OpenIn" = "Open in %@";

"ChatList.EmptyChatList" = "You have no\nconversations yet.";
"ChatList.EmptyChatListFilterTitle" = "Folder is empty.";
"ChatList.EmptyChatListFilterText" = "No chats currently match this folder.";

"ChatList.EmptyChatListNewMessage" = "New Message";
"ChatList.EmptyChatListEditFilter" = "Edit Folder";

"ChatListFilter.AddChatsTitle" = "Add Chats...";

"Stats.Overview" = "OVERVIEW";
"Stats.Followers" = "Followers";
"Stats.EnabledNotifications" = "Enabled Notifications";
"Stats.ViewsPerPost" = "Views Per Post";
"Stats.SharesPerPost" = "Shares Per Post";

"Stats.GrowthTitle" = "GROWTH";
"Stats.FollowersTitle" = "FOLLOWERS";
"Stats.NotificationsTitle" = "NOTIFICATIONS";
"Stats.InteractionsTitle" = "INTERACTIONS";
"Stats.InstantViewInteractionsTitle" = "INSTANT VIEW INTERACTIONS";
"Stats.ViewsBySourceTitle" = "VIEWS BY SOURCE";
"Stats.ViewsByHoursTitle" = "VIEWS BY HOURS";
"Stats.FollowersBySourceTitle" = "FOLLOWERS BY SOURCE";
"Stats.LanguagesTitle" = "LANGUAGES";
"Stats.PostsTitle" = "RECENT POSTS";

"Stats.MessageViews_0" = "%@ views";
"Stats.MessageViews_1" = "%@ view";
"Stats.MessageViews_2" = "%@ views";
"Stats.MessageViews_3_10" = "%@ views";
"Stats.MessageViews_many" = "%@ views";
"Stats.MessageViews_any" = "%@ views";

"Stats.MessageForwards_0" = "%@ forwards";
"Stats.MessageForwards_1" = "%@ forward";
"Stats.MessageForwards_2" = "%@ forwards";
"Stats.MessageForwards_3_10" = "%@ forwards";
"Stats.MessageForwards_many" = "%@ forwards";
"Stats.MessageForwards_any" = "%@ forwards";

"Stats.LoadingTitle" = "Preparing stats";
"Stats.LoadingText" = "Please wait a few moments while\nwe generate your stats";

"Stats.ZoomOut" = "Zoom Out";
"Stats.Total" = "Total";

"InstantPage.Views_0" = "%@ views";
"InstantPage.Views_1" = "%@ view";
"InstantPage.Views_2" = "%@ views";
"InstantPage.Views_3_10" = "%@ views";
"InstantPage.Views_many" = "%@ views";
"InstantPage.Views_any" = "%@ views";
"InstantPage.FeedbackButtonShort" = "Wrong layout?";

"ChatList.EditFolder" = "Edit Folder";
"ChatList.AddChatsToFolder" = "Add Chats";
"ChatList.RemoveFolderConfirmation" = "This will remove the folder, your chats will not be deleted.";
"ChatList.RemoveFolderAction" = "Remove";
"ChatList.RemoveFolder" = "Remove";
"ChatList.ReorderTabs" = "Reorder Tabs";
"ChatList.TabIconFoldersTooltipNonEmptyFolders" = "Hold on 'Chats' to edit folders and switch between views.";
"ChatList.TabIconFoldersTooltipEmptyFolders" = "Hold to organize your chats with folders.";
"ChatList.AddFolder" = "Add Folder";
"ChatList.EditFolders" = "Edit Folders";
"ChatList.FolderAllChats" = "All Chats";
"ChatList.Tabs.AllChats" = "All Chats";
"ChatList.Tabs.All" = "All";
"Settings.ChatFolders" = "Chat Folders";
"ChatList.ChatTypesSection" = "CHAT TYPES";
"ChatList.PeerTypeNonContact" = "user";
"ChatList.PeerTypeContact" = "contact";
"ChatList.PeerTypeBot" = "bot";
"ChatList.PeerTypeGroup" = "group";
"ChatList.PeerTypeChannel" = "channel";
"ChatListFolderSettings.Info" = "Create folders for different groups of chats and\nquickly switch between them.";

"ChatListFolderSettings.Title" = "Folders";
"ChatListFolderSettings.FoldersSection" = "FOLDERS";
"ChatListFolderSettings.NewFolder" = "Create New Folder";
"ChatListFolderSettings.EditFoldersInfo" = "Tap \"Edit\" to change the order or delete folders.";
"ChatListFolderSettings.RecommendedFoldersSection" = "RECOMMENDED FOLDERS";
"ChatListFolderSettings.RecommendedNewFolder" = "Add Custom Folder";

"ChatListFolder.TitleCreate" = "New Folder";
"ChatListFolder.TitleEdit" = "Edit Folder";
"ChatListFolder.CategoryContacts" = "Contacts";
"ChatListFolder.CategoryNonContacts" = "Non-Contacts";
"ChatListFolder.CategoryBots" = "Bots";
"ChatListFolder.CategoryGroups" = "Groups";
"ChatListFolder.CategoryChannels" = "Channels";
"ChatListFolder.CategoryMuted" = "Muted";
"ChatListFolder.CategoryRead" = "Read";
"ChatListFolder.CategoryArchived" = "Archived";
"ChatListFolder.NameSectionHeader" = "FOLDER NAME";
"ChatListFolder.NamePlaceholder" = "Folder Name";
"ChatListFolder.IncludedSectionHeader" = "INCLUDED CHATS";
"ChatListFolder.AddChats" = "Add Chats";
"ChatListFolder.IncludeSectionInfo" = "Choose chats and types of chats that will appear in this folder.";
"ChatListFolder.ExcludedSectionHeader" = "EXCLUDED CHATS";
"ChatListFolder.ExcludeSectionInfo" = "Choose chats and types of chats that will never appear in this folder.";
"ChatListFolder.NameNonMuted" = "Not Muted";
"ChatListFolder.NameUnread" = "Unread";
"ChatListFolder.NameChannels" = "Channels";
"ChatListFolder.NameContacts" = "Contacts";
"ChatListFolder.NameNonContacts" = "Non-Contacts";
"ChatListFolder.NameBots" = "Bots";
"ChatListFolder.NameGroups" = "Groups";
"ChatListFolder.DiscardConfirmation" = "You have changed the filter. Discard changes?";
"ChatListFolder.DiscardDiscard" = "Discard";
"ChatListFolder.DiscardCancel" = "No";
"ChatListFolder.IncludeChatsTitle" = "Include Chats";
"ChatListFolder.ExcludeChatsTitle" = "Exclude Chats";

"ChatListFolderSettings.AddRecommended" = "ADD";

"ChatListFilter.ShowMoreChats_0" = "Show %@ More Chats";
"ChatListFilter.ShowMoreChats_1" = "Show %@ More Chat";
"ChatListFilter.ShowMoreChats_2" = "Show %@ More Chats";
"ChatListFilter.ShowMoreChats_3_10" = "Show %@ More Chats";
"ChatListFilter.ShowMoreChats_many" = "Show %@ More Chats";
"ChatListFilter.ShowMoreChats_any" = "Show %@ More Chats";

"MuteFor.Forever" = "Mute Forever";

"Conversation.Dice.u1F3B2" = "Send a dice emoji to any chat to roll a die.";
"Conversation.Dice.u1F3AF" = "Send a dart emoji to try your luck.";
"Conversation.SendDice" = "Send";

"Conversation.ContextMenuDiscuss" = "Discuss";

"CreatePoll.ExplanationHeader" = "EXPLANATION";
"CreatePoll.Explanation" = "Add a Comment (Optional)";
"CreatePoll.ExplanationInfo" = "Users will see this comment after choosing a wrong answer, good for educational purposes.";

"FeaturedStickers.OtherSection" = "OTHER STICKERS";

"ChatList.GenericPsaAlert" = "This provides public service announcements in your chat list.";
"ChatList.PsaAlert.covid" = "This message provides you with a public service announcement in relation to the undergoing pandemics. Learn more about this initiative at https://telegram.org/blog/coronavirus";
"ChatList.GenericPsaLabel" = "PSA";
"ChatList.PsaLabel.covid" = "Covid-19";
"Chat.GenericPsaTooltip" = "This is a public service announcement";
"Chat.PsaTooltip.covid" = "This message provides you with a public service announcement in relation to the undergoing pandemics. Learn more about this initiative at https://telegram.org/blog/coronavirus";

"Message.GenericForwardedPsa" = "Public Service Announcement\nFrom: %@";
"Message.ForwardedPsa.covid" = "Covid-19 Notification\nFrom: %@";

"Channel.AboutItem" = "about";
"PeerInfo.GroupAboutItem" = "about";

"Widget.ApplicationStartRequired" = "Open the app to use the widget";

"ChatList.Context.AddToFolder" = "Add to Folder";
"ChatList.Context.RemoveFromFolder" = "Remove from Folder";
"ChatList.Context.Back" = "Back";
"ChatList.AddedToFolderTooltip" = "%1$@ has been added to folder %2$@";
"ChatList.RemovedFromFolderTooltip" = "%1$@ has been removed from folder %2$@";

"OwnershipTransfer.Transfer" = "Transfer";

"TwoStepAuth.Disable" = "Disable";

"Chat.Gifs.TrendingSectionHeader" = "TRENDING GIFS";
"Chat.Gifs.SavedSectionHeader" = "MY GIFS";

"Paint.Framed" = "Framed";

"Media.SendingOptionsTooltip" = "Hold this button to send your message with a self-destruct timer.";
"Media.SendWithTimer" = "Send With Timer";

"Conversation.Timer.Title" = "Send With Timer";
"Conversation.Timer.Send" = "Send With Timer";

"Paint.Pen" = "Pen";
"Paint.Marker" = "Marker";
"Paint.Neon" = "Neon";
"Paint.Arrow" = "Arrow";

"Conversation.NoticeInvitedByInChannel" = "%@ invited you to this channel";
"Conversation.NoticeInvitedByInGroup" = "%@ invited you to this group";

"ChatList.MessagePhotos_1" = "1 Photo";
"ChatList.MessagePhotos_any" = "%@ Photos";
"ChatList.MessageVideos_1" = "1 Videos";
"ChatList.MessageVideos_any" = "%@ Videos";

"Conversation.PrivateChannelTimeLimitedAlertTitle" = "Join Channel";
"Conversation.PrivateChannelTimeLimitedAlertText" = "This channel is private. Please join it to continue viewing its content.";
"Conversation.PrivateChannelTimeLimitedAlertJoin" = "Join";

"KeyCommand.SearchInChat" = "Search in Chat";

"PhotoEditor.SkinTool" = "Soften Skin";
"PhotoEditor.BlurToolPortrait" = "Portrait";
"PhotoEditor.SelectCoverFrame" = "Choose a cover for your profile video";

"Conversation.PeerNearbyTitle" = "%1$@ is %2$@ away";
"Conversation.PeerNearbyText" = "Send a message or tap on the greeting below to show that you are ready to chat.";
"Conversation.PeerNearbyDistance" = "%1$@ is %2$@ away";

"ProfilePhoto.MainPhoto" = "Main Photo";
"ProfilePhoto.SetMainPhoto" = "Set as Main Photo";

"ProfilePhoto.MainVideo" = "Main Video";
"ProfilePhoto.SetMainVideo" = "Set as Main Video";

"Stats.GroupOverview" = "OVERVIEW";
"Stats.GroupMembers" = "Members";
"Stats.GroupMessages" = "Messages";
"Stats.GroupViewers" = "Viewing Members";
"Stats.GroupPosters" = "Posting Members";

"Stats.GroupGrowthTitle" = "GROWTH";
"Stats.GroupMembersTitle" = "GROUP MEMBERS";
"Stats.GroupNewMembersBySourceTitle" = "NEW MEMBERS BY SOURCE";
"Stats.GroupLanguagesTitle" = "MEMBERS' PRIMARY LANGUAGE";
"Stats.GroupMessagesTitle" = "MESSAGES";
"Stats.GroupActionsTitle" = "ACTIONS";
"Stats.GroupTopHoursTitle" = "TOP HOURS";
"Stats.GroupTopWeekdaysTitle" = "TOP DAYS OF WEEK";
"Stats.GroupTopPostersTitle" = "TOP MEMBERS";
"Stats.GroupTopAdminsTitle" = "TOP ADMINS";
"Stats.GroupTopInvitersTitle" = "TOP INVITERS";

"Stats.GroupTopPosterMessages_0" = "%@ messages";
"Stats.GroupTopPosterMessages_1" = "%@ message";
"Stats.GroupTopPosterMessages_2" = "%@ messages";
"Stats.GroupTopPosterMessages_3_10" = "%@ messages";
"Stats.GroupTopPosterMessages_many" = "%@ messages";
"Stats.GroupTopPosterMessages_any" = "%@ messages";

"Stats.GroupTopPosterChars_0" = "%@ symbols per message";
"Stats.GroupTopPosterChars_1" = "%@ symbol per message";
"Stats.GroupTopPosterChars_2" = "%@ symbols per message";
"Stats.GroupTopPosterChars_3_10" = "%@ symbols per message";
"Stats.GroupTopPosterChars_many" = "%@ symbols per message";
"Stats.GroupTopPosterChars_any" = "%@ symbols per message";

"Stats.GroupTopPoster.History" = "History";
"Stats.GroupTopPoster.Promote" = "Promote";

"Stats.GroupTopAdminDeletions_0" = "%@ deletions";
"Stats.GroupTopAdminDeletions_1" = "%@ deletion";
"Stats.GroupTopAdminDeletions_2" = "%@ deletions";
"Stats.GroupTopAdminDeletions_3_10" = "%@ deletions";
"Stats.GroupTopAdminDeletions_many" = "%@ deletions";
"Stats.GroupTopAdminDeletions_any" = "%@ deletions";

"Stats.GroupTopAdminKicks_0" = "%@ kicks";
"Stats.GroupTopAdminKicks_1" = "%@ kick";
"Stats.GroupTopAdminKicks_2" = "%@ kicks";
"Stats.GroupTopAdminKicks_3_10" = "%@ kicks";
"Stats.GroupTopAdminKicks_many" = "%@ kicks";
"Stats.GroupTopAdminKicks_any" = "%@ kicks";

"Stats.GroupTopAdminBans_0" = "%@ bans";
"Stats.GroupTopAdminBans_1" = "%@ ban";
"Stats.GroupTopAdminBans_2" = "%@ bans";
"Stats.GroupTopAdminBans_3_10" = "%@ bans";
"Stats.GroupTopAdminBans_many" = "%@ bans";
"Stats.GroupTopAdminBans_any" = "%@ bans";

"Stats.GroupTopAdmin.Actions" = "Actions";
"Stats.GroupTopAdmin.Promote" = "Promote";

"Stats.GroupTopInviterInvites_0" = "%@ invitations";
"Stats.GroupTopInviterInvites_1" = "%@ invitation";
"Stats.GroupTopInviterInvites_2" = "%@ invitations";
"Stats.GroupTopInviterInvites_3_10" = "%@ invitations";
"Stats.GroupTopInviterInvites_many" = "%@ invitations";
"Stats.GroupTopInviterInvites_any" = "%@ invitations";

"Stats.GroupTopInviter.History" = "History";
"Stats.GroupTopInviter.Promote" = "Promote";

"PrivacySettings.AutoArchiveTitle" = "NEW CHATS FROM UNKNOWN USERS";
"PrivacySettings.AutoArchive" = "Archive and Mute";
"PrivacySettings.AutoArchiveInfo" = "Automatically archive and mute new chats, groups and channels from non-contacts.";

"Call.RemoteVideoPaused" = "%@'s video is paused";

"Settings.SetProfilePhotoOrVideo" = "Set Photo or Video";
"Settings.SetNewProfilePhotoOrVideo" = "Set New Photo or Video";
"Settings.ViewVideo" = "View Video";
"Settings.RemoveVideo" = "Remove Video";

"Conversation.Unarchive" = "Unarchive";
"Conversation.UnarchiveDone" = "The chat was moved to your main list.";

"ChatList.AutoarchiveSuggestion.Title" = "Hide new chats?";
"ChatList.AutoarchiveSuggestion.Text" = "You are receiving lots of new chats from users who are not in your Contact List. Do you want to have such chats **automatically muted** and **archived**?";
"ChatList.AutoarchiveSuggestion.OpenSettings" = "Go to Settings";

"SettingsSearch.Synonyms.ChatSettings.IntentsSettings" = "Siri Suggestions";

"Stats.GroupShowMoreTopPosters_0" = "Show %@ More";
"Stats.GroupShowMoreTopPosters_1" = "Show %@ More";
"Stats.GroupShowMoreTopPosters_2" = "Show %@ More";
"Stats.GroupShowMoreTopPosters_3_10" = "Show %@ More";
"Stats.GroupShowMoreTopPosters_many" = "Show %@ More";
"Stats.GroupShowMoreTopPosters_any" = "Show %@ More";

"Stats.GroupShowMoreTopAdmins_0" = "Show %@ More";
"Stats.GroupShowMoreTopAdmins_1" = "Show %@ More";
"Stats.GroupShowMoreTopAdmins_2" = "Show %@ More";
"Stats.GroupShowMoreTopAdmins_3_10" = "Show %@ More";
"Stats.GroupShowMoreTopAdmins_many" = "Show %@ More";
"Stats.GroupShowMoreTopAdmins_any" = "Show %@ More";

"Stats.GroupShowMoreTopInviters_0" = "Show %@ More";
"Stats.GroupShowMoreTopInviters_1" = "Show %@ More";
"Stats.GroupShowMoreTopInviters_2" = "Show %@ More";
"Stats.GroupShowMoreTopInviters_3_10" = "Show %@ More";
"Stats.GroupShowMoreTopInviters_many" = "Show %@ More";
"Stats.GroupShowMoreTopInviters_any" = "Show %@ More";

"Settings.AddAnotherAccount" = "Add Another Account";
"Settings.AddAnotherAccount.Help" = "You can add up to three accounts with different phone numbers.";

"ProfilePhoto.OpenGallery" = "Open Gallery";
"ProfilePhoto.SearchWeb" = "Search Web";
"ProfilePhoto.OpenInEditor" = "Open in Editor";

"Settings.EditAccount" = "Edit Account";
"Settings.EditPhoto" = "Edit";
"Settings.EditVideo" = "Edit";
"Settings.CancelUpload" = "Cancel Upload";

"Settings.FrequentlyAskedQuestions" = "Frequently Asked Questions";

"Notification.ChangedGroupVideo" = "%@ changed group video";
"Group.MessageVideoUpdated" = "Group video updated";
"Channel.MessageVideoUpdated" = "Channel video updated";

"Conversation.Dice.u1F3C0" = "Send a basketball emoji to try your luck.";
"Conversation.Dice.u26BD" = "Send a football emoji to try your luck.";

"SettingsSearch_Synonyms_ChatFolders" = "";

"EditProfile.NameAndPhotoOrVideoHelp" = "Enter your name and add an optional profile photo or video.";

"Settings.RemoveConfirmation" = "Remove";

"Conversation.ContextMenuOpenProfile" = "Open Profile";
"Conversation.ContextMenuSendMessage" = "Send Message";
"Conversation.ContextMenuMention" = "Mention";

"Conversation.ContextMenuOpenChannelProfile" = "Open Profile";
"Conversation.ContextMenuOpenChannel" = "Open Channel";

"Cache.KeepMediaHelp" = "Photos, videos and other files from cloud chats that you have **not accessed** during this period will be removed from this device to save disk space.";


"Cache.MaximumCacheSize" = "Maximum Cache Size";
"Cache.NoLimit" = "No Limit";
"Cache.MaximumCacheSizeHelp" = "If your cache size exceeds this limit, the oldest media will be deleted.\n\nAll media will stay in the Telegram cloud and can be re-downloaded if you need it again.";

"Stats.MessageTitle" = "Message Statistics";
"Stats.MessageOverview" = "Overview";
"Stats.MessageInteractionsTitle" = "Interactions";
"Stats.MessagePublicForwardsTitle" = "Public Shares";

"Call.CameraTooltip" = "Tap here to turn on your camera";
"Call.CameraOrScreenTooltip" = "Turn on your camera or screensharing";
"Call.CameraConfirmationText" = "Switch to video call?";
"Call.CameraConfirmationConfirm" = "Switch";

"Call.YourMicrophoneOff" = "Your microphone is off";
"Call.MicrophoneOff" = "%@'s microphone is off";
"Call.CameraOff" = "%@'s camera is off";
"Call.BatteryLow" = "%@'s battery level is low";

"Call.Audio" = "audio";
"Call.AudioRouteMute" = "Mute Yourself";

"AccessDenied.VideoCallCamera" = "Telegram needs access to your camera to make video calls.\n\nPlease go to Settings > Privacy > Camera and set Telegram to ON.";

"Call.AccountIsLoggedOnCurrentDevice" = "Sorry, you can't call %@ because that account is logged in to Telegram on the device you're using for the call.";

"ChatList.Search.FilterChats" = "Chats";
"ChatList.Search.FilterMedia" = "Media";
"ChatList.Search.FilterLinks" = "Links";
"ChatList.Search.FilterFiles" = "Files";
"ChatList.Search.FilterMusic" = "Music";
"ChatList.Search.FilterVoice" = "Voice";

"ChatList.Search.NoResults" = "No Results";
"ChatList.Search.NoResultsQueryDescription" = "There were no results for \"%@\".\nTry a new search.";
"ChatList.Search.NoResultsDescription" = "There were no results.\nTry a new search.";

"ChatList.Search.NoResultsFilter" = "Nothing Yet";
"ChatList.Search.NoResultsFitlerMedia" = "Photos and videos from all your chats will be shown here.";
"ChatList.Search.NoResultsFitlerLinks" = "Links from all your chats will be shown here.";
"ChatList.Search.NoResultsFitlerFiles" = "Files from all your chats will be shown here.";
"ChatList.Search.NoResultsFitlerMusic" = "Music from all your chats will be shown here.";
"ChatList.Search.NoResultsFitlerVoice" = "Voice and video messages from all your chats will be shown here.";

"ChatList.Search.Messages_0" = "%@ messages";
"ChatList.Search.Messages_1" = "%@ message";
"ChatList.Search.Messages_2" = "%@ messages";
"ChatList.Search.Messages_3_10" = "%@ messages";
"ChatList.Search.Messages_many" = "%@ messages";
"ChatList.Search.Messages_any" = "%@ messages";

"Conversation.InputTextAnonymousPlaceholder" = "Send anonymously";

"DialogList.Replies" = "Replies";

"Conversation.ContextViewReplies_1" = "View %@ Reply";
"Conversation.ContextViewReplies_any" = "View %@ Replies";
"Conversation.ContextViewThread" = "View Thread";

"Conversation.ViewReply" = "View Reply";

"Conversation.MessageViewComments_1" = "[%@]Comment";
"Conversation.MessageViewComments_any" = "[%@]Comments";
"Conversation.MessageViewCommentsFormat" = "%1$@ %2$@";

"Conversation.TitleCommentsEmpty" = "Comments";
"Conversation.TitleComments_1" = "[%@]Comment";
"Conversation.TitleComments_any" = "[%@]Comments";
"Conversation.TitleCommentsFormat" = "%1$@ %2$@";

"Conversation.TitleRepliesEmpty" = "Replies";
"Conversation.TitleReplies_1" = "[%@]Reply";
"Conversation.TitleReplies_any" = "[%@]Replies";
"Conversation.TitleRepliesFormat" = "%1$@ %2$@";

"Conversation.MessageLeaveComment" = "Leave a Comment";
"Conversation.MessageLeaveCommentShort" = "Comment";

"Conversation.DiscussionNotStarted" = "No comments here yet...";
"Conversation.DiscussionStarted" = "Discussion started";

"Conversation.InputTextPlaceholderReply" = "Reply";
"Conversation.InputTextPlaceholderComment" = "Comment";

"Conversation.TitleNoComments" = "Comments";

"Conversation.ContextMenuBlock" = "Block User";

"Replies.BlockAndDeleteRepliesActionTitle" = "Block and Delete Replies";

"Channel.CommentsGroup.Header" = "Select a group chat that will be used to host comments from your channel.";
"Channel.CommentsGroup.HeaderSet" = "%@ is selected as the group that will be used to host comments for your channel.";
"Channel.CommentsGroup.HeaderGroupSet" = "%@ is linking the group as it's discussion board.";

"RepliesChat.DescriptionText" = "This chat helps you keep track of replies to your comments in Channels.";

"Channel.DiscussionMessageUnavailable" = "Sorry, this post has been removed from the discussion group.";

"Conversation.ContextViewStats" = "View Statistics";

"ChatList.MessageMusic_1" = "%@ Music File";
"ChatList.MessageMusic_any" = "%@ Music Files";

"Conversation.PinOlderMessageAlertTitle" = "Pin Message";
"Conversation.PinOlderMessageAlertText" = "Do you want to pin an older message while leaving a more recent one pinned?";
"Conversation.PinMessageAlertPin" = "Pin";

"Conversation.ContextMenuSelect" = "Select";

"Conversation.ContextMenuSelectAll_0" = "Select All %@ Items";
"Conversation.ContextMenuSelectAll_1" = "Select All %@ Items";
"Conversation.ContextMenuSelectAll_2" = "Select All %@ Items";
"Conversation.ContextMenuSelectAll_3_10" = "Select All %@ Items";
"Conversation.ContextMenuSelectAll_many" = "Select All %@ Items";
"Conversation.ContextMenuSelectAll_any" = "Select All %@ Items";

"Conversation.Dice.u1F3B0" = "Send a slot machine emoji to try your luck.";

"Notification.ProximityReached" = "%1$@ is now within %2$@ from %3$@";
"Notification.ProximityReachedYou" = "%1$@ is now within %2$@ from you";
"Notification.ProximityYouReached" = "You are now within %1$@ from %2$@";

"Location.ProximityNotification.Title" = "Proximity Alert";
"Location.ProximityNotification.Notify" = "Notify me within %@";
"Location.ProximityNotification.NotifyLong" = "Notify when %1$@ is within %2$@";
"Location.ProximityNotification.AlreadyClose" = "You are already closer than %@";
"Location.ProximityNotification.DistanceKM" = "km";
"Location.ProximityNotification.DistanceM" = "m";
"Location.ProximityNotification.DistanceMI" = "mi";

"Location.ProximityTip" = "Alert when %@ is close";
"Location.ProximityGroupTip" = "Alert when any group member is close";

"ChatList.MessageFiles_1" = "%@ File";
"ChatList.MessageFiles_any" = "%@ Files";

"Chat.TitlePinnedMessages_1" = "Pinned Message";
"Chat.TitlePinnedMessages_any" = "%@ Pinned Messages";

"Chat.PanelHidePinnedMessages" = "Don't Show Pinned Messages";
"Chat.PanelUnpinAllMessages" = "Unpin All Messages";

"Chat.MessagesUnpinned_1" = "Message Unpinned";
"Chat.MessagesUnpinned_any" = "%@ Messages Unpinned";

"Chat.PinnedMessagesHiddenTitle" = "Pinned Messages Hidden";
"Chat.PinnedMessagesHiddenText" = "You will see the bar with pinned messages only if a new message is pinned.";

"OpenFile.PotentiallyDangerousContentAlert" = "Previewing this file can potentially expose your IP address to its sender. Continue?";
"OpenFile.Proceed" = "Proceed";

"Chat.PinnedListPreview.ShowAllMessages" = "Show All Messages";
"Chat.PinnedListPreview.UnpinAllMessages" = "Unpin All Messages";
"Chat.PinnedListPreview.HidePinnedMessages" = "Hide Pinned Messages";

"Conversation.PinMessagesForMe" = "Pin for me";
"Conversation.PinMessagesFor" = "Pin for me and %@";

"Location.LiveLocationRequired.Title" = "Share Location";
"Location.LiveLocationRequired.Description" = "For the alert to work, please share your live location in this chat.";
"Location.LiveLocationRequired.ShareLocation" = "Share Location";

"Location.ProximityAlertSetTitle" = "Proximity alert set";
"Location.ProximityAlertSetText" = "We will notify you once %1$@ is within %2$@ from you.";
"Location.ProximityAlertSetTextGroup" = "We will notify you once any other group member is within %@ from you.";
"Location.ProximityAlertCancelled" = "Proximity alert cancelled";

"Stats.Message.Views" = "Views";
"Stats.Message.PublicShares" = "Public Shares";
"Stats.Message.PrivateShares" = "Private Shares";

"ChatSettings.WidgetSettings" = "Widget";

"Conversation.EditingPhotoPanelTitle" = "Edit Photo";

"Conversation.TextCopied" = "Text copied to clipboard";

"Media.LimitedAccessTitle" = "Limited Access to Media";
"Media.LimitedAccessText" = "You've given Telegram access only to select number of photos.";
"Media.LimitedAccessManage" = "Manage";
"Media.LimitedAccessSelectMore" = "Select More Photos...";
"Media.LimitedAccessChangeSettings" = "Change Settings";

"VoiceChat.StatusSpeaking" = "speaking";
"VoiceChat.StatusSpeakingVolume" = "%@ speaking";
"VoiceChat.StatusListening" = "listening";
"VoiceChat.StatusInvited" = "invited";

"VoiceChat.Connecting" = "Connecting...";
"VoiceChat.Reconnecting" = "Reconnecting...";

"VoiceChat.Unmute" = "Unmute";
"VoiceChat.UnmuteHelp" = "or hold and speak";
"VoiceChat.Live" = "You're Live";
"VoiceChat.Mute" = "Tap to Mute";
"VoiceChat.Muted" = "Muted";
"VoiceChat.MutedHelp" = "You are in Listen Only mode";

"VoiceChat.Audio" = "audio";
"VoiceChat.Leave" = "leave";

"VoiceChat.SpeakPermissionEveryone" = "New participants can speak";
"VoiceChat.SpeakPermissionAdmin" = "New paricipants are muted";
"VoiceChat.Share" = "Share Invite Link";
"VoiceChat.EndVoiceChat" = "End Voice Chat";
"VoiceChat.EndLiveStream" = "End Live Stream";

"VoiceChat.CopyInviteLink" = "Copy Invite Link";
"VoiceChat.InviteLinkCopiedText" = "Invite link copied to clipboard";

"VoiceChat.UnmutePeer" = "Allow to Speak";
"VoiceChat.MutePeer" = "Mute";
"VoiceChat.RemovePeer" = "Remove";
"VoiceChat.RemovePeerConfirmation" = "Are you sure you want to remove %@ from the group chat?";
"VoiceChat.RemovePeerRemove" = "Remove";

"VoiceChat.PanelJoin" = "Join";
"VoiceChat.Title" = "Voice Chat";
"VoiceChatChannel.Title" = "Live Stream";

"VoiceChat.InviteMember" = "Invite Member";

"Notification.VoiceChatInvitation" = "%1$@ invited %2$@ to the voice chat";
"Notification.VoiceChatInvitationForYou" = "%1$@ invited you to the voice chat";

"VoiceChat.InvitedPeerText" = "You invited %@ to the voice chat";
"LiveStream.InvitedPeerText" = "You invited %@ to the live stream";
"VoiceChat.RemovedPeerText" = "You removed %@ from this group";

"Notification.VoiceChatStarted" = "%1$@ started a voice chat";
"Notification.VoiceChatEnded" = "Voice chat ended (%@)";
"Notification.LiveStreamEnded" = "Live stream ended (%@)";
"Notification.VoiceChatEndedGroup" = "%1$@ ended the voice chat (%2$@)";

"VoiceChat.Panel.TapToJoin" = "Tap to join";
"VoiceChat.Panel.Members_0" = "%@ participants";
"VoiceChat.Panel.Members_1" = "%@ participant";
"VoiceChat.Panel.Members_2" = "%@ participants";
"VoiceChat.Panel.Members_3_10" = "%@ participants";
"VoiceChat.Panel.Members_many" = "%@ participants";
"VoiceChat.Panel.Members_any" = "%@ participants";

"VoiceChat.Status.Members_0" = "[%@]participants";
"VoiceChat.Status.Members_1" = "[%@]participant";
"VoiceChat.Status.Members_2" = "[%@]participants";
"VoiceChat.Status.Members_3_10" = "[%@]participants";
"VoiceChat.Status.Members_many" = "[%@]participants";
"VoiceChat.Status.Members_any" = "[%@]participants";
"VoiceChat.Status.MembersFormat" = "%1$@ %2$@";

"ChannelInfo.CreateVoiceChat" = "Start Voice Chat";
"ChannelInfo.CreateLiveStream" = "Start Live Stream";

"VoiceChat.AnonymousDisabledAlertText" = "Sorry, you can't join voice chat as an anonymous admin.";
"LiveStream.AnonymousDisabledAlertText" = "Sorry, you can't join live stream as an anonymous admin.";
"VoiceChat.ChatFullAlertText" = "Sorry, this voice chat has too many participants at the moment.";
"LiveStream.ChatFullAlertText" = "Sorry, this live stream has too many participants at the moment.";

"VoiceChat.EndConfirmationTitle" = "End voice chat";
"LiveStream.EndConfirmationTitle" = "End live stream";
"VoiceChat.EndConfirmationText" = "Are you sure you want to end this voice chat?";
"LiveStream.EndConfirmationText" = "Are you sure you want to end this live stream?";
"VoiceChat.EndConfirmationEnd" = "End";

"VoiceChat.InviteMemberToGroupFirstText" = "%1$@ isn't a member of \"%2$@\" yet. Add them to the group?";
"VoiceChat.InviteMemberToChannelFirstText" = "%1$@ isn't a subscriber of \"%2$@\" yet. Add them to the channel?";
"VoiceChat.InviteMemberToGroupFirstAdd" = "Add";

"VoiceChat.CreateNewVoiceChatText" = "Voice chat ended. Start a new one?";
"LiveStream.CreateNewVoiceChatText" = "Live stream ended. Start a new one?";
"VoiceChat.CreateNewVoiceChatStart" = "Start";
"VoiceChat.CreateNewVoiceChatStartNow" = "Start Now";
"VoiceChat.CreateNewVoiceChatSchedule" = "Schedule";

"PUSH_CHAT_VOICECHAT_START" = "%2$@|%1$@ started a voice chat";
"PUSH_CHAT_VOICECHAT_INVITE" = "%2$@|%1$@ invited %3$@ to the voice chat";
"PUSH_CHAT_VOICECHAT_INVITE_YOU" = "%2$@|%1$@ invited you to the voice chat";
"PUSH_CHAT_VOICECHAT_END" = "%2$@|%1$@ has ended the voice chat";

"PUSH_CHAT_LIVESTREAM_START" = "%2$@|%1$@ started a live stream";
"PUSH_CHAT_LIVESTREAM_INVITE" = "%2$@|%1$@ invited %3$@ to the live stream";
"PUSH_CHAT_LIVESTREAM_INVITE_YOU" = "%2$@|%1$@ invited you to the live stream";
"PUSH_CHAT_LIVESTREAM_END" = "%2$@|%1$@ has ended the live stream";

"Conversation.Dice.u1F3B3" = "Send a bowling emoji to try your luck.";

"VoiceOver.Common.SwitchHint" = "Double Tap To Toggle";
"VoiceOver.Common.On" = "On";
"VoiceOver.Common.Off" = "Off";

"VoiceOver.Chat.MessagesSelected_0" = "%@ messages selected";
"VoiceOver.Chat.MessagesSelected_1" = "%@ message selected";
"VoiceOver.Chat.MessagesSelected_2" = "%@ messages selected";
"VoiceOver.Chat.MessagesSelected_3_10" = "%@ messages selected";
"VoiceOver.Chat.MessagesSelected_many" = "%@ messages selected";
"VoiceOver.Chat.MessagesSelected_any" = "%@ messages selected";

"Channel.AdminLog.StartedVoiceChat" = "%1$@ started voice chat";
"Channel.AdminLog.StartedLiveStream" = "%1$@ started live stream";
"Channel.AdminLog.EndedVoiceChat" = "%1$@ ended voice chat";
"Channel.AdminLog.EndedLiveStream" = "%1$@ ended live stream";
"Channel.AdminLog.MutedParticipant" = "%1$@ muted %2$@";
"Channel.AdminLog.UnmutedMutedParticipant" = "%1$@ unmuted %2$@";
"Channel.AdminLog.AllowedNewMembersToSpeak" = "%1$@ allowed new members to speak";
"Channel.AdminLog.MutedNewMembers" = "%1$@ muted new members";

"Group.GroupMembersHeader" = "GROUP MEMBERS";

"Conversation.VoiceChatMediaRecordingRestricted" = "You can't record voice and video messages during a voice chat.";
"Conversation.LiveStreamMediaRecordingRestricted" = "You can't record voice and video messages during a live stream.";

"CallList.ActiveVoiceChatsHeader" = "ACTIVE VOICE CHATS";
"CallList.RecentCallsHeader" = "RECENT CALLS";

"VoiceChat.PeerJoinedText" = "%@ joined the voice chat";
"LiveStream.PeerJoinedText" = "%@ joined the live stream";

"VoiceChat.StartRecording" = "Start Recording";
"LiveStream.StartRecording" = "Start Recording";
"VoiceChat.StopRecording" = "Stop Recording";

"VoiceChat.StartRecordingTitle" = "Start Recording";
"LiveStream.StartRecordingTitle" = "Start Recording";
"VoiceChat.StartRecordingText" = "Do you want to start recording this chat and save the result into an audio file?\n\nOther members will see that the chat is being recorded.";
"LiveStream.StartRecordingText" = "Do you want to start recording this live stream and save the result into an audio file?\n\nOther members will see that the chat is being recorded.";
"VoiceChat.StartRecordingStart" = "Start";
"VoiceChat.StartRecordingTextVideo" = "Do you want to start recording this chat and save the result into a video file?\n\nOther members will see that the chat is being recorded.";
"LiveStream.StartRecordingTextVideo" = "Do you want to start recording this live stream and save the result into a video file?\n\nOther members will see that the chat is being recorded.";

"VoiceChat.RecordingTitlePlaceholder" = "Audio Title (Optional)";
"VoiceChat.RecordingTitlePlaceholderVideo" = "Video Title (Optional)";
"VoiceChat.RecordingStarted" = "Voice chat recording started";
"LiveStream.RecordingStarted" = "Live stream recording started";
"VoiceChat.RecordingInProgress" = "Voice chat is being recorded";
"LiveStream.RecordingInProgress" = "Live stream is being recorded";

"VoiceChat.StopRecordingTitle" = "Stop Recording?";
"VoiceChat.StopRecordingStop" = "Stop";

"VoiceChat.RecordingSaved" = "Audio saved to **Saved Messages**.";

"VoiceChat.StatusMutedForYou" = "muted for you";
"VoiceChat.StatusMutedYou" = "put you on mute";

"VoiceOver.DismissContextMenu" = "Dismiss Context Menu";

"Call.VoiceOver.VoiceCallOutgoing" = "Outgoing Voice Call";
"Call.VoiceOver.VideoCallOutgoing" = "Outgoing Video Call";
"Call.VoiceOver.VoiceCallIncoming" = "Incoming Voice Call";
"Call.VoiceOver.VideoCallIncoming" = "Incoming Video Call";
"Call.VoiceOver.VoiceCallMissed" = "Missed Voice Call";
"Call.VoiceOver.VideoCallMissed" = "Missed Video Call";
"Call.VoiceOver.VoiceCallCanceled" = "Cancelled Voice Call";
"Call.VoiceOver.VideoCallCanceled" = "Cancelled Video Call";

"VoiceChat.UnmuteForMe" = "Unmute for Me";
"VoiceChat.MuteForMe" = "Mute for Me";

"PeerInfo.ButtonVoiceChat" = "Voice Chat";
"PeerInfo.ButtonLiveStream" = "Live Stream";
"VoiceChat.OpenChat" = "Open Chat";

"GroupInfo.InviteLinks" = "Invite Links";

"InviteLink.Title" = "Invite Links";
"InviteLink.PermanentLink" = "Permanent Link";
"InviteLink.PublicLink" = "Public Link";
"InviteLink.Share" = "Share Link";
"InviteLink.PeopleJoinedNone" = "no one joined yet";
"InviteLink.PeopleJoined_1" = "%@ people joined";
"InviteLink.PeopleJoined_2" = "%@ people joined";
"InviteLink.PeopleJoined_3_10" = "%@ people joined";
"InviteLink.PeopleJoined_many" = "%@ people joined";
"InviteLink.PeopleJoined_any" = "%@ people joined";
"InviteLink.CreatePrivateLinkHelp" = "Anyone who has Telegram installed will be able to join your group by following this link.";
"InviteLink.CreatePrivateLinkHelpChannel" = "Anyone who has Telegram installed will be able to join your channel by following this link.";
"InviteLink.Manage" = "Manage Invite Links";

"InviteLink.PeopleJoinedShortNoneExpired" = "no one joined";
"InviteLink.PeopleJoinedShortNone" = "no one joined yet";
"InviteLink.PeopleJoinedShort_1" = "%@ joined";
"InviteLink.PeopleJoinedShort_2" = "%@ joined";
"InviteLink.PeopleJoinedShort_3_10" = "%@ joined";
"InviteLink.PeopleJoinedShort_many" = "%@ joined";
"InviteLink.PeopleJoinedShort_any" = "%@ joined";

"InviteLink.PeopleCanJoin_1" = "%@ can join";
"InviteLink.PeopleCanJoin_2" = "%@ can join";
"InviteLink.PeopleCanJoin_3_10" = "%@ can join";
"InviteLink.PeopleCanJoin_many" = "%@ can join";
"InviteLink.PeopleCanJoin_any" = "%@ can join";

"InviteLink.PeopleRemaining_1" = "%@ remaining";
"InviteLink.PeopleRemaining_2" = "%@ remaining";
"InviteLink.PeopleRemaining_3_10" = "%@ remaining";
"InviteLink.PeopleRemaining_many" = "%@ remaining";
"InviteLink.PeopleRemaining_any" = "%@ remaining";

"InviteLink.Expired" = "expired";
"InviteLink.UsageLimitReached" = "limit reached";
"InviteLink.Revoked" = "revoked";

"InviteLink.AdditionalLinks" = "Additional Links";
"InviteLink.Create" = "Create a New Link";
"InviteLink.CreateInfo" = "You can create additional invite links that have limited time or number of usages.";

"InviteLink.RevokedLinks" = "Revoked Links";
"InviteLink.DeleteAllRevokedLinks" = "Delete All Revoked Links";

"InviteLink.ContextCopy" = "Copy";
"InviteLink.ContextEdit" = "Edit";
"InviteLink.ContextGetQRCode" = "Get QR Code";
"InviteLink.ContextShare" = "Share";
"InviteLink.ContextRevoke" = "Revoke";
"InviteLink.ContextDelete" = "Delete";

"InviteLink.Create.Title" = "New Link";
"InviteLink.Create.EditTitle" = "Edit Link";

"InviteLink.Create.TimeLimit" = "Limit By Time Period";
"InviteLink.Create.TimeLimitExpiryDate" = "Expiry Date";
"InviteLink.Create.TimeLimitExpiryDateNever" = "Never";
"InviteLink.Create.TimeLimitExpiryTime" = "Time";
"InviteLink.Create.TimeLimitInfo" = "You can make the link expire after a certain time.";
"InviteLink.Create.TimeLimitNoLimit" = "No Limit";

"InviteLink.Create.UsersLimit" = "Limit By Number Of Users";
"InviteLink.Create.UsersLimitNumberOfUsers" = "Number of Uses";
"InviteLink.Create.UsersLimitNumberOfUsersUnlimited" = "Unlimited";
"InviteLink.Create.UsersLimitInfo" = "You can make the link expire after it has been used for a certain number of times.";
"InviteLink.Create.UsersLimitNoLimit" = "No Limit";

"InviteLink.Create.Revoke" = "Revoke Link";

"InviteLink.QRCode.Title" = "Invite by QR Code";
"InviteLink.QRCode.Info" = "Everyone on Telegram can scan this code to join your group.";
"InviteLink.QRCode.InfoChannel" = "Everyone on Telegram can scan this code to join your channel.";
"InviteLink.QRCode.Share" = "Share QR Code";

"InviteLink.InviteLink" = "Invite Link";
"InviteLink.ExpiredLink" = "Expired Link";
"InviteLink.ExpiredLinkStatus" = "time limit has expired";
"InviteLink.CreatedBy" = "Link Created By";

"InviteLink.ReactivateLink" = "Reactivate Link";

"InviteLink.DeleteLinkAlert.Text" = "Are you sure you want to delete this link? It will be completely gone.";
"InviteLink.DeleteLinkAlert.Action" = "Delete";

"InviteLink.DeleteAllRevokedLinksAlert.Text" = "This will delete all revoked links.";
"InviteLink.DeleteAllRevokedLinksAlert.Action" = "Delete All";

"InviteLink.ExpiresIn" = "expires in %@";

"InviteLink.InviteLinkCopiedText" = "Invite link copied to clipboard";

"InviteLink.OtherAdminsLinks" = "Invite Links Created By Other Admins";
"InviteLink.OtherPermanentLinkInfo" = "**%1$@** can see this link and use it to invite new members to **%2$@**.";

"InviteLink.InviteLinks_0" = "%@ invite links";
"InviteLink.InviteLinks_1" = "%@ invite link";
"InviteLink.InviteLinks_2" = "%@ invite links";
"InviteLink.InviteLinks_3_10" = "%@ invite links";
"InviteLink.InviteLinks_many" = "%@ invite links";
"InviteLink.InviteLinks_any" = "%@ invite links";

"InviteLink.InviteLinkRevoked" = "The invite link has been revoked.";

"Conversation.ChecksTooltip.Delivered" = "Delivered";
"Conversation.ChecksTooltip.Read" = "Read";

"DialogList.MultipleTypingPair" = "%@ and %@ are typing";

"Common.Save" = "Save";

"UserInfo.FakeUserWarning" = "⚠️ Warning: Many users reported that this account impersonates a famous person or organization.";
"UserInfo.FakeBotWarning" = "⚠️ Warning: Many users reported that this account impersonates a famous person or organization.";
"GroupInfo.FakeGroupWarning" = "⚠️ Warning: Many users reported that this account impersonates a famous person or organization.";
"ChannelInfo.FakeChannelWarning" = "⚠️ Warning: Many users reported that this account impersonates a famous person or organization.";

"ReportPeer.ReasonFake" = "Fake Account";

"ChatList.HeaderImportIntoAnExistingGroup" = "SELECT A CHAT TO IMPORT MESSAGES TO";

"Group.ErrorAdminsTooMuch" = "Sorry, too many administrators in this group.";
"Channel.ErrorAdminsTooMuch" = "Sorry, too many administrators in this channel.";

"Conversation.AddMembers" = "Add Members";

"Conversation.ImportedMessageHint" = "This message was imported from another app. We can't guarantee it's real.";

"Conversation.GreetingText" = "Send a message or tap on the greeting below.";

"CallList.DeleteAllForMe" = "Delete for me";
"CallList.DeleteAllForEveryone" = "Delete for me and Others";
"Conversation.ImportProgress" = "Importing Messages... %@%";

"Conversation.AudioRateTooltipSpeedUp" = "Audio will play two times faster.";
"Conversation.AudioRateTooltipNormal" = "Audio will play at normal speed.";

"ChatImport.Title" = "Select Chat";
"ChatImport.SelectionErrorNotAdmin" = "You must to be an admin in the group to import messages to it.";
"ChatImport.SelectionErrorGroupGeneric" = "Sorry, you can't import history to this group.";
"ChatImport.SelectionConfirmationGroupWithTitle" = "Do you want to import messages from **%1$@** into **%2$@**?";
"ChatImport.SelectionConfirmationGroupWithoutTitle" = "Do you want to import messages into **%@**?";
"ChatImport.SelectionConfirmationAlertTitle" = "Import Messages";
"ChatImport.SelectionConfirmationAlertImportAction" = "Import";
"ChatImport.CreateGroupAlertTitle" = "Create Group and Import Messages";
"ChatImport.CreateGroupAlertText" = "Do you want to create the group **%@** and import messages from another messaging app?";
"ChatImport.CreateGroupAlertImportAction" = "Create and Import";
"ChatImport.UserErrorNotMutual" = "You can only import messages into private chats with users who are mutual contacts.";
"ChatImport.SelectionConfirmationUserWithTitle" = "Do you want to import messages from **%1$@** into the chat with **%2$@**?";
"ChatImport.SelectionConfirmationUserWithoutTitle" = "Do you want to import messages into the chat with **%@?**";

"PeerSelection.ImportIntoNewGroup" = "Import to a New Group";
"Message.ImportedDateFormat" = "%1$@, %2$@ Imported %3$@";

"ChatImportActivity.Title" = "Importing Chat";
"ChatImportActivity.OpenApp" = "Open Telegram";
"ChatImportActivity.Retry" = "Retry";
"ChatImportActivity.InProgress" = "Please keep this window open\nuntil the import is completed.";
"ChatImportActivity.ErrorNotAdmin" = "You need to be an admin in the group to import messages.";
"ChatImportActivity.ErrorInvalidChatType" = "Wrong type of chat for the messages you are trying to import.";
"ChatImportActivity.ErrorUserBlocked" = "Unable to import messages due to privacy settings.";
"ChatImportActivity.ErrorGeneric" = "An error occurred.";
"ChatImportActivity.ErrorLimitExceeded" = "Daily maximum reached,\nplease come back tomorrow.";
"ChatImportActivity.Success" = "Chat imported\nsuccessfully.";

"VoiceOver.Chat.GoToOriginalMessage" = "Go to message";
"VoiceOver.Chat.UnreadMessages_0" = "%@ unread messages";
"VoiceOver.Chat.UnreadMessages_1" = "%@ unread message";
"VoiceOver.Chat.UnreadMessages_2" = "%@ unread messages";
"VoiceOver.Chat.UnreadMessages_3_10" = "%@ unread messages";
"VoiceOver.Chat.UnreadMessages_many" = "%@ unread messages";
"VoiceOver.Chat.UnreadMessages_any" = "%@ unread messages";

"VoiceOver.ChatList.Message" = "Message";
"VoiceOver.ChatList.OutgoingMessage" = "Outgoing Message";
"VoiceOver.ChatList.MessageFrom" = "From: %@";
"VoiceOver.ChatList.MessageRead" = "Read";
"VoiceOver.ChatList.MessageEmpty" = "Empty";

"VoiceOver.Chat.Profile" = "Profile";
"VoiceOver.Chat.GroupInfo" = "Group Info";
"VoiceOver.Chat.ChannelInfo" = "Channel Info";

"Conversation.ForwardTooltip.Chat.One" = "Message forwarded to **%@**";
"Conversation.ForwardTooltip.Chat.Many" = "Messages forwarded to **%@**";
"Conversation.ForwardTooltip.TwoChats.One" = "Message forwarded to **%@** and **%@**";
"Conversation.ForwardTooltip.TwoChats.Many" = "Messages forwarded to **%@** and **%@**";
"Conversation.ForwardTooltip.ManyChats.One" = "Message forwarded to **%@** and %@ others";
"Conversation.ForwardTooltip.ManyChats.Many" = "Messages forwarded to **%@** and %@ others";
"Conversation.ForwardTooltip.SavedMessages.One" = "Message forwarded to **Saved Messages**";
"Conversation.ForwardTooltip.SavedMessages.Many" = "Messages forwarded to **Saved Messages**";

"Channel.AdminLog.UpdatedParticipantVolume" = "%1$@ changed %2$@ volume to %3$@";

"Channel.AdminLog.DeletedInviteLink" = "%1$@ deleted invite link %2$@";
"Channel.AdminLog.RevokedInviteLink" = "%1$@ revoked invite link %2$@";
"Channel.AdminLog.EditedInviteLink" = "%1$@ edited invite link %2$@";
"Channel.AdminLog.CreatedInviteLink" = "%1$@ created invite link %2$@";

"Channel.AdminLog.JoinedViaInviteLink" = "%1$@ joined via invite link %2$@";

"GroupInfo.Permissions.BroadcastTitle" = "Broadcast Group";
"GroupInfo.Permissions.BroadcastConvert" = "Convert to Broadcast Group";
"GroupInfo.Permissions.BroadcastConvertInfo" = "Broadcast groups can have over %@ members, but only admins can send messages in them.";

"GroupInfo.GroupHistoryShort" = "Chat History";

"PeerInfo.CustomizeNotifications" = "Customize";

"Conversation.ContextMenuSpeak" = "Speak";

"Conversation.SelectMessages" = "Select Messages";
"Conversation.ReportMessages" = "Report Messages";

"Report.AdditionalDetailsText" = "Please enter any additional details relevant for your report.";
"Report.AdditionalDetailsPlaceholder" = "Additional details...";
"Report.Report" = "Report";
"Report.Succeed" = "Telegram moderators will study your report. Thank you!";

"Conversation.AutoremoveRemainingTime" = "auto-deletes in %@";
"Conversation.AutoremoveRemainingDays_1" = "auto-deletes in %@ day";
"Conversation.AutoremoveRemainingDays_any" = "auto-deletes in %@ days";

"PeerInfo.AutoremoveMessages" = "Auto-Delete Messages";
"PeerInfo.AutoremoveMessagesDisabled" = "Never";

"Conversation.AutoremoveChanged" = "Auto-Delete timer set to %@";
"Conversation.AutoremoveOff" = "Auto-Delete is now off.";

"PeerInfo.ReportProfilePhoto" = "Report Profile Photo";
"PeerInfo.ReportProfileVideo" = "Report Profile Video";

"Channel.AdminLog.CanInviteUsersViaLink" = "Invite Users via Link";

"BroadcastGroups.IntroTitle" = "Broadcast Groups";
"BroadcastGroups.IntroText" = "• No limit on the number of members.\n\n• Only admins can post.\n\n• Can't be turned back into a regular group.";
"BroadcastGroups.Convert" = "Convert to Broadcast Group";
"BroadcastGroups.Cancel" = "Leave as regular group";

"BroadcastGroups.ConfirmationAlert.Title" = "Are you sure?";
"BroadcastGroups.ConfirmationAlert.Text" = "Regular members of the group (non-admins) will irrevocably lose their right to post messages in the group.\n\nThis action **cannot** be undone.";
"BroadcastGroups.ConfirmationAlert.Convert" = "Convert";

"BroadcastGroups.Success" = "Your group can now have more than %@ members.";

"BroadcastGroups.LimitAlert.Title" = "Limit Reached";
"BroadcastGroups.LimitAlert.Text" = "Your group has reached a limit of **%@** members.\n\nYou can increase this limit by converting the group to a **broadcast group** where only admins can post. Interested?";
"BroadcastGroups.LimitAlert.LearnMore" = "Learn More";
"BroadcastGroups.LimitAlert.SettingsTip" = "If you change your mind, go to the settings of your group.";

"VoiceOver.AuthSessions.CurrentSession" = "Current Session";

"Channel.AdminLog.MessageChangedAutoremoveTimeoutSet" = "%1$@ set auto-remove timer to %2$@";
"Channel.AdminLog.MessageChangedAutoremoveTimeoutRemove" = "%1$@ disabled auto-remove timer";

"ChannelInfo.InviteLink.RevokeAlert.Text" = "Are you sure you want to revoke this link? Once you do, no one will be able to join the channel using it.";

"Group.Info.Members" = "Members";

"Group.Members.Title" = "Members";
"Group.Members.AddMembers" = "Add Members";
"Group.Members.AddMembersHelp" = "Only group admins can see this list.";

"Conversation.AlsoClearCacheTitle" = "You can use \"clear cache\" to remove unnecessary media — and re-downloaded files if you need them again.";
"Conversation.DeleteAllMessagesInChat" = "Are you sure you want to delete all messages in %@?";

"InviteLinks.InviteLinkExpired" = "This invite link has expired.";

"Conversation.AutoremoveTimerSetUserYou" = "You set messages to automatically delete after %1$@";
"Conversation.AutoremoveTimerSetUser" = "%1$@ set messages to automatically delete after %2$@";
"Conversation.AutoremoveTimerRemovedUserYou" = "You disabled the auto-delete timer";
"Conversation.AutoremoveTimerRemovedUser" = "%1$@ disabled the auto-delete timer";
"Conversation.AutoremoveTimerSetGroup" = "A group admin set messages to automatically delete after %1$@";
"Conversation.AutoremoveTimerRemovedGroup" = "A group admin disabled the auto-delete timer";
"Conversation.AutoremoveTimerSetChannel" = "Messages in this channel will be automatically deleted after %1$@";
"Conversation.AutoremoveTimerRemovedChannel" = "Messages in this channel will no longer be automatically deleted";

"AutoremoveSetup.Title" = "Auto-Deletion";
"AutoremoveSetup.TimeSectionHeader" = "AUTO-DELETE MESSAGES";
"AutoremoveSetup.TimerInfoChannel" = "Automatically delete messages sent in this channel after a certain period of time.";
"AutoremoveSetup.TimerInfoChat" = "Automatically delete messages sent in this chat after a certain period of time.";
"AutoremoveSetup.TimerValueNever" = "Never";
"AutoremoveSetup.TimerValueAfter" = "After %@";

"Conversation.ClearChannel" = "Clear Channel";

"Conversation.AutoremoveTimerSetToastText" = "Messages in this chat are automatically\ndeleted %@ after they have been sent.";
"Conversation.AutoremoveActionEnable" = "Enable Auto-Delete";
"Conversation.AutoremoveActionEdit" = "Edit Auto-Delete Settings";

"Widget.ChatsGalleryTitle" = "Chats";
"Widget.ChatsGalleryDescription" = "Display the latest message from the most important chats.";
"Widget.ShortcutsGalleryTitle" = "Shortcuts";
"Widget.ShortcutsGalleryDescription" = "Display shortcuts of your most important chats to always have quick access to them.";

"Widget.MessageAutoremoveTimerUpdated" = "Auto-delete timer updated";
"Widget.MessageAutoremoveTimerRemoved" = "Auto-delete timer disabled";

"Widget.LongTapToEdit" = "Tap or hold to edit widget.";
"Widget.UpdatedTodayAt" = "Updated at {}";
"Widget.UpdatedAt" = "Updated {}";

"Intents.ErrorLockedTitle" = "Locked";
"Intents.ErrorLockedText" = "Open Telegram and enter passcode to edit widget.";

"Conversation.GigagroupDescription" = "Only admins can send messages in this group.";

"Channel.AdminLog.MessageAddedAdminName" = "promoted %1$@";
"Channel.AdminLog.MessageAddedAdminNameUsername" = "promoted %1$@ (%2$@)";
"Channel.AdminLog.MessageRemovedAdminName" = "demoted %1$@";
"Channel.AdminLog.MessageRemovedAdminNameUsername" = "demoted %1$@ (%2$@)";

"Notification.Exceptions.MessagePreviewAlwaysOn" = "Always On";
"Notification.Exceptions.MessagePreviewAlwaysOff" = "Always Off";

"Channel.Setup.LinkTypePublic" = "Public";
"Channel.Setup.LinkTypePrivate" = "Private";

"VoiceOver.ScrollStatus" = "Row %1$@ of %2$@";

"Conversation.UsersTooMuchError" = "Sorry, this group is full.";

"Conversation.UploadFileTooLarge" = "File could not be sent, because it is larger than 2 GB.\n\nYou can send as many files as you like, but each must be smaller than 2 GB.";

"Channel.AddUserLeftError" = "Sorry, if a person is no longer part of a channel, you need to be in their Telegram contacts in order to add them back.\n\nNote that they can still join via the channel's invite link as long as they are not in the Removed Users list.";

"Message.ScamAccount" = "Scam";
"Message.FakeAccount" = "Fake";

"InstantPage.FontSanFrancisco" = "San Francisco";
"InstantPage.FontNewYork" = "New York";
"InstantPage.Search" = "Search";
"InstantPage.OpenInBrowser" = "Open in %@";
"InstantPage.VoiceOver.IncreaseFontSize" = "Increase Font Size";
"InstantPage.VoiceOver.DecreaseFontSize" = "Decrease Font Size";
"InstantPage.VoiceOver.ResetFontSize" = "Reset Font Size";

"Contacts.VoiceOver.AddContact" = "Add Contact";

"VoiceChat.SelectAccount" = "Select Account";
"VoiceChat.DisplayAs" = "Display Me As...";
"VoiceChat.DisplayAsInfo" = "Choose whether you want to be displayed as your personal account or as your channel.";
"VoiceChat.DisplayAsInfoGroup" = "Choose whether you want to be displayed as your personal account, this group, or one of your channels.";
"VoiceChat.DisplayAsSuccess" = "Members of this voice chat will now see your as **%@**.";
"LiveStream.DisplayAsSuccess" = "Members of this live stream will now see your as **%@**.";
"VoiceChat.PersonalAccount" = "personal account";
"VoiceChat.EditTitle" = "Edit Voice Chat Title";
"LiveStream.EditTitle" = "Edit Live Stream Title";
"VoiceChat.EditPermissions" = "Edit Permissions";

"VoiceChat.OpenChannel" = "Open Channel";

"VoiceChat.EditTitleText" = "Edit a title of this voice chat.";
"LiveStream.EditTitleText" = "Edit a title of this live stream.";
"VoiceChat.EditTitleSuccess" = "Voice chat title changed to **%@**.";
"LiveStream.EditTitleSuccess" = "Live stream title changed to **%@**.";
"VoiceChat.EditTitleRemoveSuccess" = "Voice chat title removed.";
"LiveStream.EditTitleRemoveSuccess" = "Live Stream title removed.";

"VoiceChat.InviteLink.Speaker" = "Speaker";
"VoiceChat.InviteLink.Listener" = "Listener";
"VoiceChat.InviteLink.CopySpeakerLink" = "Copy Speaker Link";
"VoiceChat.InviteLink.CopyListenerLink" = "Copy Listener Link";

"VoiceChat.InviteLink.InviteSpeakers_0" = "[%@] Invite Speakers";
"VoiceChat.InviteLink.InviteSpeakers_1" = "[%@] Invite Speaker";
"VoiceChat.InviteLink.InviteSpeakers_2" = "[%@] Invite Speakers";
"VoiceChat.InviteLink.InviteSpeakers_3_10" = "[%@] Invite Speakers";
"VoiceChat.InviteLink.InviteSpeakers_many" = "[%@] Invite Speakers";
"VoiceChat.InviteLink.InviteSpeakers_any" = "[%@] Invite Speakers";

"VoiceChat.InviteLink.InviteListeners_0" = "[%@] Invite Listeners";
"VoiceChat.InviteLink.InviteListeners_1" = "[%@] Invite Listener";
"VoiceChat.InviteLink.InviteListeners_2" = "[%@] Invite Listeners";
"VoiceChat.InviteLink.InviteListeners_3_10" = "[%@] Invite Listeners";
"VoiceChat.InviteLink.InviteListeners_many" = "[%@] Invite Listeners";
"VoiceChat.InviteLink.InviteListeners_any" = "[%@] Invite Listeners";

"Conversation.CancelForwardTitle" = "Cancel Forwarding";
"Conversation.CancelForwardText" = "Do you want to cancel forwarding or send messages to a different chat?";
"Conversation.CancelForwardCancelForward" = "Cancel Forwarding";
"Conversation.CancelForwardSelectChat" = "Select Another Chat";

"StickerPacks.ActionDelete" = "Delete";
"StickerPacks.ActionArchive" = "Archive";
"StickerPacks.ActionShare" = "Share";

"StickerPacks.DeleteStickerPacksConfirmation_0" = "Delete %@ Sticker Sets";
"StickerPacks.DeleteStickerPacksConfirmation_1" = "Delete %@ Sticker Set";
"StickerPacks.DeleteStickerPacksConfirmation_2" = "Delete %@ Sticker Sets";
"StickerPacks.DeleteStickerPacksConfirmation_3_10" = "Delete %@ Sticker Sets";
"StickerPacks.DeleteStickerPacksConfirmation_many" = "Delete %@ Sticker Sets";
"StickerPacks.DeleteStickerPacksConfirmation_any" = "Delete %@ Sticker Sets";

"StickerPacks.ArchiveStickerPacksConfirmation_0" = "Archive %@ Sticker Sets";
"StickerPacks.ArchiveStickerPacksConfirmation_1" = "Archive %@ Sticker Set";
"StickerPacks.ArchiveStickerPacksConfirmation_2" = "Archive %@ Sticker Sets";
"StickerPacks.ArchiveStickerPacksConfirmation_3_10" = "Archive %@ Sticker Sets";
"StickerPacks.ArchiveStickerPacksConfirmation_many" = "Archive %@ Sticker Sets";
"StickerPacks.ArchiveStickerPacksConfirmation_any" = "Archive %@ Sticker Sets";

"VoiceChat.StatusWantsToSpeak" = "wants to speak";

"VoiceChat.AskedToSpeak" = "You Asked To Speak";
"VoiceChat.AskedToSpeakHelp" = "We let the speakers know";

"VoiceChat.YouCanNowSpeak" = "You can now speak";
"VoiceChat.YouCanNowSpeakIn" = "You can now speak in **%@**";
"VoiceChat.UserCanNowSpeak" = "**%@** can now speak";

"VoiceChat.MutedByAdmin" = "Muted by Admin";
"VoiceChat.MutedByAdminHelp" = "Tap if you want to speak";
"Invitation.JoinVoiceChatAsSpeaker" = "Join as Speaker";
"Invitation.JoinVoiceChatAsListener" = "Join as Listener";

"VoiceChat.CancelSpeakRequest" = "Cancel Request to Speak";

"VoiceChat.RemovePeerConfirmationChannel" = "Are you sure you want to remove %@ from the channel?";
"VoiceChat.RemoveAndBanPeerConfirmation" = "Do you want to remove %1$@ from the voice chat and ban them in %2$@?";
"LiveStream.RemoveAndBanPeerConfirmation" = "Do you want to remove %1$@ from the live stream and ban them in %2$@?";

"Notification.VoiceChatStartedChannel" = "Voice chat started";
"Notification.LiveStreamStarted" = "Live stream started";

"Conversation.MessageCopied" = "Message copied to clipboard";
"Conversation.LinkCopied" = "Link copied to clipboard";
"Conversation.TextCopied" = "Text copied to clipboard";
"Conversation.ImageCopied" = "Image copied to clipboard";
"Conversation.HashtagCopied" = "Hashtag copied to clipboard";
"Conversation.PhoneCopied" = "Phone copied to clipboard";
"Conversation.EmailCopied" = "Email copied to clipboard";
"Conversation.UsernameCopied" = "Username copied to clipboard";
"Conversation.CardNumberCopied" = "Card number copied to clipboard";
"Conversation.PrivateMessageLinkCopiedLong" = "Link copied to clipboard. This link will only work for members of this chat.";

"Conversation.StickerAddedToFavorites" = "Sticker was added to Favorites";
"Conversation.StickerRemovedFromFavorites" = "Sticker was removed from Favorites";

"Conversation.DeletedFromContacts" = "**%@** deleted from your contacts";

"Conversation.VoiceChat" = "Voice Chat";
"Conversation.LiveStream" = "Live Stream";

"Conversation.JoinVoiceChatAsSpeaker" = "JOIN AS SPEAKER";
"Conversation.JoinVoiceChatAsListener" = "JOIN AS LISTENER";

"VoiceChat.LeaveConfirmation" = "Are you sure you want to leave this voice chat?";
"LiveStream.LeaveConfirmation" = "Are you sure you want to leave this live stream?";
"VoiceChat.LeaveVoiceChat" = "Leave Voice Chat";
"LiveStream.LeaveVoiceChat" = "Leave Live Stream";
"VoiceChat.LeaveAndEndVoiceChat" = "End Voice Chat";
"LiveStream.LeaveAndEndVoiceChat" = "End Live Stream";
"VoiceChat.LeaveAndCancelVoiceChat" = "Abort Voice Chat";
"LiveStream.LeaveAndCancelVoiceChat" = "Abort Live Stream";

"VoiceChat.ForwardTooltip.Chat" = "Invite link forwarded to **%@**";
"VoiceChat.ForwardTooltip.TwoChats" = "Invite link forwarded to **%@** and **%@**";
"VoiceChat.ForwardTooltip.ManyChats" = "Invite link forwarded to **%@** and %@ others";

"GroupRemoved.ViewChannelInfo" = "View Channel";

"UserInfo.ContactForwardTooltip.Chat.One" = "Contact forwarded to **%@**";
"UserInfo.ContactForwardTooltip.TwoChats.One" = "Contact forwarded to **%@** and **%@**";
"UserInfo.ContactForwardTooltip.ManyChats.One" = "Contact forwarded to **%@** and %@ others";
"UserInfo.ContactForwardTooltip.SavedMessages.One" = "Contact forwarded to **Saved Messages**";

"UserInfo.LinkForwardTooltip.Chat.One" = "Link forwarded to **%@**";
"UserInfo.LinkForwardTooltip.TwoChats.One" = "Link forwarded to **%@** and **%@**";
"UserInfo.LinkForwardTooltip.ManyChats.One" = "Link forwarded to **%@** and %@ others";
"UserInfo.LinkForwardTooltip.SavedMessages.One" = "Link forwarded to **Saved Messages**";

"VoiceChat.You" = "this is you";
"VoiceChat.ChangePhoto" = "Change Photo";
"VoiceChat.EditBio" = "Edit Bio";
"VoiceChat.EditBioTitle" = "Bio";
"VoiceChat.EditBioText" = "Any details such as age, occupation or city.";
"VoiceChat.EditBioPlaceholder" = "Bio";
"VoiceChat.EditBioSave" = "Save";
"VoiceChat.EditBioSuccess" = "Your bio is changed.";

"VoiceChat.EditDescription" = "Edit Description";
"VoiceChat.EditDescriptionTitle" = "Description";
"VoiceChat.EditDescriptionText" = "Any details such as age, occupation or city.";
"VoiceChat.EditDescriptionPlaceholder" = "Description";
"VoiceChat.EditDescriptionSave" = "Save";
"VoiceChat.EditDescriptionSuccess" = "Description is changed.";

"VoiceChat.SendPublicLinkText" = "%1$@ isn't a member of \"%2$@\" yet. Send them a public invite link instead?";
"VoiceChat.SendPublicLinkSend" = "Send";

"VoiceChat.TapToAddPhotoOrBio" = "tap to add photo or bio";
"VoiceChat.TapToAddPhoto" = "tap to add photo";
"VoiceChat.TapToAddBio" = "tap to add bio";
"VoiceChat.ImproveYourProfileText" = "You can improve your profile by adding missing information.";

"VoiceChat.AddPhoto" = "Add Photo";
"VoiceChat.AddBio" = "Add Bio";
"VoiceChat.ChangeName" = "Change Name";
"VoiceChat.ChangeNameTitle" = "Change Name";
"VoiceChat.EditNameSuccess" = "Your name is changed.";

"VoiceChat.Video" = "video";

"VoiceChat.PinVideo" = "Pin Video";
"VoiceChat.UnpinVideo" = "Unpin Video";

"Notification.VoiceChatScheduledChannel" = "Voice chat scheduled for %@";
"Notification.LiveStreamScheduled" = "Live stream scheduled for %@";
"Notification.VoiceChatScheduled" = "%1$@ scheduled a voice chat for %2$@";

"Notification.VoiceChatScheduledTodayChannel" = "Voice chat scheduled for today at %@";
"Notification.LiveStreamScheduledToday" = "Live stream scheduled for today at %@";
"Notification.VoiceChatScheduledToday" = "%1$@ scheduled a voice chat for today at %2$@";

"Notification.VoiceChatScheduledTomorrowChannel" = "Voice chat scheduled for tomorrow at %@";
"Notification.LiveStreamScheduledTomorrow" = "Live stream scheduled for tomorrow at %@";
"Notification.VoiceChatScheduledTomorrow" = "%1$@ scheduled a voice chat for tomorrow at %2$@";

"VoiceChat.StartsIn" = "Starts in";
"VoiceChat.LateBy" = "Late by";

"VoiceChat.StatusStartsIn" = "starts in %@";
"VoiceChat.StatusLateBy" = "late by %@";

"VoiceChat.Scheduled" = "Scheduled";

"VoiceChat.StartNow" = "Start Now";
"VoiceChat.SetReminder" = "Set Reminder";
"VoiceChat.CancelReminder" = "Cancel Reminder";

"VoiceChat.ShareShort" = "share";
"VoiceChat.TapToEditTitle" = "Tap to edit title";

"ChannelInfo.ScheduleVoiceChat" = "Schedule Voice Chat";
"ChannelInfo.ScheduleLiveStream" = "Schedule Live Stream";

"ScheduleVoiceChat.Title" = "Schedule Voice Chat";
"ScheduleLiveStream.Title" = "Schedule Live Stream";
"ScheduleVoiceChat.GroupText" = "The members of the group will be notified that the voice chat will start in %@.";
"ScheduleLiveStream.ChannelText" = "The members of the channel will be notified that the live stream will start in %@.";

"ScheduleVoiceChat.ScheduleToday" = "Start today at %@";
"ScheduleVoiceChat.ScheduleTomorrow" = "Start tomorrow at %@";
"ScheduleVoiceChat.ScheduleOn" = "Start on %@ at %@";

"Conversation.ScheduledVoiceChat" = "Scheduled Voice Chat";
"Conversation.ScheduledLiveStream" = "Scheduled Live Stream";

"Conversation.ScheduledVoiceChatStartsOn" = "Voice chat starts on %@";
"Conversation.ScheduledLiveStreamStartsOn" = "Live stream starts on %@";
"Conversation.ScheduledVoiceChatStartsOnShort" = "Starts on %@";
"Conversation.ScheduledVoiceChatStartsToday" = "Voice chat starts today at %@";
"Conversation.ScheduledLiveStreamStartsToday" = "Live stream starts today at %@";
"Conversation.ScheduledVoiceChatStartsTodayShort" = "Starts today at %@";
"Conversation.ScheduledVoiceChatStartsTomorrow" = "Voice chat starts tomorrow at %@";
"Conversation.ScheduledLiveStreamStartsTomorrow" = "Live stream starts tomorrow at %@";
"Conversation.ScheduledVoiceChatStartsTomorrowShort" = "Starts tomorrow at %@";

"VoiceChat.CancelVoiceChat" = "Abort Voice Chat";
"VoiceChat.CancelLiveStream" = "Abort Live Stream";
"VoiceChat.CancelConfirmationTitle" = "Abort Voice Chat";
"LiveStream.CancelConfirmationTitle" = "Abort Live Stream";
"VoiceChat.CancelConfirmationText" = "Do you want to abort the scheduled voice chat?";
"LiveStream.CancelConfirmationText" = "Do you want to abort the scheduled live stream?";
"VoiceChat.CancelConfirmationEnd" = "Abort";

"ScheduledIn.Seconds_1" = "%@ second";
"ScheduledIn.Seconds_2" = "%@ seconds";
"ScheduledIn.Seconds_3_10" = "%@ seconds";
"ScheduledIn.Seconds_any" = "%@ seconds";
"ScheduledIn.Seconds_many" = "%@ seconds";
"ScheduledIn.Seconds_0" = "%@ seconds";
"ScheduledIn.Minutes_1" = "%@ minute";
"ScheduledIn.Minutes_2" = "%@ minutes";
"ScheduledIn.Minutes_3_10" = "%@ minutes";
"ScheduledIn.Minutes_any" = "%@ minutes";
"ScheduledIn.Minutes_many" = "%@ minutes";
"ScheduledIn.Minutes_0" = "%@ minutes";
"ScheduledIn.Hours_1" = "%@ hour";
"ScheduledIn.Hours_2" = "%@ hours";
"ScheduledIn.Hours_3_10" = "%@ hours";
"ScheduledIn.Hours_any" = "%@ hours";
"ScheduledIn.Hours_many" = "%@ hours";
"ScheduledIn.Hours_0" = "%@ hours";
"ScheduledIn.Days_1" = "%@ day";
"ScheduledIn.Days_2" = "%@ days";
"ScheduledIn.Days_3_10" = "%@ days";
"ScheduledIn.Days_any" = "%@ days";
"ScheduledIn.Days_many" = "%@ days";
"ScheduledIn.Days_0" = "%@ days";
"ScheduledIn.Weeks_1" = "%@ week";
"ScheduledIn.Weeks_2" = "%@ weeks";
"ScheduledIn.Weeks_3_10" = "%@ weeks";
"ScheduledIn.Weeks_any" = "%@ weeks";
"ScheduledIn.Weeks_many" = "%@ weeks";
"ScheduledIn.Weeks_0" = "%@ weeks";
"ScheduledIn.Months_1" = "%@ month";
"ScheduledIn.Months_2" = "%@ months";
"ScheduledIn.Months_3_10" = "%@ months";
"ScheduledIn.Months_any" = "%@ months";
"ScheduledIn.Months_many" = "%@ months";
"ScheduledIn.Months_0" = "%@ months";
"ScheduledIn.Years_1" = "%@ year";
"ScheduledIn.Years_2" = "%@ years";
"ScheduledIn.Years_3_10" = "%@ years";
"ScheduledIn.Years_any" = "%@ years";
"ScheduledIn.Months_many" = "%@ years";

"Checkout.PaymentLiabilityAlert" = "Neither Telegram, nor {target} will have access to your credit card information. Credit card details will be handled only by the payment system, {payment_system}.\n\nPayments will go directly to the developer of {target}. Telegram cannot provide any guarantees, so proceed at your own risk. In case of problems, please contact the developer of {target} or your bank.";

"Checkout.OptionalTipItem" = "Tip (Optional)";
"Checkout.TipItem" = "Tip";
"Checkout.OptionalTipItemPlaceholder" = "Enter Custom";

"VoiceChat.ReminderNotify" = "We will notify you when it starts.";

"Checkout.SuccessfulTooltip" = "You paid %1$@ for %2$@.";

"Privacy.ContactsReset.ContactsDeleted" = "All synced contacts deleted.";

"Privacy.DeleteDrafts.DraftsDeleted" = "All cloud drafts deleted.";

"Privacy.PaymentsClear.PaymentInfoCleared" = "Payment info cleared.";
"Privacy.PaymentsClear.ShippingInfoCleared" = "Shipping info cleared.";
"Privacy.PaymentsClear.AllInfoCleared" = "Payment and shipping info cleared.";

"Settings.Tips" = "Telegram Features";
"Settings.TipsUsername" = "TelegramTips";

"Calls.NoVoiceAndVideoCallsPlaceholder" = "Your recent voice and video calls will appear here.";
"Calls.StartNewCall" = "Start New Call";

"VoiceChat.VideoPreviewTitle" = "Video Preview";
"VoiceChat.VideoPreviewDescription" = "Are you sure you want to share your video?";
"VoiceChat.VideoPreviewShareCamera" = "Share Camera Video";
"VoiceChat.VideoPreviewShareScreen" = "Share Screen";
"VoiceChat.VideoPreviewStopScreenSharing" = "Stop Screen Sharing";

"VoiceChat.TapToViewCameraVideo" = "Tap to view camera video";
"VoiceChat.TapToViewScreenVideo" = "Tap to view screen sharing";

"VoiceChat.ShareScreen" = "Share Screen";
"VoiceChat.StopScreenSharing" = "Stop Screen Sharing";
"VoiceChat.ParticipantIsSpeaking" = "%1$@ is speaking";

"WallpaperPreview.WallpaperColors" = "Colors";

"VoiceChat.UnmuteSuggestion" = "You are on mute. Tap here to speak.";

"VoiceChat.ContextAudio" = "Audio";

"VoiceChat.VideoPaused" = "Video is paused";
"VoiceChat.YouAreSharingScreen" = "You are sharing your screen";
"VoiceChat.StopScreenSharingShort" = "Stop Sharing";

"VoiceChat.OpenGroup" = "Open Group";

"VoiceChat.NoiseSuppression" = "Noise Suppression";
"VoiceChat.NoiseSuppressionEnabled" = "Enabled";
"VoiceChat.NoiseSuppressionDisabled" = "Disabled";

"VoiceChat.Unpin" = "Unpin";

"VoiceChat.VideoParticipantsLimitExceeded" = "Video is only available\nfor the first %@ members";

"ImportStickerPack.StickerCount_1" = "1 Sticker";
"ImportStickerPack.StickerCount_2" = "2 Stickers";
"ImportStickerPack.StickerCount_3_10" = "%@ Stickers";
"ImportStickerPack.StickerCount_any" = "%@ Stickers";
"ImportStickerPack.StickerCount_many" = "%@ Stickers";
"ImportStickerPack.StickerCount_0" = "%@ Stickers";
"ImportStickerPack.CreateStickerSet" = "Create Sticker Set";
"ImportStickerPack.CreateNewStickerSet" = "Create a New Sticker Set";
"ImportStickerPack.AddToExistingStickerSet" = "Add to an Existing Sticker Set";
"ImportStickerPack.ChooseStickerSet" = "Choose Sticker Set";
"ImportStickerPack.RemoveFromImport" = "Remove From Import";
"ImportStickerPack.ChooseName" = "Choose Name";
"ImportStickerPack.ChooseNameDescription" = "Please choose a name for your set.";
"ImportStickerPack.NamePlaceholder" = "Name";
"ImportStickerPack.GeneratingLink" = "generating link...";
"ImportStickerPack.CheckingLink" = "checking availability...";
"ImportStickerPack.ChooseLink" = "Choose Link";
"ImportStickerPack.ChooseLinkDescription" = "You can use a-z, 0-9 and underscores.";
"ImportStickerPack.LinkTaken" = "Sorry, this link is already taken.";
"ImportStickerPack.LinkAvailable" = "Link is available.";
"ImportStickerPack.ImportingStickers" = "Importing Stickers";
"ImportStickerPack.Of" = "%1$@ of %2$@ Imported";
"ImportStickerPack.InProgress" = "Please keep this window open\nuntil the import is completed.";
"ImportStickerPack.Create" = "Create";

"WallpaperPreview.PreviewBottomTextAnimatable" = "Tap the play button to view the background animation.";

"Conversation.InputMenu" = "Menu";
"Conversation.MessageDoesntExist" = "Message doesn't exist";

"Settings.CheckPasswordTitle" = "Your Password";
"Settings.CheckPasswordText" = "Your account is protected by 2-Step Verification. Do you still remember your password?";
"Settings.KeepPassword" = "Yes, definitely";
"Settings.TryEnterPassword" = "Not sure, let me try";

"TwoFactorSetup.PasswordRecovery.Title" = "Create New Password";
"TwoFactorSetup.PasswordRecovery.Text" = "You can now set a new password that will be used to log into your account.";
"TwoFactorSetup.PasswordRecovery.PlaceholderPassword" = "New Password";
"TwoFactorSetup.PasswordRecovery.PlaceholderConfirmPassword" = "Re-enter New Password";
"TwoFactorSetup.PasswordRecovery.Action" = "Continue";
"TwoFactorSetup.PasswordRecovery.Skip" = "Skip";
"TwoFactorSetup.PasswordRecovery.SkipAlertTitle" = "Attention!";
"TwoFactorSetup.PasswordRecovery.SkipAlertText" = "Skipping this step will disable 2-step verification for your account. Are you sure you want to skip?";
"TwoFactorSetup.PasswordRecovery.SkipAlertAction" = "Skip";

"TwoStepAuth.RecoveryUnavailableResetTitle" = "Reset Password";
"TwoStepAuth.RecoveryUnavailableResetText" = "Since you didn’t provide a recovery email when setting up your password, your remaining options are either to remember your password or wait 7 days until your password is reset.";
"TwoStepAuth.RecoveryEmailResetText" = "If you don't have access to your recovery email, your remaining options are either to remember your password or wait 7 days until your password resets.";
"TwoStepAuth.RecoveryUnavailableResetAction" = "Reset";
"TwoStepAuth.ResetPendingText" = "You can reset your password in %@.";
"TwoStepAuth.CancelResetTitle" = "Cancel Reset";
"TwoStepAuth.ResetAction" = "Reset Password";
"TwoStepAuth.CancelResetText" = "Cancel the password reset process? If you request a new reset later, it will take another 7 days.";
"TwoStepAuth.RecoveryEmailResetNoAccess" = "Can’t access your email?";

"TwoFactorSetup.ResetDone.Title" = "New Password Set!";
"TwoFactorSetup.ResetDone.Text" = "This password will be required when you log in on a new device in addition to the code you get via SMS.";
"TwoFactorSetup.ResetDone.Action" = "Continue";

"TwoFactorSetup.ResetDone.TitleNoPassword" = "Password Removed";
"TwoFactorSetup.ResetDone.TextNoPassword" = "You can always set a new password in\n\n\nSettings>Privacy & Security>Two-Step Verification";

"TwoFactorSetup.ResetFloodWait" = "You recently requested a password reset that was cancelled. Please wait %@ before making a new request.";
"TwoFactorSetup.ResetFloodWait" = "You have recently requested a password reset that was canceled. Please wait for %@ before making a new request.";

"TwoFactorRemember.Title" = "Enter Your Password";
"TwoFactorRemember.Text" = "Do you still remeber your password?";
"TwoFactorRemember.Placeholder" = "Password";
"TwoFactorRemember.Forgot" = "Forgot Password?";
"TwoFactorRemember.CheckPassword" = "Check Password";
"TwoFactorRemember.WrongPassword" = "This password is incorrect.";
"TwoFactorRemember.Done.Title" = "Perfect!";
"TwoFactorRemember.Done.Text" = "You still remember your password.";
"TwoFactorRemember.Done.Action" = "Back to Settings";

"VoiceChat.VideoPreviewPhoneScreen" = "Phone Screen";
"VoiceChat.VideoPreviewTabletScreen" = "Phone Screen";
"VoiceChat.VideoPreviewFrontCamera" = "Front Camera";
"VoiceChat.VideoPreviewBackCamera" = "Back Camera";
"VoiceChat.VideoPreviewContinue" = "Continue";
"VoiceChat.VideoPreviewShareScreenInfo" = "Everything on your screen\nwill be shared";

"Gallery.SaveToGallery" = "Save to Gallery";
"Gallery.ImageSaved" = "Image Saved";
"Gallery.VideoSaved" = "Video Saved";
"Gallery.ImagesAndVideosSaved" = "Media Saved";
"Gallery.WaitForVideoDownoad" = "Please wait for the video to be fully downloaded.";

"Gallery.SaveImage" = "Save Image";
"Gallery.SaveVideo" = "Save Video";

"VoiceChat.VideoParticipantsLimitExceededExtended" = "The voice chat is over %@ members.\nNew participants only have access to audio stream. ";

"PlaybackSpeed.Title" = "Playback Speed";
"PlaybackSpeed.Normal" = "Normal";

"Chat.NextChannelSameLocationSwipeProgress" = "Swipe up to go to the next unread channel";
"Chat.NextChannelSameLocationSwipeAction" = "Release to go to the next unread channel";
"Chat.NextChannelFolderSwipeProgress" = "Swipe up to go to the %@ folder";
"Chat.NextChannelFolderSwipeAction" = "Release to go to the %@ folder";
"Chat.NextChannelArchivedSwipeProgress" = "Swipe up to go to archived channels";
"Chat.NextChannelArchivedSwipeAction" = "Release to go to archived channels";
"Chat.NextChannelUnarchivedSwipeProgress" = "Swipe up to go to unarchived channels";
"Chat.NextChannelUnarchivedSwipeAction" = "Release to go to unarchived channels";

"Conversation.ForwardOptions.Text" = "What whould you like to do with %1$@ from %2$@?";
"Conversation.ForwardOptions.TextPersonal" = "What whould you like to do with %1$@ from your chat with %2$@?";
"Conversation.ForwardOptions.ShowOptions" = "Show Forwarding Options";
"Conversation.ForwardOptions.CancelForwarding" = "Cancel Forwarding";

"Conversation.ForwardOptions.HideSendersName" = "Hide Sender's Name";
"Conversation.ForwardOptions.ShowSendersName" = "Show Sender's Name";

"Conversation.ForwardOptions.HideSendersNames" = "Hide Senders' Names";
"Conversation.ForwardOptions.ShowSendersNames" = "Show Senders' Names";

"Conversation.ForwardOptions.ShowCaption" = "Show Captions";
"Conversation.ForwardOptions.HideCaption" = "Hide Captions";

"Conversation.ForwardOptions.ChangeRecipient" = "Change Recipient";
"Conversation.ForwardOptions.SendMessage" = "Send Message";
"Conversation.ForwardOptions.SendMessages" = "Send Messages";

"Conversation.ForwardOptions.TapForOptions" = "Tap here for forwarding options";
"Conversation.ForwardOptions.TapForOptionsShort" = "Tap here for options";

"Conversation.ForwardOptions.UserMessageForwardVisible" = "%@ will see that it was forwarded";
"Conversation.ForwardOptions.UserMessageForwardHidden" = "%@ won't see that it was forwarded";
"Conversation.ForwardOptions.UserMessagesForwardVisible" = "%@ will see they were forwarded";
"Conversation.ForwardOptions.UserMessagesForwardHidden" = "%@ won't see they were forwarded";

"Conversation.ForwardOptions.GroupMessageForwardVisible" = "Members will see that it was forwarded";
"Conversation.ForwardOptions.GroupMessageForwardHidden" = "Members won't see that it was forwarded";
"Conversation.ForwardOptions.GroupMessagesForwardVisible" = "Members will see they were forwarded";
"Conversation.ForwardOptions.GroupMessagesForwardHidden" = "Members won't see they were forwarded";

"Conversation.ForwardOptions.ChannelMessageForwardVisible" = "Subscribers will see that it was forwarded";
"Conversation.ForwardOptions.ChannelMessageForwardHidden" = "Subscribers won't see that it was forwarded";
"Conversation.ForwardOptions.ChannelMessagesForwardVisible" = "Subscribers will see they were forwarded";
"Conversation.ForwardOptions.ChannelMessagesForwardHidden" = "Subscribers won't see they were forwarded";

"Conversation.ForwardOptions.ForwardTitleSingle" = "Forward Message";
"Conversation.ForwardOptions.ForwardTitle_1" = "Forward %@ Message";
"Conversation.ForwardOptions.ForwardTitle_2" = "Forward %@ Messages";
"Conversation.ForwardOptions.ForwardTitle_3_10" = "Forward %@ Messages";
"Conversation.ForwardOptions.ForwardTitle_any" = "Forward %@ Messages";
"Conversation.ForwardOptions.ForwardTitle_many" = "Forward %@ Messages";
"Conversation.ForwardOptions.ForwardTitle_0" = "Forward %@ Messages";

"Conversation.ForwardOptions.Title_1" = "%@ Message";
"Conversation.ForwardOptions.Title_2" = "%@ Messages";
"Conversation.ForwardOptions.Title_3_10" = "%@ Messages";
"Conversation.ForwardOptions.Title_any" = "%@ Messages";
"Conversation.ForwardOptions.Title_many" = "%@ Messages";
"Conversation.ForwardOptions.Title_0" = "%@ Messages";

"Conversation.ForwardOptions.Messages_1" = "%@ message";
"Conversation.ForwardOptions.Messages_2" = "%@ messages";
"Conversation.ForwardOptions.Messages_3_10" = "%@ messages";
"Conversation.ForwardOptions.Messages_any" = "%@ messages";
"Conversation.ForwardOptions.Messages_many" = "%@ messages";
"Conversation.ForwardOptions.Messages_0" = "%@ messages";

"Activity.ChoosingSticker" = "choosing sticker";
"DialogList.SingleChoosingStickerSuffix" = "%@ is choosing sticker";

"Activity.TappingInteractiveEmoji" = "tapping on %@";

"WallpaperPreview.Animate" = "Animate";
"WallpaperPreview.AnimateDescription" = "Colors will move when you send messages";

"Username.InvalidStartsWithUnderscore" = "Sorry, a username can't start with an underscore.";
"Username.InvalidEndsWithUnderscore" = "Sorry, a username can't end with an underscore.";

"Channel.Username.InvalidStartsWithUnderscore" = "Channel names can't start with an underscore.";
"Channel.Username.InvalidEndsWithUnderscore" = "Channel names can't end with an underscore.";

"Group.Username.InvalidStartsWithUnderscore" = "Group names can't start with an underscore.";
"Group.Username.InvalidEndsWithUnderscore" = "Group names can't end with an underscore.";

"UserInfo.ChangeColors" = "Change Colors";

"Conversation.Theme.Title" = "Select Theme";
"Conversation.Theme.Subtitle" = "Theme will be also applied for %@";
"Conversation.Theme.Apply" = "Apply Theme";
"Conversation.Theme.NoTheme" = "No\nTheme";
"Conversation.Theme.Reset" = "Reset Theme for This Chat";
"Conversation.Theme.DontSetTheme" = "Do Not Set Theme";
"Conversation.Theme.SwitchToDark" = "Switch to dark appearance";
"Conversation.Theme.SwitchToLight" = "Switch to light appearance";
"Conversation.Theme.PreviewDark" = "Tap to see how chat will appear to\n%@ when using night mode.";
"Conversation.Theme.PreviewLight" = "Tap to see how chat will appear to\n%@ when using day mode.";
"Conversation.Theme.DismissAlert" = "Do you want to apply the selected theme to the chat?";
"Conversation.Theme.DismissAlertApply" = "Apply";

"Notification.ChangedTheme" = "%1$@ changed chat theme to %2$@";
"Notification.DisabledTheme" = "%@ disabled chat theme";

"Notification.YouChangedTheme" = "You changed chat theme to %@";
"Notification.YouDisabledTheme" = "You disabled chat theme";

"Notification.ChannelChangedTheme" = "Channel theme changed to %1$@";
"Notification.ChannelDisabledTheme" = "Channel theme disabled";

"Appstore.Cloud" = "**Cloud-based**\nUnlimited storage for chats,\nmedia and documents.";
"Appstore.Cloud.Profile" = "**Jennifer**\n23 y.o. designer from San Francisco.";
"Appstore.Creative" = "**Creative**\nColor themes, stickers, GIFs,\nvideo messages and more.";
"Appstore.Creative.Chat" = "**You**\nSend a dice emoji to roll a die!\n**You**\nAdvance to Illinois Ave. If you pass Go, collect coffee\n**Gabriella**\nPassed!\n**You**\nOkay\nWait for me there.";
"Appstore.Creative.Chat.Name" = "**Gabriella**";
"Appstore.Fast" = "**Fast**\nSimple, reliable and synced\nacross all your devices.";
"Appstore.Fast.Chat1" = "**Alicia Torreaux**\nBob says hi.";
"Appstore.Fast.Chat2" = "**Roberto**\nSay hello to Alice.";
"Appstore.Fast.Chat3" = "**Digital Nomads**\nJennie\nWe just reached 2,500 members! WOO!";
"Appstore.Fast.Chat4" = "**Veronica**\nTable for four, 2 PM. Be there.";
"Appstore.Fast.Chat5" = "**Animal Videos**\nVote now! Moar cat videos in this channel?";
"Appstore.Fast.Chat6" = "**Little Sister**\nDon't tell mom yet, but I got the job! I'm going to ROME!";
"Appstore.Fast.Chat7" = "**James**\nCheck these out";
"Appstore.Fast.Chat8" = "**Study Group**\nEmma\nSticker";
"Appstore.Fast.Chat9" = "**Digital Nomads**";
"Appstore.Free.Chat" = "**Jessica**\nPaper airplane is lyfted by...\nWings\nPropeller\n**You**\nIs this from Monday’s test?\n**Harry**\nOnlinePartyPlan.ppd\nLet's get back to planning!\n**You**\n550 MB keynote file??\n**Helene**\nHe added fireworks videos";
"Appstore.Free.Chat.Name" = "**Study Group**";
"Appstore.Open" = "**Open**\nNo ads, no fees. Open source\ncode free for everyone.";
"Appstore.Powerful" = "**Powerful**\nNo limits on the size of\ngroups and broadcasts.";
"Appstore.Powerful.Chat" = "**James**\nGood morning!\n\nDwayne joined the group\n\n**You**\nDo you have any idea what time it is?\n**Roxanne**\nIs it still morning?\nSure!\nNot sure\n**Emma**\nVoice";
"Appstore.Private" = "**Private**\nYour data is never disclosed.\nOnly you are in control.";
"Appstore.Private.Chat" = "**You**\nNo limits on the size of your cats.";
"Appstore.Private.Chat.Name" = "**Beatrice**";
"Appstore.Public" = "**Public**\nPublic channels, open groups,\nbots for integrations.";
"Appstore.Public.Chat1" = "**Financial Times**\nTruth is like the sun. You can shut it out for a time, but it ain’t goin’ away.";
"Appstore.Public.Chat2" = "**Bloomberg**\nWe'll be sending you a few big stories daily, which you can expect to start...";
"Appstore.Public.Chat3" = "**Health and Safety**\nIf you're looking for official news about the Novel Coronavirus and COVID-19";
"Appstore.Public.IV" = "We now have enough data to measure the relative effectiveness of major climate solutions. This simulator lets you see which ones would work best.\n\nBloomberg\n\nThe Best Way to Slow Global Warming? You Decide in This Climate Simulator\nIt was on Earth Day 2016 when more than 170 nations signed the Paris Agreement calling for limiting global warming \"to well below 2°C\".";
"Appstore.Secure" = "**Secure**\nAll chats are protected\nwith strong encryption.";
"Appstore.Secure.Chat" = "**Little Sister**\nAny gift ideas for mom?\n**You**A dog!\n**You**I'm serious. Let's get her a puppy. \n**You**\nI saw this!\n**Little Sister**\nI needed proof this was your idea!";
"Appstore.Secure.Chat.Name" = "**Little Sister**";

"Conversation.ReplyMessagePanelTitle" = "Reply to %@";

"Channel.AdminLog.MessageChangedThemeSet" = "%1$@ changed chat theme to %2$@";
"Channel.AdminLog.MessageChangedThemeRemove" = "%1$@ disabled chat theme";

"SponsoredMessageMenu.Info" = "What are sponsored\nmessages?";
"SponsoredMessageInfoScreen.Title" = "What are sponsored messages?";
"SponsoredMessageInfoScreen.Text" = "Unlike other apps, Telegram never uses your private data to target ads. You are seeing this message only because someone chose this public one-to many channel as a space to promote their messages. This means that no user data is mined or analyzed to display ads, and every user viewing a channel on Telegram sees the same sponsored message.\n\nUnline other apps, Telegram doesn't track whether you tapped on a sponsored message and doesn't profile you based on your activity. We also prevent external links in sponsored messages to ensure that third parties can't spy on our users. We believe that everyone has the right to privacy, and technological platforms should respect that.\n\nTelegram offers free and unlimited service to hundreds of millions of users, which involves significant server and traffic costs. In order to remain independent and stay true to its values, Telegram developed a paid tool to promote messages with user privacy in mind. We welcome responsible adverticers at:\n[url]\nAds should no longer be synonymous with abuse of user privacy. Let us redefine how a tech compony should operate — together.";
"SponsoredMessageInfo.Action" = "Learn More";
"SponsoredMessageInfo.Url" = "https://telegram.org/ads";

"Chat.NavigationNoChannels" = "You have no unread channels";

"Message.SponsoredLabel" = "sponsored";
"Message.RecommendedLabel" = "recommended";

"Stickers.Favorites" = "Favorites";
"Stickers.Recent" = "Recent";
"Stickers.Stickers" = "Stickers";
"Stickers.Gifs" = "GIFs";
"Stickers.Trending" = "Trending";
"Stickers.Settings" = "Settings";

"Gif.Emotion.Angry" = "Angry";
"Gif.Emotion.Surprised" = "Surprised";
"Gif.Emotion.Joy" = "Joy";
"Gif.Emotion.Kiss" = "Kiss";
"Gif.Emotion.Hearts" = "Hearts";
"Gif.Emotion.ThumbsUp" = "Thumbs Up";
"Gif.Emotion.ThumbsDown" = "Thumbs Down";
"Gif.Emotion.RollEyes" = "Roll-Eyes";
"Gif.Emotion.Cool" = "Cool";
"Gif.Emotion.Party" = "Party";

"Conversation.ForwardFrom" = "From: %@";

"Conversation.ContextMenuSeen_1" = "1 Seen";
"Conversation.ContextMenuSeen_any" = "%@ Seen";
"Conversation.ContextMenuListened_1" = "1 Listened";
"Conversation.ContextMenuListened_any" = "%@ Listened";
"Conversation.ContextMenuWatched_1" = "1 Watched";
"Conversation.ContextMenuWatched_any" = "%@ Watched";

"Conversation.ContextMenuNoViews" = "Nobody Viewed";
"Conversation.ContextMenuNobodyListened" = "Nobody Listened";
"Conversation.ContextMenuNobodyWatched" = "Nobody Watched";

"VideoChat.RecordingSaved" = "Video chat recording saved to **Saved Messages**.";
"LiveStream.RecordingSaved" = "Live stream recording saved to **Saved Messages**.";

"ChatContextMenu.MessageViewsPrivacyTip" = "To protect privacy, views are only stored for 7 days.";

"MESSAGE_NOTHEME" = "%1$@ changed theme to default one";
"CHAT_MESSAGE_NOTHEME" = "%1$@ set theme to default one in the group %2$@";

"Activity.EnjoyingAnimations" = "enjoying %@ animations";

"Conversation.InteractiveEmojiSyncTip" = "If %@ was viewing the chat right now, he would also enjoy this animation.";

"Contacts.Search.NoResults" = "No Results";
"Contacts.Search.NoResultsQueryDescription" = "There were no results for \"%@\".\nTry a new search.";

"LiveStream.Listening.Members_0" = "%@ listening";
"LiveStream.Listening.Members_1" = "%@ listening";
"LiveStream.Listening.Members_2" = "%@ listening";
"LiveStream.Listening.Members_3_10" = "%@ listening";
"LiveStream.Listening.Members_many" = "%@ listening";
"LiveStream.Listening.Members_any" = "%@ listening";

"LiveStream.Watching.Members_0" = "%@ watching";
"LiveStream.Watching.Members_1" = "%@ watching";
"LiveStream.Watching.Members_2" = "%@ watching";
"LiveStream.Watching.Members_3_10" = "%@ watching";
"LiveStream.Watching.Members_many" = "%@ watching";
"LiveStream.Watching.Members_any" = "%@ watching";

"VoiceChat.RecordTitle" = "Record Video Chat";
"LiveStream.RecordTitle" = "Record Live Stream";
"VoiceChat.RecordVideoAndAudio" = "Video and Audio";
"VoiceChat.RecordOnlyAudio" = "Only Audio";
"VoiceChat.RecordPortrait" = "Portrait";
"VoiceChat.RecordLandscape" = "Landscape";
"VoiceChat.RecordStartRecording" = "Start Recording";

"MediaPicker.JpegConversionText" = "Do you want to convert photos to JPEG?";
"MediaPicker.KeepHeic" = "Keep HEIC";
"MediaPicker.ConvertToJpeg" = "Convert to JPEG";

"GroupInfo.MemberRequests" = "Member Requests";

"InviteLink.Create.RequestApproval" = "Request Admin Approval";
"InviteLink.Create.RequestApprovalOffInfoGroup" = "New users will be able to join the group without being approved by the admins.";
"InviteLink.Create.RequestApprovalOffInfoChannel" = "New users will be able to join the channel without being approved by the admins.";
"InviteLink.Create.RequestApprovalOnInfoGroup" = "New users will be able to join the group only after having been approved by the admins.";
"InviteLink.Create.RequestApprovalOnInfoChannel" = "New users will be able to join the channel only after having been approved by the admins.";

"InviteLink.Create.LinkNameTitle" = "Link Name";
"InviteLink.Create.LinkName" = "Link Name (Optional)";
"InviteLink.Create.LinkNameInfo" = "Only you and other admins will see this name.";

"MemberRequests.Title" = "Member Requests";
"MemberRequests.DescriptionGroup" = "Some [additional links]() are set up to accept requests to join the group.";
"MemberRequests.DescriptionChannel" = "Some [additional links]() are set up to accept requests to join the channel.";

"MemberRequests.SearchPlaceholder" = "Search Join Requests";
"MemberRequests.PeopleRequested_1" = "%@ requested to join";
"MemberRequests.PeopleRequested_2" = "%@ requested to join";
"MemberRequests.PeopleRequested_3_10" = "%@ requested to join";
"MemberRequests.PeopleRequested_many" = "%@ requested to join";
"MemberRequests.PeopleRequested_any" = "%@ requested to join";

"MemberRequests.PeopleRequestedShort_1" = "%@ requested";
"MemberRequests.PeopleRequestedShort_2" = "%@ requested";
"MemberRequests.PeopleRequestedShort_3_10" = "%@ requested";
"MemberRequests.PeopleRequestedShort_many" = "%@ requested";
"MemberRequests.PeopleRequestedShort_any" = "%@ requested";

"MemberRequests.AddToGroup" = "Add to Group";
"MemberRequests.AddToChannel" = "Add to Channel";
"MemberRequests.Dismiss" = "Dismiss";

"MemberRequests.UserAddedToGroup" = "%@ has been added to the group.";
"MemberRequests.UserAddedToChannel" = "%@ has been added to the channel.";

"MemberRequests.NoRequests" = "No Member Requests";
"MemberRequests.NoRequestsDescriptionGroup" = "You have no pending requests to join the group.";
"MemberRequests.NoRequestsDescriptionChannel" = "You have no pending requests to join the channel.";

"Conversation.RequestsToJoin_1" = "%@ Request to Join";
"Conversation.RequestsToJoin_2" = "%@ Requests to Join";
"Conversation.RequestsToJoin_3_10" = "%@ Requests to Join";
"Conversation.RequestsToJoin_many" = "%@ Requests to Join";
"Conversation.RequestsToJoin_any" = "%@ Requests to Join";

"MemberRequests.RequestToJoinGroup" = "Request to Join Group";
"MemberRequests.RequestToJoinChannel" = "Request to Join Channel";

"MemberRequests.RequestToJoinDescriptionGroup" = "This group accepts new members only after they are approved by its admins.";
"MemberRequests.RequestToJoinDescriptionChannel" = "This channel accepts new subscribers only after they are approved by its admins.";

"MemberRequests.RequestToJoinSent" = "Request to join Sent";
"MemberRequests.RequestToJoinSentDescriptionGroup" = "You will be added to the group once it admins approve your request.";
"MemberRequests.RequestToJoinSentDescriptionChannel" = "You will be added to the channel once it admins approve your request.";

"Notification.JoinedChannelByRequestYou" = "Your request to join the channel was approved";
"Notification.JoinedGroupByRequestYou" = "Your request to join the group was approved";
"Notification.JoinedGroupByRequest" = "%@ was accepted to the group chat";

"Notification.JoinedGroupByLinkYou" = "You joined the group via invite link";

"InviteLink.InviteLinkForwardTooltip.Chat.One" = "Invite link forwarded to **%@**";
"InviteLink.InviteLinkForwardTooltip.TwoChats.One" = "Invite link forwarded to **%@** and **%@**";
"InviteLink.InviteLinkForwardTooltip.ManyChats.One" = "Invite link forwarded to **%@** and %@ others";
"InviteLink.InviteLinkForwardTooltip.SavedMessages.One" = "Invite link forwarded to **Saved Messages**";

"Conversation.RequestToJoinChannel" = "REQUEST TO JOIN";
"Conversation.RequestToJoinGroup" = "REQUEST TO JOIN";

"Channel.AdminLog.JoinedViaRequest" = "%1$@ joined via invite link %2$@, approved by %3$@";

"Appearance.NightTheme" = "Night Mode";

"Map.ETADays_0" = "%@ days";
"Map.ETADays_1" = "%@ day";
"Map.ETADays_2" = "%@ days";
"Map.ETADays_3_10" = "%@ days";
"Map.ETADays_many" = "%@ days";
"Map.ETADays_any" = "%@ days";

"ChatSettings.UseLessDataForCalls" = "Use Less Data for Calls";

"Time.JustNow" = "just now";
"Time.MinutesAgo_0" = "%@ minutes ago"; //three to ten
"Time.MinutesAgo_1" = "%@ minute ago"; //one
"Time.MinutesAgo_2" = "%@ minutes ago"; //two
"Time.MinutesAgo_3_10" = "%@ minutes ago"; //three to ten
"Time.MinutesAgo_many" = "%@ minutes ago"; // more than ten
"Time.MinutesAgo_any" = "%@ minutes ago"; // more than ten
"Time.HoursAgo_0" = "%@ hours ago";
"Time.HoursAgo_1" = "%@ hour ago";
"Time.HoursAgo_2" = "%@ hours ago";
"Time.HoursAgo_3_10" = "%@ hours ago";
"Time.HoursAgo_any" = "%@ hours ago";
"Time.HoursAgo_many" = "%@ hours ago";
"Time.HoursAgo_0" = "%@ hours ago";
"Time.AtDate" = "%@";

"Stickers.ShowMore" = "Show More";

"Notifications.PrivateChats" = "Private Chats";
"Notifications.GroupChats" = "Group Chats";
"Notifications.Channels" = "Channels";

"Notifications.PrivateChatsTitle" = "Private Chats";
"Notifications.GroupChatsTitle" = "Group Chats";
"Notifications.ChannelsTitle" = "Channels";

"Notifications.CategoryExceptions_0" = "%@ exceptions";
"Notifications.CategoryExceptions_1" = "%@ exception";
"Notifications.CategoryExceptions_2" = "%@ exceptions";
"Notifications.CategoryExceptions_3_10" = "%@ exceptions";
"Notifications.CategoryExceptions_many" = "%@ exceptions";
"Notifications.CategoryExceptions_any" = "%@ exceptions";

"Notifications.DeleteAllExceptions" = "Delete All Exceptions";

"Notifications.Options" = "Options";

"Notifications.On" = "On";
"Notifications.Off" = "Off";

"AuthSessions.View.Browser" = "Browser";
"AuthSessions.View.Device" = "Device";
"AuthSessions.View.Application" = "Application";
"AuthSessions.View.OS" = "Operating System";
"AuthSessions.View.Location" = "Location";
"AuthSessions.View.IP" = "IP Address";
"AuthSessions.View.TerminateSession" = "Terminate Session";
"AuthSessions.View.Logout" = "Log Out";

"MessageCalendar.Title" = "Calendar";
"MessageCalendar.DaysSelectedTitle_1" = "1 day selected";
"MessageCalendar.DaysSelectedTitle_any" = "%@ days selected";
"MessageCalendar.DeleteAlertText_1" = "Are you sure you want to delete all messages for the selected day?";
"MessageCalendar.DeleteAlertText_any" = "Are you sure you want to delete all messages for the selected %@ days?";

"SharedMedia.PhotoCount_1" = "1 photo";
"SharedMedia.PhotoCount_any" = "%@ photos";
"SharedMedia.VideoCount_1" = "1 video";
"SharedMedia.VideoCount_any" = "%@ videos";
"SharedMedia.GifCount_1" = "1 gif";
"SharedMedia.GifCount_any" = "%@ gifs";
"SharedMedia.FileCount_1" = "1 file";
"SharedMedia.FileCount_any" = "%@ files";
"SharedMedia.MusicCount_1" = "1 music file";
"SharedMedia.MusicCount_any" = "%@ music files";
"SharedMedia.VoiceMessageCount_1" = "1 voice message";
"SharedMedia.VoiceMessageCount_any" = "%@ voice messages";
"SharedMedia.LinkCount_1" = "1 link";
"SharedMedia.LinkCount_any" = "%@ links";

"SharedMedia.FastScrollTooltip" = "You can hold and move this bar for faster scrolling";
"SharedMedia.CalendarTooltip" = "Tap on this icon for calendar view";

"SharedMedia.ZoomIn" = "Zoom In";
"SharedMedia.ZoomOut" = "Zoom Out";
"SharedMedia.ShowCalendar" = "Show Calendar";
"SharedMedia.ShowPhotos" = "Show Photos";
"SharedMedia.ShowVideos" = "Show Videos";

"Settings.ChatThemes" = "Chat Themes";

"Themes.Title" = "Chat Themes";
"Themes.SelectTheme" = "Select Theme";
"Themes.BuildOwn" = "Build Your Own Theme";
"Themes.EditCurrentTheme" = "Edit Current Theme";
"Themes.CreateNewTheme" = "Create a New Theme";

"Chat.JumpToDate" = "Jump to Date";

"VoiceChat.DiscussionGroup" = "discussion group";

"Group.Edit.PrivatePublicLinkAlert" = "Please note that if you choose a public link for your group, anyone will be able to find it in search and join.\n\nDo not create this link if you want your group to stay private.";

"Conversation.CopyProtectionInfoGroup" = "Admins restricted members to copy or forward content from this group.";
"Conversation.CopyProtectionInfoChannel" = "Copying and forwarding is not allowed in this channel.";

"Conversation.CopyProtectionForwardingDisabledGroup" = "Forwards from this group are restricted";
"Conversation.CopyProtectionForwardingDisabledChannel" = "Forwards from this channel are restricted";
"Conversation.CopyProtectionSavingDisabledGroup" = "Saving from this group is restricted";
"Conversation.CopyProtectionSavingDisabledChannel" = "Saving from this channel is restricted";

"Channel.AdminLog.MessageToggleNoForwardsOn" = "%@ restricted message forwarding";
"Channel.AdminLog.MessageToggleNoForwardsOff" = "%@ allowed message forwarding";

"Group.Setup.ForwardingGroupTitle" = "Forwarding From This Group";
"Group.Setup.ForwardingChannelTitle" = "Saving And Copying Content";
"Group.Setup.ForwardingEnabled" = "Allow Saving Content";
"Group.Setup.ForwardingDisabled" = "Restrict Saving Content";
"Group.Setup.ForwardingGroupInfo" = "Participants will be able copy, save and forward content from this group.";
"Group.Setup.ForwardingChannelInfo" = "Participants will be able copy, save and forward content from this channel.";
"Group.Setup.ForwardingGroupInfoDisabled" = "Participants won't be able to copy, save and forward content from this group.";
"Group.Setup.ForwardingChannelInfoDisabled" = "Participants won't be able to copy, save and forward content from this channel.";

"AuthSessions.TerminateIfAwayTitle" = "Automatically Terminate Old Sessions";
"AuthSessions.TerminateIfAwayFor" = "If Inactive For";

"AuthSessions.View.LocationInfo" = "This location estimate is based on the IP address and may not always be accurate.";

"AuthSessions.View.AcceptTitle" = "Accept on This Device";
"AuthSessions.View.AcceptSecretChats" = "New Secret Chats";
"AuthSessions.View.AcceptIncomingCalls" = "Incoming Calls";

"Conversation.SendMesageAs" = "Send Message As...";
"Conversation.InviteRequestAdminGroup" = "%1$@ is an admin of %2$@, a group you requested to join.";
"Conversation.InviteRequestAdminChannel" = "%1$@ is an admin of %2$@, a channel you requested to join.";
"Conversation.InviteRequestInfo" = "You received this message because you requested to join %1$@ on %2$@.";
"Conversation.InviteRequestInfoConfirm" = "I understand";

"AuthSessions.HeaderInfo" = "Link [Telegram Desktop](desktop) or [Telegram Web](web) by scanning a QR code.";
"AuthSessions.LinkDesktopDevice" = "Link Desktop Device";
"AuthSessions.AddDevice.ScanInstallInfo" = "Go to [getdesktop.telegram.org](desktop) or [web.telegram.org](web) to get the QR code";

"Channel.AdminLog.MessageSent" = "%@ sent message:";

"ChatList.ClearSearchHistory" = "Are you sure you want to clear your search history?";

"AuthSessions.TerminateSessionText" = "Are you sure you want to terminate this session?";
"AuthSessions.TerminateOtherSessionsText" = "Are you sure you want to terminate all other sessions?";

"Notifications.ResetAllNotificationsText" = "Are you sure you want to reset all notification settings to default?";

"MessageCalendar.ClearHistoryForThisDay" = "Clear History For This Day";
"MessageCalendar.ClearHistoryForTheseDays" = "Clear History For These Days";
"MessageCalendar.EmptySelectionTooltip" = "Please select one or more days first.";
"Chat.MessageRangeDeleted.ForMe_1" = "Messages for 1 day deleted.";
"Chat.MessageRangeDeleted.ForMe_any" = "Messages for %@ days deleted.";
"Chat.MessageRangeDeleted.ForBothSides_1" = "Messages for 1 day deleted for both sides.";
"Chat.MessageRangeDeleted.ForBothSides_any" = "Messages for %@ days deleted for both sides.";

"ForcedPasswordSetup.Intro.Title" = "Set a Password";
"ForcedPasswordSetup.Intro.Text" = "If you want to log into your account frequently, please choose a password.";
"ForcedPasswordSetup.Intro.Action" = "Set a Password";
"ForcedPasswordSetup.Intro.DoneAction" = "Done";
"ForcedPasswordSetup.Intro.DismissTitle" = "Warning";
"ForcedPasswordSetup.Intro.DismissText_1" = "Proceed without a password? If you do not set a password, you will only be able to log into your account via SMS once every **day**.";
"ForcedPasswordSetup.Intro.DismissText_any" = "Proceed without a password? If you do not set a password, you will only be able to log into your account via SMS once every **%@ days**.";
"ForcedPasswordSetup.Intro.DismissActionCancel" = "No, let me set a password";
"ForcedPasswordSetup.Intro.DismissActionOK" = "Yes, I’m sure";

"Login.ShortCallTitle" = "Within a few seconds you should\nreceive a short call from:";
"Login.CodePhonePatternInfoText" = "Please enter the last digits\nof the number that called.";
"Login.EnterMissingDigits" = "Enter the missing digits";

"Channel.AdminLogFilter.EventsSentMessages" = "Sent Messages";

"Contacts.AddContact" = "Add Contact";

"Conversation.LargeEmojiDisabledInfo" = "You have disabled large emoji, so they appear small and have no effects in the chat.";
"Conversation.LargeEmojiEnable" = "Enable Large Emoji";
"Conversation.LargeEmojiEnabled" = "Large emoji enabled.";

"PeerInfo.QRCode.Title" = "QR Code";

"ChatList.Archive" = "Archive";

"TextFormat.Spoiler" = "Spoiler";

"Conversation.ContextMenuTranslate" = "Translate";

"ClearCache.ClearDescription" = "All media will stay in the Telegram cloud and can be re-downloaded if you need them again.";

"ChatSettings.StickersAndReactions" = "Stickers and Emoji";

"Localization.TranslateMessages" = "Translate Messages";
"Localization.ShowTranslate" = "Show Translate Button";
"Localization.ShowTranslateInfo" = "Show a 'Translate' button in the message action menu.";
"Localization.DoNotTranslate" = "Do Not Translate";
"Localization.DoNotTranslateInfo" = "Do not show the 'Translate' button in the message action menu for this language.";
"Localization.DoNotTranslateManyInfo" = "Do not show the 'Translate' button in the message action menu for these languages.";
"Localization.InterfaceLanguage" = "Interface Language";

"DoNotTranslate.Title" = "Do Not Translate";

"Channel.AdminLog.AllowedReactionsUpdated" = "%1$@ updated the list of allowed reactions to: %2$@";
"Channel.AdminLog.ReactionsDisabled" = "%1$@ disabled reactions";
"Channel.AdminLog.ReactionsEnabled" = "%1$@ enabled all reactions";

"Contacts.ScanQrCode" = "Scan QR Code";
"Contacts.QrCode.MyCode" = "My QR Code";
"Contacts.QrCode.NoCodeFound" = "No valid QR code found in the image. Please try again.";

"AccessDenied.QrCode" = "Telegram needs access to your photo library to scan QR codes.\n\nOpen your device's Settings > Privacy > Photos and set Telegram to ON.";
"AccessDenied.QrCamera" = "Telegram needs access to your camera to scan QR codes.\n\nOpen your device's Settings > Privacy > Camera and set Telegram to ON.";

"Share.ShareToInstagramStories" = "Share to Instagram Stories";

"PeerInfo.AllowedReactions.Title" = "Reactions";
"PeerInfo.AllowedReactions.AllowAllText" = "Allow Reactions";
"PeerInfo.AllowedReactions.AllowAllGroupInfo" = "Allow subscribers to react to group messages.";
"PeerInfo.AllowedReactions.AllowAllChannelInfo" = "Allow subscribers to react to channel posts.";
"PeerInfo.AllowedReactions.ReactionListHeader" = "AVAILABLE REACTIONS";

"PeerInfo.Reactions" = "Reactions";
"PeerInfo.ReactionsDisabled" = "Disabled";

"Settings.QuickReactionSetup.NavigationTitle" = "Quick Reaction";
"Settings.QuickReactionSetup.Title" = "Quick Reaction";
"Settings.QuickReactionSetup.DemoHeader" = "DOUBLE TAP ON A MESSAGE TO REACT";
"Settings.QuickReactionSetup.DemoInfo" = "You can double tap on message for a quick reaction.";
"Settings.QuickReactionSetup.ReactionListHeader" = "QUICK REACTION";
"Settings.QuickReactionSetup.DemoMessageAuthor" = "Dino";
"Settings.QuickReactionSetup.DemoMessageText" = "I hope you're enjoying your day as much as I am.";

"Chat.ContextReactionCount_1" = "1 reaction";
"Chat.ContextReactionCount_any" = "%@ reactions";
"Chat.OutgoingContextReactionCount_1" = "1 reacted";
"Chat.OutgoingContextReactionCount_any" = "%@ reacted";
"Chat.OutgoingContextMixedReactionCount" = "%1$@/%2$@ reacted";

"Contacts.Sort" = "Sort";
"Contacts.Sort.ByName" = "by Name";
"Contacts.Sort.ByLastSeen" = "by Last Seen";

"ClearCache.Progress" = "Clearing the Cache • %d%";
"ClearCache.KeepOpenedDescription" = "Please keep this window open until the clearing is completed.";

"Share.ShareAsLink" = "Share as Link";
"Share.ShareAsImage" = "Share as Image";

"Share.MessagePreview" = "Message Preview";
"Share.ShareMessage" = "Share Message";

"Conversation.UserSendMessage" = "SEND MESSAGE";

"Conversation.CopyProtectionForwardingDisabledBot" = "Forwards from this bot are restricted";
"Conversation.CopyProtectionSavingDisabledBot" = "Saving from this bot is restricted";

"Channel.ChannelSubscribersHeader" = "CHANNEL SUBSCRIBERS";

"Channel.Members.Contacts" = "CONTACTS IN THIS CHANNEL";
"Channel.Members.Other" = "OTHERS SUBSCRIBERS";

"Group.Members.Contacts" = "CONTACTS IN THIS GROUP";
"Group.Members.Other" = "OTHERS MEMBERS";

"Conversation.ReadAllReactions" = "Read All Reactions";
"ChatList.UserReacted" = "Reacted %@ to your message";

"SharedMedia.CommonGroupCount_1" = "%@ group in common";
"SharedMedia.CommonGroupCount_any" = "%@ groups in common";

"Attachment.Camera" = "Camera";
"Attachment.Gallery" = "Gallery";
"Attachment.File" = "File";
"Attachment.Location" = "Location";
"Attachment.Contact" = "Contact";
"Attachment.Poll" = "Poll";

"Attachment.SelectFromGallery" = "Select from Gallery";
"Attachment.SelectFromFiles" = "Select from Files";

"Attachment.AllMedia" = "All";

"Attachment.SelectedMedia_1" = "%@ Selected";
"Attachment.SelectedMedia_2" = "%@ Selected";
"Attachment.SelectedMedia_3_10" = "%@ Selected";
"Attachment.SelectedMedia_any" = "%@ Selected";
"Attachment.SelectedMedia_many" = "%@ Selected";
"Attachment.SelectedMedia_0" = "%@ Selected";

"Attachment.SendAsFile" = "Send as File";
"Attachment.SendAsFiles" = "Send as Files";

"Attachment.Grouped" = "Grouped";
"Attachment.Ungrouped" = "Ungrouped";

"Attachment.MessagePreview" = "Message Preview";
"Attachment.MessagesPreview" = "Messages Preview";
"Attachment.DragToReorder" = "Drag media to reorder";

"Attachment.SearchWeb" = "Search Web";

"Attachment.RecentlySentFiles" = "Recently Sent Files";

"ReportPeer.ReasonIllegalDrugs" = "Illegal Drugs";
"ReportPeer.ReasonPersonalDetails" = "Personal Details";

"Attachment.FilesIntro" = "Send and receive files of any type, up to 2 GB\nin size each, access them instantly\non your other devices.";
"Attachment.FilesSearchPlaceholder" = "Search sent files";

"Attachment.MediaAccessTitle" = "Access Your Photos and Videos";
"Attachment.MediaAccessText" = "Share an unlimited number of photos and videos of up to 2 GB each.";

"Attachment.LimitedMediaAccessText" = "You have limited Telegram from accessing all of your photos.";
"Attachment.CameraAccessText" = "Telegram needs camera access so that you can take photos and videos.";
"Attachment.Manage" = "Manage";

"Attachment.OpenSettings" = "Go to Settings";
"Attachment.OpenCamera" = "Open Camera";

"Attachment.DeselectedPhotos_1" = "%@ photo deselected";
"Attachment.DeselectedPhotos_any" = "%@ photos deselected";

"Attachment.DeselectedVideos_1" = "%@ video deselected";
"Attachment.DeselectedVideos_any" = "%@ videos deselected";

"Attachment.DeselectedItems_1" = "%@ item deselected";
"Attachment.DeselectedItems_any" = "%@ items deselected";

"PrivacyPhoneNumberSettings.CustomPublicLink" = "Users who have your number saved in their contacts will also see it on Telegram.\n\nThis public link opens a chat with you:\n[https://t.me/%@]()";

"DownloadList.DownloadingHeader" = "Downloading";
"DownloadList.DownloadedHeader" = "Recently Downloaded";
"DownloadList.PauseAll" = "Pause All";
"DownloadList.ResumeAll" = "Resume All";
"DownloadList.Clear" = "Clear";
"DownloadList.OptionManageDeviceStorage" = "Manage Device Storage";
"DownloadList.ClearDownloadList" = "Clear Download List";
"DownloadList.DeleteFromCache" = "Delete from Cache";
"DownloadList.RaisePriority" = "Raise Priority";
"DownloadList.CancelDownloading" = "Cancel Downloading";

"DownloadList.RemoveFileAlertTitle_1" = "Remove Document?";
"DownloadList.RemoveFileAlertTitle_any" = "Remove %@ Documents?";
"DownloadList.RemoveFileAlertText_1" = "Are you sure you want to remove this\ndocument from Downloads?\nIt will be deleted from your disk, but\nwill remain accessible in the cloud.";
"DownloadList.RemoveFileAlertText_any" = "Are you sure you want to remove these\n%@ documents from Downloads?\nThey will be deleted from your disk, but\nwill remain accessible in the cloud.";
"DownloadList.RemoveFileAlertRemove" = "Remove";

"DownloadList.ClearAlertTitle" = "Downloaded Files";
"DownloadList.ClearAlertText" = "Telegram allows to store all received and sent\ndocuments in the cloud and save storage\nspace on your device.";

"ChatList.Search.FilterDownloads" = "Downloads";

"LiveStream.NoViewers" = "No viewers";
"LiveStream.ViewerCount_1" = "1 viewer";
"LiveStream.ViewerCount_any" = "%@ viewers";

"LiveStream.NoSignalAdminText" = "Oops! Telegram doesn't see any stream\ncoming from your streaming app.\n\nPlease make sure you entered the right Server\nURL and Stream Key in your app.";
"LiveStream.NoSignalUserText" = "%@ is currently not broadcasting live\nstream data to Telegram.";

"LiveStream.ViewCredentials" = "View Stream Key";

"Attachment.MyAlbums" = "My Albums";
"Attachment.MediaTypes" = "Media Types";

"Attachment.LocationAccessTitle" = "Access Your Location";
"Attachment.LocationAccessText" = "Share places or your live location.";

"Attachment.CancelSelectionAlertText" = "Cancel selection?";
"Attachment.CancelSelectionAlertYes" = "Yes";
"Attachment.CancelSelectionAlertNo" = "No";

"ChannelInfo.CreateExternalStream" = "Stream With...";

"CreateExternalStream.StreamKeyTitle" = "Stream Key";
"CreateExternalStream.Title" = "Stream With...";
"CreateExternalStream.Text" = "To stream video with a another app, enter\nthese Server URL and Stream Key in your\nsteaming app.";
"CreateExternalStream.ServerUrl" = "server URL";
"CreateExternalStream.StreamKey" = "stream key";
"CreateExternalStream.StartStreamingInfo" = "Once you start broadcasting in your streaming\napp, tap Start Streaming below.";
"CreateExternalStream.StartStreaming" = "Start Streaming";

"Translate.Title" = "Translate";
"Translate.CopyTranslation" = "Copy Translation";
"Translate.ChangeLanguage" = "Change Language";
"Translate.More" = "more";
"Translate.Languages.Title" = "Languages";
"Translate.Languages.Original" = "Original";
"Translate.Languages.Translation" = "Translation";

"Bot.AddToChat" = "Add to Group or Channel";
"Bot.AddToChatInfo" = "This bot is able to manage a group or channel.";

"Bot.AddToChat.Title" = "Add to Group or Channel";
"Bot.AddToChat.MyChannels" = "CHANNELS I MANAGE";
"Bot.AddToChat.MyGroups" = "GROUPS I MANAGE";
"Bot.AddToChat.OtherGroups" = "GROUPS";

"Bot.AddToChat.Add.Title" = "Add Bot";
"Bot.AddToChat.Add.AdminRights" = "Admin Rights";
"Bot.AddToChat.Add.AddAsAdmin" = "Add Bot as Admin";
"Bot.AddToChat.Add.AddAsMember" = "Add Bot as Member";

"Bot.AddToChat.Add.AdminAlertTitle" = "Add Bot as Admin?";
"Bot.AddToChat.Add.AdminAlertTextGroup" = "Are you sure you want to add the bot as an admin in **%@**?";
"Bot.AddToChat.Add.AdminAlertTextChannel" = "Are you sure you want to add the bot as an admin in **%@**?";
"Bot.AddToChat.Add.AdminAlertAdd" = "Add as Admin";

"Bot.AddToChat.Add.MemberAlertTitle" = "Add Bot as Member?";
"Bot.AddToChat.Add.MemberAlertTextGroup" = "Are you sure you want to add the bot as a member in **%@**?";
"Bot.AddToChat.Add.MemberAlertTextChannel" = "Are you sure you want to add the bot as a member in **%@**?";
"Bot.AddToChat.Add.MemberAlertAdd" = "Add as Member";

"PeerInfo.ButtonStop" = "Stop";

"Localization.ShowTranslateInfoExtended" = "Show a 'Translate' button in the message context menu.\n\nGoogle may have access to message text you translate.";

"WebApp.OpenBot" = "Open Bot";
"WebApp.ReloadPage" = "Reload Page";
"WebApp.RemoveBot" = "Remove Bot";

"WebApp.AddToAttachmentText" = "%@ requests your permission to be added as an option to your attachments menu, so you can access it from any chat.";
"WebApp.AddToAttachmentAdd" = "Add";

"WebApp.AddToAttachmentUnavailableError" = "This bot can't be added to the attachment menu.";
"WebApp.AddToAttachmentAlreadyAddedError" = "This bot is already added to your attachment menu.";
"WebApp.AddToAttachmentSucceeded" = "**%@** has been added to your attachment menu.";

"WebApp.OpenWebViewAlertTitle" = "Open Web App";
"WebApp.OpenWebViewAlertText" = "**%@** would like to open its web app to proceed.\n\nIt will be able to access your **IP address** and basic device info.";

"WebApp.MessagePreview" = "Message Preview";
"WebApp.Send" = "Send";

"WebApp.RemoveConfirmationTitle" = "Remove Bot";
"WebApp.RemoveConfirmationText" = "Remove **%@** from the attachment menu?";

"Notifications.SystemTones" = "SYSTEM TONES";
"Notifications.TelegramTones" = "TELEGRAM TONES";

"Notifications.UploadSound" = "Upload Sound";
"Notifications.MessageSoundInfo" = "Press and hold a short voice note or mp3 file in any chat and select \"Save for Notifications\". It will appear here.";

"Notification.WebAppSentData" = "You have successfully transferred data from the \"%@\" button to the bot.";

"Notifications.UploadError.TooLarge.Title" = "Audio is too large";
"Notifications.UploadError.TooLarge.Text" = "File is over %@.";
"Notifications.UploadError.TooLong.Title" = "%@ is too long.";
"Notifications.UploadError.TooLong.Text" = "Duration must be less than %@.";
"Notifications.UploadSuccess.Title" = "Sound Added";
"Notifications.UploadSuccess.Text" = "The sound **%@** was added to your Telegram tones.";
"Notifications.SaveSuccess.Text" = "You can now use this sound as a notification tone in your [custom notification settings]().";

"Conversation.DeleteTimer.SetupTitle" = "Auto-Delete After...";
"Conversation.DeleteTimer.Disable" = "Disable Auto-Delete";
"Conversation.DeleteTimer.Apply" = "Set Auto-Delete";

"Conversation.Mute.SetupTitle" = "Mute Until...";
"Conversation.Mute.ApplyMuteUntil" = "Mute until %@";

"PeerInfo.EnableSound" = "Enable Sound";
"PeerInfo.DisableSound" = "Disable Sound";
"PeerInfo.MuteFor" = "Mute for...";
"PeerInfo.MuteForever" = "Mute Forever";
"PeerInfo.MuteForCustom" = "Mute until...";
"PeerInfo.NotificationsCustomize" = "Customize";

"PeerInfo.EnableAutoDelete" = "Enable Auto-Delete";
"PeerInfo.AdjustAutoDelete" = "Adjust Auto-Delete";
"PeerInfo.AutoDeleteSettingOther" = "Other...";
"PeerInfo.AutoDeleteDisable" = "Disable";
"PeerInfo.AutoDeleteInfo" = "Automatically delete messages sent in this chat after a certain period of time.";

"PeerInfo.ClearMessages" = "Clear Messages";
"PeerInfo.ClearConfirmationUser" = "Are you sure you want to delete all messages with %@?";
"PeerInfo.ClearConfirmationGroup" = "Are you sure you want to delete all messages in %@?";

"PeerInfo.TooltipSoundEnabled" = "You will receive notifications with sound.";
"PeerInfo.TooltipSoundDisabled" = "You will receive silent notifications.";
"PeerInfo.TooltipUnmuted" = "Notifications are unmuted.";
"PeerInfo.TooltipMutedFor" = "Notifications are muted for %@.";
"PeerInfo.TooltipMutedUntil" = "Notifications are muted until %@.";
"PeerInfo.TooltipMutedForever" = "Notifications are muted.";

"PeerInfo.DeleteToneTitle" = "Delete Tone";
"PeerInfo.DeleteToneText" = "Are you sure you want to delete\n**%@** notification sound?";

"PeerInfo.AlertLeaveAction" = "Leave";
"PeerInfo.LeaveGroupTitle" = "Leave Group";
"PeerInfo.LeaveGroupText" = "Are you sure you want to leave the group **%@**?";

"PeerInfo.LeaveChannelTitle" = "Leave Channel";
"PeerInfo.LeaveChannelText" = "Are you sure you want to leave the channel **%@**?";

"PeerInfo.DeleteGroupTitle" = "Delete for All";
"PeerInfo.DeleteGroupText" = "Are you sure you want to delete the group **%@** and all of its messages for all members of the group?";

"PeerInfo.DeleteChannelTitle" = "Delete for All";
"PeerInfo.DeleteChannelText" = "Are you sure you want to delete the channel **%@** and all of its messages for all subscribers of the channel?";

"Chat.SaveForNotifications" = "Save for Notifications";

"Group.Setup.WhoCanSendMessages.Title" = "WHO CAN SEND MESSAGES?";
"Group.Setup.WhoCanSendMessages.Everyone" = "Everyone";
"Group.Setup.WhoCanSendMessages.OnlyMembers" = "Only Members";

"Group.Setup.ApproveNewMembers" = "Approve New Members";
"Group.Setup.ApproveNewMembersInfo" = "Turn this on if you want users to be able to send messages only after they are approved by an admin.";

"Gallery.GifSaved" = "GIF Saved";

"Group.JoinGroup" = "Join Group";
"Group.ApplyToJoin" = "Apply to Join Group";

"Group.RequestToJoinSent" = "Request to join sent";
"Group.RequestToJoinSentDescriptionGroup" = "You will be able to send messages once the admins approve your request.";

"Channel.AdminLog.JoinedViaPublicRequest" = "%1$@ joined via public request, approved by %2$@";

"Share.UploadProgress" = "Uploading • %d%";
"Share.UploadDone" = "Done";

"StickerPack.Share" = "Share Stickers";
"StickerPack.CopyLink" = "Copy Link";

"Stickers.PremiumStickers" = "Premium Stickers";

"Channel.AddUserKickedError" = "Sorry, you can't add this user because they are on the list of Removed Users and you can't unban them.";
"Channel.AddAdminKickedError" = "Sorry, you can't add this user as an admin because they are in the Removed Users list and you can't unban them.";

"Premium.Stickers.Description" = "Unlock this sticker and many more by subscribing to Telegram Premium.";
"Premium.Stickers.Proceed" = "Unlock Premium Stickers";

"Premium.Reactions.Proceed" = "Unlock Premium Reactions";

"Premium.AppIcons.Proceed" = "Unlock Premium Icons";

"Premium.NoAds.Proceed" = "About Telegram Premium";

"AccessDenied.LocationPreciseDenied" = "To share your specific location in this chat, please go to Settings > Privacy > Location Services > Telegram and set Precise Location to On.";

"Chat.MultipleTypingPair" = "%@ and %@";
"Chat.MultipleTypingMore" = "%@ and %@ others";

"Group.Username.RemoveExistingUsernamesOrExtendInfo" = "You have reserved too many public links. Try revoking a link from an older group or channel, or upgrade to **Telegram Premium** to double the limit to **%@** public links.";
"Group.Username.RemoveExistingUsernamesNoPremiumInfo" = "You have reserved too many public links. Try revoking the link from an older group or channel. We are working to let you increase this limit in the future.";
"Group.Username.RemoveExistingUsernamesFinalInfo" = "You have reserved too many public links. Try revoking the link from an older group or channel, or create a private one instead.";

"OldChannels.TooManyCommunitiesText" = "You are a member of **%@** groups and channels. Please leave some before joining a new one or upgrade to **Telegram Premium** to double the limit to **%@** groups and channels.";
"OldChannels.TooManyCommunitiesNoPremiumText" = "You are a member of **%@** groups and channels. Please leave some before joining a new one. We are working to let you increase this limit in the future.";
"OldChannels.TooManyCommunitiesFinalText" = "You are a member of **%@** groups and channels. Please leave some before joining a new one.";

"OldChannels.TooManyCommunitiesCreateText" = "You are a member of **%@** groups and channels. Please leave some before creating a new one or upgrade to **Telegram Premium** to double the limit to **%@** groups and channels.";
"OldChannels.TooManyCommunitiesCreateNoPremiumText" = "You are a member of **%@** groups and channels. Please leave some before creating a new one. We are working to let you increase this limit in the future.";
"OldChannels.TooManyCommunitiesCreateFinalText" = "You are a member of **%@** groups and channels. Please leave some before creating a new one.";

"OldChannels.TooManyCommunitiesUpgradeText" = "You are a member of **%@** groups and channels. For technical reasons, you need to leave some first before changing this setting in your groups or upgrade to **Telegram Premium** to double the limit to **%@** groups and channels.";
"OldChannels.TooManyCommunitiesUpgradeNoPremiumText" = "You are a member of **%@** groups and channels. For technical reasons, you need to leave some first before changing this setting in your groups. We are working to let you increase this limit in the future.";
"OldChannels.TooManyCommunitiesUpgradeFinalText" = "You are a member of **%@** groups and channels. For technical reasons, you need to leave some first before changing this setting in your groups.";

"OldChannels.LeaveCommunities_1" = "Leave %@ Community";
"OldChannels.LeaveCommunities_any" = "Leave %@ Communities";

"Premium.FileTooLarge" = "File Too Large";
"Premium.LimitReached" = "Limit Reached";
"Premium.IncreaseLimit" = "Increase Limit";

"Premium.MaxFoldersCountText" = "You have reached the limit of **%1$@** folders. You can double the limit to **%2$@** folders by subscribing to **Telegram Premium**.";
"Premium.MaxFoldersCountNoPremiumText" = "You have reached the limit of **%1$@** folders. We are working to let you increase this limit in the future.";
"Premium.MaxFoldersCountFinalText" = "Sorry, you can't create more than **%1$@** folders.";

"Premium.MaxChatsInFolderText" = "Sorry, you can't add more than **%1$@** chats to a folder. You can increase this limit to **%2$@** by upgrading to **Telegram Premium**.";
"Premium.MaxChatsInFolderNoPremiumText" = "Sorry, you can't add more than **%1$@** chats to a folder. We are working to let you increase this limit in the future.";
"Premium.MaxChatsInFolderFinalText" = "Sorry, you can't add more than **%@** chats to a folder.";

"Premium.MaxFileSizeText" = "Double this limit to %@ per file by subscribing to **Telegram Premium**.";
"Premium.MaxFileSizeNoPremiumText" = "The document can't be sent, because it is larger than **%@**. We are working to let you increase this limit in the future.";
"Premium.MaxFileSizeFinalText" = "The document can't be sent, because it is larger than **%@**.";

"Premium.MaxPinsText" = "Sorry, you can't pin more than **%1$@** chats to the top. Unpin some that are currently pinned or subscribe to **Telegram Premium** to double the limit to **%2$@** chats.";
"Premium.MaxPinsNoPremiumText" = "Sorry, you can't pin more than **%@** chats to the top. Unpin some that are currently pinned.";
"Premium.MaxPinsFinalText" = "Sorry, you can't pin more than **%@** chats to the top. Unpin some that are currently pinned.";

"Premium.MaxFavedStickersTitle" = "The Limit of %@ Stickers Reached";
"Premium.MaxFavedStickersText" = "An older sticker was replaced with this one. You can [increase the limit]() to %@ stickers.";
"Premium.MaxFavedStickersFinalText" = "An older sticker was replaced with this one.";

"Premium.MaxSavedGifsTitle" = "The Limit of %@ GIFs Reached";
"Premium.MaxSavedGifsText" = "An older GIF was replaced with this one. You can [increase the limit]() to %@ GIFS.";
"Premium.MaxSavedGifsFinalText" = "An older GIF was replaced with this one.";

"Premium.MaxAccountsText" = "You have reached the limit of **%@** connected accounts. You can add more by subscribing to **Telegram Premium**.";
"Premium.MaxAccountsNoPremiumText" = "You have reached the limit of **%@** connected accounts.";
"Premium.MaxAccountsFinalText" = "You have reached the limit of **%@** connected accounts.";

"Premium.Free" = "Free";
"Premium.Premium" = "Premium";

"Premium.Title" = "Telegram Premium";
"Premium.Description" = "Go **beyond the limits**, get **exclusive features** and support us by subscribing to **Telegram Premium**.";

"Premium.PersonalTitle" = "[%@]() is a subscriber\nof Telegram Premium";
"Premium.PersonalDescription" = "Owners of **Telegram Premium** accounts have exclusive access to multiple additional features.";

"Premium.SubscribedTitle" = "You are all set!";
"Premium.SubscribedDescription" = "Thank you for subsribing to **Telegram Premium**. Here's what is now unlocked.";

"Premium.DoubledLimits" = "Doubled Limits";
"Premium.DoubledLimitsInfo" = "Up to 1000 channels, 20 folders, 10 pins, 20 public links, 4 accounts and more.";

"Premium.UploadSize" = "4 GB Upload Size";
"Premium.UploadSizeInfo" = "Increased upload size from 2 GB to 4 GB per document, unlimited storage overall.";

"Premium.FasterSpeed" = "Faster Download Speed";
"Premium.FasterSpeedInfo" = "No more limits on the speed with which media and documents are downloaded.";

"Premium.VoiceToText" = "Voice-to-Text Conversion";
"Premium.VoiceToTextInfo" = "Ability to read the transcript of any incoming voice message.";

"Premium.NoAds" = "No Ads";
"Premium.NoAdsInfo" = "No more ads in public channels where Telegram sometimes shows ads.";

"Premium.NoAdsStandaloneInfo" = "Remove ads such as this one by subscribing to **Telegram Premium**.";

"Premium.Reactions" = "Unique Reactions";
"Premium.ReactionsInfo" = "Additional animated reactions on messages, available only to Premium subscribers.";

"Premium.ReactionsStandalone" = "Additional Reactions";
"Premium.ReactionsStandaloneInfo" = "Unlock a wider range of reactions on messages by subscribing to **Telegram Premium**.";

"Premium.Stickers" = "Premium Stickers";
"Premium.StickersInfo" = "Exclusive enlarged stickers featuring additional effects, updated monthly.";

"Premium.ChatManagement" = "Advanced Chat Management";
"Premium.ChatManagementInfo" = "Tools to set the default folder, auto-archive and hide new chats from non-contacts.";

"Premium.Badge" = "Profile Badge";
"Premium.BadgeInfo" = "A badge next to your name showing that you are helping support Telegram.";

"Premium.Avatar" = "Animated Profile Pictures";
"Premium.AvatarInfo" = "Video avatars animated in chat lists and chats to allow for additional self-expression.";

"Premium.AppIcon" = "Telegram App Icon";
"Premium.AppIconInfo" = "Choose from a selection of Telegram app icons for your homescreen.";

"Premium.AppIconStandalone" = "Additional App Icons";
"Premium.AppIconStandaloneInfo" = "Unlock a wider range of app icons by subscribing to **Telegram Premium**.";

"Premium.SubscribeFor" = "Subscribe for %@ / month";
"Premium.SubscribeForAnnual" = "Subscribe for %@ / year";

"Premium.AboutTitle" = "ABOUT TELEGRAM PREMIUM";
"Premium.AboutText" = "While the free version of Telegram already gives its users more than any other messaging application, **Telegram Premium** pushes its capabilities even further.\n\n**Telegram Premium** is a paid option, because most Premium Features require additional expenses from Telegram to third parties such as data center providers and server manufacturers. Contributions from **Telegram Premium** users allow us to cover such costs and also help Telegram stay free for everyone.";

"Premium.Terms" = "By purchasing a Premium subscription, you agree to the Telegram [Terms of Service](terms) and [Privacy Policy](privacy).";

"Conversation.CopyProtectionSavingDisabledSecret" = "Saving is restricted";
"Conversation.CopyProtectionForwardingDisabledSecret" = "Forwarding is restricted";

"Settings.Terms_URL" = "https://telegram.org/tos";
"Settings.PrivacyPolicy_URL" = "https://telegram.org/privacy";

"Stickers.PremiumPackInfoText" = "This pack contains premium stickers like this one.";
"Stickers.PremiumPackView" = "View";

"Conversation.PremiumUploadFileTooLarge" = "File could not be sent because it is larger than 4 GB.\n\nYou can send as many files as you like, but each must be smaller than 4 GB.";

"SponsoredMessageMenu.Hide" = "Hide";

"Conversation.SaveGif" = "Save GIF";

"Premium.Limits.Title" = "Doubled Limits";
"Premium.Limits.GroupsAndChannels" = "Groups and Channels";
"Premium.Limits.PinnedChats" = "Pinned Chats";
"Premium.Limits.PublicLinks" = "Public Links";
"Premium.Limits.SavedGifs" = "Saved GIFs";
"Premium.Limits.FavedStickers" = "Favorite Stickers";
"Premium.Limits.Bio" = "Bio";
"Premium.Limits.Captions" = "Captions";
"Premium.Limits.Folders" = "Folders";
"Premium.Limits.ChatsPerFolder" = "Chats per Folder";
"Premium.Limits.Accounts" = "Connected Accounts";

"Premium.Limits.GroupsAndChannelsInfo" = "Join up to 1000 channels and large groups";
"Premium.Limits.PinnedChatsInfo" = "Pin up to 10 chats in your main chat list";
"Premium.Limits.PublicLinksInfo" = "Reserve up to 20 [t.me/name]() links";
"Premium.Limits.SavedGifsInfo" = "Save up to 400 GIFs in your Favorite GIFs";
"Premium.Limits.FavedStickersInfo" = "Save up to 10 stickers in your Favorite stickers";
"Premium.Limits.BioInfo" = "Add more symbols and use links in your bio";
"Premium.Limits.CaptionsInfo" = "Use longer descriptions for your photos and videos";
"Premium.Limits.FoldersInfo" = "Organize your chats into 20 folders";
"Premium.Limits.ChatsPerFolderInfo" = "Add up to 200 chats into each of your folders";
"Premium.Limits.AccountsInfo" = "Connect 4 accounts with different mobile numbers";

"WebApp.Settings" = "Settings";

"Bot.AccepRecurrentInfo" = "I accept the [Terms of Service]() of **%1$@**";

"Chat.AudioTranscriptionRateAction" = "Rate Transcription";
"Chat.AudioTranscriptionFeedbackTip" = "Thank you for your feedback.";
"Message.AudioTranscription.ErrorEmpty" = "No speech detected";
"Message.AudioTranscription.ErrorTooLong" = "This voice message is too long to transcribe";

"WebApp.SelectChat" = "Select Chat";

"Premium.Purchase.ErrorUnknown" = "An error occurred. Please try again.";
"Premium.Purchase.ErrorNetwork" = "Please check your internet connection and try again.";
"Premium.Purchase.ErrorNotAllowed" = "The device is not not allowed to make the payment.";
"Premium.Purchase.ErrorCantMakePayments" = "In-app purchases are not allowed on this device.";

"Premium.Restore.Success" = "Done";
"Premium.Restore.ErrorUnknown" = "An error occurred. Please try again.";

"Settings.Premium" = "Telegram Premium";

"Settings.AddAnotherAccount.PremiumHelp" = "You can add up to four accounts with different phone numbers.";

"Stickers.TrendingPremiumStickers" = "Trending Premium Stickers";

"Appearance.AppIconPremium" = "Premium";
"Appearance.AppIconBlack" = "Black";
"Appearance.AppIconTurbo" = "Turbo";

"PrivacySettings.DeleteAccountNow" = "Delete Account Now";

"DeleteAccount.AlternativeOptionsTitle" = "Alternative Options";

"DeleteAccount.Options.ChangePhoneNumberTitle" = "Change Phone Number";
"DeleteAccount.Options.ChangePhoneNumberText" = "Move your contacts, chats and media to a new number.";

"DeleteAccount.Options.AddAccountTitle" = "Add Another Account";
"DeleteAccount.Options.AddAccountText" = "You can use up to 3 accounts in one app at the same time.";
"DeleteAccount.Options.AddAccountPremiumText" = "You can use up to 4 accounts in one app at the same time.";

"DeleteAccount.Options.ChangePrivacyTitle" = "Change Your Privacy Settings";
"DeleteAccount.Options.ChangePrivacyText" = "Choose who exactly can see which of your info.";

"DeleteAccount.Options.SetTwoStepAuthTitle" = "Enable Two-Step Verification";
"DeleteAccount.Options.SetTwoStepAuthText" = "Set a password that will be required each time you log in.";

"DeleteAccount.Options.SetPasscodeTitle" = "Set a Passcode";
"DeleteAccount.Options.SetPasscodeText" = "Lock the app with a passcode so that others can't open it.";

"DeleteAccount.Options.ClearCacheTitle" = "Clear Cache";
"DeleteAccount.Options.ClearCacheText" = "Free up disk space on your device; your media will stay in the cloud.";

"DeleteAccount.Options.ClearSyncedContactsTitle" = "Clear Synced Contacts";
"DeleteAccount.Options.ClearSyncedContactsText" = "Remove any unnecessary contacts you may have synced.";

"DeleteAccount.Options.DeleteChatsTitle" = "Quickly Delete Your Chats";
"DeleteAccount.Options.DeleteChatsText" = "Learn how to remove any info you don’t need in a few taps.";

"DeleteAccount.Options.ContactSupportTitle" = "Contact Support";
"DeleteAccount.Options.ContactSupportText" = "Tell us about any issues; deleting account doesn't usually help.";

"DeleteAccount.DeleteMyAccountTitle" = "Delete My Account";
"DeleteAccount.DeleteMyAccount" = "Delete My Account";

"DeleteAccount.SavedMessages" = "Saved";

"DeleteAccount.ComeBackLater" = "Come Back Later";
"DeleteAccount.Continue" = "Continue";

"DeleteAccount.CloudStorageTitle" = "Your Free Cloud Storage";
"DeleteAccount.CloudStorageText" = "You will lose access to all your Saved Messages as well as all messages, media and files from your chats.";

"DeleteAccount.GroupsAndChannelsTitle" = "Your Groups and Channels";
"DeleteAccount.GroupsAndChannelsText" = "The groups and channels you created will either get new admins or become orphaned.";
"DeleteAccount.GroupsAndChannelsInfo" = "You can transfer group and channel ownership to other users via Chat Info > Edit > Admins.";

"DeleteAccount.MessageHistoryTitle" = "Your Message History";
"DeleteAccount.MessageHistoryText" = "Your chat partners will keep their message history with you, including the messages you shared in secret chats.\n\nYou can remove any messages for both sides at any time, but this will not be possible if you delete your account.";

"DeleteAccount.DeleteMessagesURL" = "https://telegram.org/faq#q-can-i-delete-my-messages";

"DeleteAccount.EnterPhoneNumber" = "Enter Your Phone Number";
"DeleteAccount.InvalidPhoneNumberError" = "Invalid phone number. Please try again.";

"DeleteAccount.EnterPassword" = "Enter Your Password";
"DeleteAccount.InvalidPasswordError" = "Invalid password. Please try again.";

"DeleteAccount.ConfirmationAlertTitle" = "Proceed to Delete Your Account?";
"DeleteAccount.ConfirmationAlertText" = "Deleting your account will permanently delete your data!\n\nIt is imposible to reverse this action!";
"DeleteAccount.ConfirmationAlertDelete" = "Delete My Account";

"DeleteAccount.Success" = "The account has been successfully deleted.";

"PeerInfo.GiftPremium" = "Gift Premium";

"Premium.Gift.Title" = "Gift Telegram Premium";
"Premium.Gift.Description" = "Let **%@** enjoy exclusive features of Telegram with **Telegram Premium**.";
"Premium.Gift.Info" = "You can review the list of features and terms of use for Telegram Premium [here]().";
"Premium.Gift.GiftSubscription" = "Gift Subscription for %@";

"Premium.Gift.Months_1" = "%@ Month";
"Premium.Gift.Months_any" = "%@ Months";

"Premium.Gift.Years_1" = "%@ Year";
"Premium.Gift.Years_any" = "%@ Years";

"Premium.GiftedTitle" = "Telegram Premium";

"Premium.GiftedTitle.3Month" = "[%@]() has gifted you a 3-month subscription for Telegram Premium";
"Premium.GiftedTitle.6Month" = "[%@]() has gifted you a 6-month subscription for Telegram Premium";
"Premium.GiftedTitle.12Month" = "[%@]() has gifted you a 12-month subscription for Telegram Premium";
"Premium.GiftedDescription" = "You now have access to additional features.";

"Premium.GiftedTitleYou.3Month" = "You gifted [%@]() a 3-month subscription for Telegram Premium";
"Premium.GiftedTitleYou.6Month" = "You gifted [%@]() a 6-month subscription for Telegram Premium";
"Premium.GiftedTitleYou.12Month" = "You gifted [%@]() a 12-month subscription for Telegram Premium";
"Premium.GiftedDescriptionYou" = "They now have access to additional features.";

"SettingsSearch.DeleteAccount.DeleteMyAccount" = " ";

"Notification.PremiumGift.Sent" = "%1$@ sent you a gift for %2$@";
"Notification.PremiumGift.SentYou" = "You sent a gift for %@";

"Notification.PremiumGift.Months_1" = "%@ month";
"Notification.PremiumGift.Months_any" = "%@ months";

"Notification.PremiumGift.Title" = "Telegram Premium";
"Notification.PremiumGift.Subtitle" = "for %@";
"Notification.PremiumGift.View" = "View";

"StickerPack.AddEmojiCount_1" = "Add 1 Emoji";
"StickerPack.AddEmojiCount_any" = "Add %@ Emoji";

"StickerPack.RemoveEmojiCount_1" = "Remove 1 Emoji";
"StickerPack.RemoveEmojiCount_any" = "Remove %@ Emoji";

"StickerPack.AddEmojiPacksCount_1" = "Add 1 Emoji Pack";
"StickerPack.AddEmojiPacksCount_any" = "Add %@ Emoji Packs";

"StickerPack.RemoveEmojiPacksCount_1" = "Remove 1 Emoji Packs";
"StickerPack.RemoveEmojiPacksCount_any" = "Remove %@ Emoji Packs";

"Gallery.AirPlay" = "AirPlay";
"Gallery.AirPlayPlaceholder" = "This video is playing on the TV using AirPlay";

"WebApp.CloseConfirmation" = "Changes that you made may not be saved.";
"WebApp.CloseAnyway" = "Close Anyway";

"Privacy.VoiceMessages" = "Voice Messages";

"Privacy.VoiceMessages.Tooltip" = "Only subscribers of [Telegram Premium]() can restrict receiving voice messages.";

"Privacy.VoiceMessages.WhoCanSend" = "WHO CAN SEND ME VOICE MESSAGES";
"Privacy.VoiceMessages.CustomHelp" = "You can restrict who can send you voice messages with granular precision.";
"Privacy.VoiceMessages.AlwaysAllow.Title" = "Always Allow";
"Privacy.VoiceMessages.NeverAllow.Title" = "Never Allow";
"Privacy.VoiceMessages.CustomShareHelp" = "These users will or will not be able to send you voice messages regardless of the settings above.";

"Premium.AnimatedEmoji" = "Animated Emoji";
"Premium.AnimatedEmojiInfo" = "Include animated emoji from different emoji sets in any message you send.";
"Premium.AnimatedEmojiStandaloneInfo" = "Include animated emoji from different emoji sets in any message you send.";

"ChatContextMenu.EmojiSetSingle" = "This message contains\n#[%@]() emoji.";
"ChatContextMenu.EmojiSet_1" = "This message contains emoji from [%@ pack]().";
"ChatContextMenu.EmojiSet_any" = "This message contains emoji from [%@ packs]().";

"EmojiPack.Title" = "Emoji";
"EmojiPack.Emoji_1" = "%@ emoji";
"EmojiPack.Emoji_any" = "%@ emoji";
"EmojiPack.Add" = "Add";
"EmojiPack.Added" = "Added";

"EmojiPackActionInfo.AddedTitle" = "Emoji Added";
"EmojiPackActionInfo.AddedText" = "%@ has been added to your emoji.";
"EmojiPackActionInfo.RemovedTitle" = "Emoji Removed";
"EmojiPackActionInfo.ArchivedTitle" = "Emoji Archived";
"EmojiPackActionInfo.RemovedText" = "%@ is no longer in your emoji.";

"EmojiPackActionInfo.MultipleAddedText_1" = "%@ emoji pack has been added to your emoji.";
"EmojiPackActionInfo.MultipleAddedText_any" = "%@ emoji packs have been added to your emoji.";

"EmojiPackActionInfo.MultipleRemovedText_1" = "%@ emoji pack is no longer in your emoji.";
"EmojiPackActionInfo.MultipleRemovedText_any" = "%@ emoji packs are no longer in your emoji.";

"StickerPackActionInfo.MultipleRemovedText_1" = "%@ sticker pack is no longer in your stickers.";
"StickerPackActionInfo.MultipleRemovedText_any" = "%@ sticker packs are no longer in your stickers.";

"MaskPackActionInfo.RemovedTitle" = "Masks Removed";
"MaskPackActionInfo.ArchivedTitle" = "Masks Archived";
"MaskPackActionInfo.RemovedText" = "%@ is no longer in your masks.";

"WebApp.ShareMyPhoneNumber" = "Share My Phone Number";
"WebApp.ShareMyPhoneNumberConfirmation" = "Are you sure you want to share your phone number **%1$@** with **%2$@**?";

"Conversation.VoiceMessagesRestricted" = "%@ doesn't accept voice and video messages";

"Emoji.ClearRecent" = "Clear Recent Emoji";

"Premium.AnimatedEmoji.Proceed" = "Unlock Animated Emoji";

"EmojiPacksSettings.Title" = "Emoji";

"EmojiStickerSettings.Info" = "Artists are welcome to add their own emoji sets using our @stickers bot.\n\nTap on a message to view and add the whole set.";

"StickerPack.MaskCount_1" = "1 mask";
"StickerPack.MaskCount_any" = "%@ masks";

"StickerPack.EmojiCount_1" = "1 emoji";
"StickerPack.EmojiCount_any" = "%@ emoji";

"StickerSettings.EmojiContextInfo" = "If you archive an emoji set, you can quickly restore it later from the Archived Emoji section.";

"StickerPack.CopyLinks" = "Copy Links";
"Conversation.LinksCopied" = "Links copied to clipboard";

"StickersList.EmojiItem" = "Custom Emoji";
"StickersList.ArchivedEmojiItem" = "Archived Emoji";

"EmojiInput.UnlockPack" = "Unlock %@";
"EmojiInput.AddPack" = "Add %@";
"EmojiInput.PanelTitlePremium" = "Premium";
"EmojiInput.PanelTitleEmoji" = "Emoji";
"EmojiInput.PanelTitleRecent" = "Recent";

"EmojiInput.SectionTitleEmoji" = "Emoji";
"EmojiInput.SectionTitleFavoriteStickers" = "Favorite Stickers";
"EmojiInput.SectionTitlePremiumStickers" = "Premium Stickers";

"EmojiInput.PremiumEmojiToast.Text" = "Subscribe to Telegram Premium to unlock premium emoji.";
"EmojiInput.PremiumEmojiToast.Action" = "More";

"EmojiInput.PremiumEmojiToast.TryText" = "Try sending these emojis in **Saved Messages** for free to test.";
"EmojiInput.PremiumEmojiToast.TryAction" = "Open";

"StickerPacks.DeleteEmojiPacksConfirmation_1" = "Delete 1 Emoji Pack";
"StickerPacks.DeleteEmojiPacksConfirmation_any" = "Delete %@ Emoji Packs";

"KeyCommand.LockWithPasscode" = "Lock with Passcode";
"KeyCommand.Play" = "Play Video";
"KeyCommand.Pause" = "Pause Video";
"KeyCommand.SeekBackward" = "Seek Backward";
"KeyCommand.SeekForward" = "Seek Forward";
"KeyCommand.Share" = "Share";
"KeyCommand.SwitchToPIP" = "Switch to Picture-in-Picture";
"KeyCommand.EnterFullscreen" = "Enter Fullscreen";
"KeyCommand.ExitFullscreen" = "Exit Fullscreen";

"StickerPacksSettings.SuggestAnimatedEmoji" = "Suggest Animated Emoji";

"Emoji.FrequentlyUsed" = "Recently Used";

"Premium.Annual" = "Annual";
"Premium.Semiannual" = "Semiannual";
"Premium.Monthly" = "Monthly";

"Login.PhoneNumberConfirmation" = "Is this the correct number?";
"Login.Edit" = "Edit";
"Login.Yes" = "Yes";

"Checkout.PaymentLiabilityBothAlert" = "Telegram will not have access to your credit card information. Credit card details will be handled only by the payment system, {target}.\n\nPayments will go directly to the developer of {target}. Telegram cannot provide any guarantees, so proceed at your own risk. In case of problems, please contact the developer of {target} or your bank.";

"Settings.ChangeProfilePhoto" = "Change Profile Photo";

"Premium.EmojiStatusShortTitle" = "This is %1$@'s current status.";
"Premium.EmojiStatusTitle" = "This is %1$@'s current status from #[%2$@]().";
"Premium.EmojiStatusText" = "Emoji status is a premium feature.\n Other features included in **Telegram Premium**:";

"Login.SelectCountry" = "Country";

"ReportPeer.ReportReaction" = "Report Reaction";

"Login.Or" = "or";
"Login.Continue" = "Continue";

"Login.EnterCodeSMSTitle" = "Enter Code";
"Login.EnterCodeSMSText" = "We've sent and SMS with an activation code to your phone **%@**.";
"Login.SendCodeAsSMS" = "Send the code as an SMS";
"Login.EnterCodeTelegramTitle" = "Enter Code";
"Login.EnterCodeTelegramText" = "We've sent the code to the **Telegram app** for %@ on your other device.";
"Login.AddEmailTitle" = "Add Email";
"Login.AddEmailText" = "Please enter your valid email address to protect your account.";
"Login.AddEmailPlaceholder" = "Enter your email";
"Login.EnterCodeEmailTitle" = "Check Your Email";
"Login.EnterCodeEmailText" = "Please enter the code we have sent to your email %@.";
"Login.EnterNewEmailTitle" = "Enter New Email";
"Login.EnterCodeNewEmailTitle" = "Check Your New Email";
"Login.EnterCodeNewEmailText" = "Please enter the code we have sent to your new email %@.";
"Login.WrongCodeError" = "Wrong code, please try again.";

"PrivacySettings.LoginEmail" = "Login Email";
"PrivacySettings.LoginEmailInfo" = "Change your email address for Telegram login codes.";
"Login.EmailChanged" = "Your email has been changed.";

"Login.InvalidEmailAddressError" = "An error occurred. Please try again.";
"Login.InvalidEmailError" = "Please enter a valid e-mail address.";
"Login.InvalidEmailTokenError" = "An error occurred. Please try again.";
"Login.EmailNotAllowedError" = "Sorry, this email can't be used.";

"Conversation.EmojiCopied" = "Emoji copied to clipboard";

"Conversation.EmojiTooltip" = "Tap here to choose more emoji";

"Premium.PricePerMonth" = "%@/month";
"Premium.PricePerYear" = "%@/year";

<<<<<<< HEAD
"Conversation.SendMesageAsPremiumInfo" = "Subscribe to **Telegram Premium** to be able to comment on behalf your channels in group chats.";
=======
"SetTimeoutFor.Minutes_1" = "Set for 1 minute";
"SetTimeoutFor.Minutes_any" = "Set for %@ minutes";

"SetTimeoutFor.Hours_1" = "Set for 1 hour";
"SetTimeoutFor.Hours_any" = "Set for %@ hours";

"SetTimeoutFor.Days_1" = "Set for 1 day";
"SetTimeoutFor.Days_any" = "Set for %@ days";
>>>>>>> 0aa65d65
<|MERGE_RESOLUTION|>--- conflicted
+++ resolved
@@ -8015,9 +8015,8 @@
 "Premium.PricePerMonth" = "%@/month";
 "Premium.PricePerYear" = "%@/year";
 
-<<<<<<< HEAD
 "Conversation.SendMesageAsPremiumInfo" = "Subscribe to **Telegram Premium** to be able to comment on behalf your channels in group chats.";
-=======
+
 "SetTimeoutFor.Minutes_1" = "Set for 1 minute";
 "SetTimeoutFor.Minutes_any" = "Set for %@ minutes";
 
@@ -8025,5 +8024,4 @@
 "SetTimeoutFor.Hours_any" = "Set for %@ hours";
 
 "SetTimeoutFor.Days_1" = "Set for 1 day";
-"SetTimeoutFor.Days_any" = "Set for %@ days";
->>>>>>> 0aa65d65
+"SetTimeoutFor.Days_any" = "Set for %@ days";