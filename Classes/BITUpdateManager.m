/*
 * Author: Andreas Linde <mail@andreaslinde.de>
 *         Peter Steinberger
 *
 * Copyright (c) 2012-2013 HockeyApp, Bit Stadium GmbH.
 * Copyright (c) 2011 Andreas Linde.
 * All rights reserved.
 *
 * Permission is hereby granted, free of charge, to any person
 * obtaining a copy of this software and associated documentation
 * files (the "Software"), to deal in the Software without
 * restriction, including without limitation the rights to use,
 * copy, modify, merge, publish, distribute, sublicense, and/or sell
 * copies of the Software, and to permit persons to whom the
 * Software is furnished to do so, subject to the following
 * conditions:
 *
 * The above copyright notice and this permission notice shall be
 * included in all copies or substantial portions of the Software.
 *
 * THE SOFTWARE IS PROVIDED "AS IS", WITHOUT WARRANTY OF ANY KIND,
 * EXPRESS OR IMPLIED, INCLUDING BUT NOT LIMITED TO THE WARRANTIES
 * OF MERCHANTABILITY, FITNESS FOR A PARTICULAR PURPOSE AND
 * NONINFRINGEMENT. IN NO EVENT SHALL THE AUTHORS OR COPYRIGHT
 * HOLDERS BE LIABLE FOR ANY CLAIM, DAMAGES OR OTHER LIABILITY,
 * WHETHER IN AN ACTION OF CONTRACT, TORT OR OTHERWISE, ARISING
 * FROM, OUT OF OR IN CONNECTION WITH THE SOFTWARE OR THE USE OR
 * OTHER DEALINGS IN THE SOFTWARE.
 */

#import <Foundation/Foundation.h>
#import <sys/sysctl.h>
#import "HockeySDK.h"
#import "HockeySDKPrivate.h"
#import "BITHockeyHelper.h"

#import "BITHockeyBaseManagerPrivate.h"
#import "BITUpdateManagerPrivate.h"
#import "BITUpdateViewControllerPrivate.h"
#import "BITAppVersionMetaInfo.h"


@implementation BITUpdateManager {
  NSString *_currentAppVersion;
  
  BITUpdateViewController *_currentHockeyViewController;
  
  BOOL _dataFound;
  BOOL _showFeedback;
  BOOL _updateAlertShowing;
  BOOL _lastCheckFailed;
  BOOL _sendUsageData;
  
  BOOL _didSetupDidBecomeActiveNotifications;

  BOOL _firstStartAfterInstall;
  
  NSNumber *_versionID;
  NSString *_versionUUID;
  NSString *_uuid;
}


#pragma mark - private

- (void)reportError:(NSError *)error {
  BITHockeyLog(@"ERROR: %@", [error localizedDescription]);
  _lastCheckFailed = YES;
  
  // only show error if we enable that
  if (_showFeedback) {
    UIAlertView *alert = [[UIAlertView alloc] initWithTitle:BITHockeyLocalizedString(@"UpdateError")
                                                    message:[error localizedDescription]
                                                   delegate:nil
                                          cancelButtonTitle:BITHockeyLocalizedString(@"OK") otherButtonTitles:nil];
    [alert show];
    _showFeedback = NO;
  }
}


- (void)didBecomeActiveActions {
  if (![self isUpdateManagerDisabled]) {
    [self checkExpiryDateReached];
    if (![self expiryDateReached]) {
      [self startUsage];
      if (_checkForUpdateOnLaunch) {
        [self checkForUpdate];
      }
    }
  }
}

- (void)setupDidBecomeActiveNotifications {
  if (!_didSetupDidBecomeActiveNotifications) {
    NSNotificationCenter *dnc = [NSNotificationCenter defaultCenter];
    [dnc addObserver:self selector:@selector(didBecomeActiveActions) name:UIApplicationDidBecomeActiveNotification object:nil];
    [dnc addObserver:self selector:@selector(didBecomeActiveActions) name:BITHockeyNetworkDidBecomeReachableNotification object:nil];
    _didSetupDidBecomeActiveNotifications = YES;
  }
}

- (void)cleanupDidBecomeActiveNotifications {
  [[NSNotificationCenter defaultCenter] removeObserver:self name:BITHockeyNetworkDidBecomeReachableNotification object:nil];
  [[NSNotificationCenter defaultCenter] removeObserver:self name:UIApplicationDidBecomeActiveNotification object:nil];
}

#pragma mark - Expiry

- (BOOL)expiryDateReached {
  if ([self isAppStoreEnvironment]) return NO;
  
  if (_expiryDate) {
    NSDate *currentDate = [NSDate date];
    if ([currentDate compare:_expiryDate] != NSOrderedAscending)
      return YES;
  }
  
  return NO;
}

- (void)checkExpiryDateReached {
  if (![self expiryDateReached]) return;
  
  BOOL shouldShowDefaultAlert = YES;
  
  if (self.delegate != nil && [self.delegate respondsToSelector:@selector(shouldDisplayExpiryAlertForUpdateManager:)]) {
    shouldShowDefaultAlert = [self.delegate shouldDisplayExpiryAlertForUpdateManager:self];
  }
  
  if (shouldShowDefaultAlert) {
    NSString *appName = bit_appName(BITHockeyLocalizedString(@"HockeyAppNamePlaceholder"));
    [self showBlockingScreen:[NSString stringWithFormat:BITHockeyLocalizedString(@"UpdateExpired"), appName] image:@"authorize_denied.png"];

    if (self.delegate != nil && [self.delegate respondsToSelector:@selector(didDisplayExpiryAlertForUpdateManager:)]) {
      [self.delegate didDisplayExpiryAlertForUpdateManager:self];
    }
    
    // the UI is now blocked, make sure we don't add our UI on top of it over and over again
    [self cleanupDidBecomeActiveNotifications];
  }
}

#pragma mark - Usage

- (void)startUsage {
  if ([self expiryDateReached]) return;

  self.usageStartTimestamp = [NSDate date];
  
  BOOL newVersion = NO;
  
  if (![[NSUserDefaults standardUserDefaults] valueForKey:kBITUpdateUsageTimeForUUID]) {
    newVersion = YES;
  } else {
    if ([(NSString *)[[NSUserDefaults standardUserDefaults] valueForKey:kBITUpdateUsageTimeForUUID] compare:_uuid] != NSOrderedSame) {
      newVersion = YES;
    }
  }
  
  if (newVersion) {
    [[NSUserDefaults standardUserDefaults] setObject:[NSNumber numberWithDouble:[[NSDate date] timeIntervalSinceReferenceDate]] forKey:kBITUpdateDateOfVersionInstallation];
    [[NSUserDefaults standardUserDefaults] setObject:_uuid forKey:kBITUpdateUsageTimeForUUID];
    [[NSUserDefaults standardUserDefaults] setObject:[NSNumber numberWithDouble:0] forKey:kBITUpdateUsageTimeOfCurrentVersion];
    [[NSUserDefaults standardUserDefaults] synchronize];
  }    
}

- (void)stopUsage {
  if ([self expiryDateReached]) return;
  
  double timeDifference = [[NSDate date] timeIntervalSinceReferenceDate] - [_usageStartTimestamp timeIntervalSinceReferenceDate];
  double previousTimeDifference = [(NSNumber *)[[NSUserDefaults standardUserDefaults] valueForKey:kBITUpdateUsageTimeOfCurrentVersion] doubleValue];
  
  [[NSUserDefaults standardUserDefaults] setObject:[NSNumber numberWithDouble:previousTimeDifference + timeDifference] forKey:kBITUpdateUsageTimeOfCurrentVersion];
  [[NSUserDefaults standardUserDefaults] synchronize];
}

- (NSString *)currentUsageString {
  double currentUsageTime = [[NSUserDefaults standardUserDefaults] doubleForKey:kBITUpdateUsageTimeOfCurrentVersion];
  
  if (currentUsageTime > 0) {
    // round (up) to 1 minute
    return [NSString stringWithFormat:@"%.0f", ceil(currentUsageTime / 60.0)*60];
  } else {
    return @"0";
  }
}

- (NSString *)installationDateString {
  NSDateFormatter *formatter = [[NSDateFormatter alloc] init];
  [formatter setDateFormat:@"MM/dd/yyyy"];
  double installationTimeStamp = [[NSUserDefaults standardUserDefaults] doubleForKey:kBITUpdateDateOfVersionInstallation];
  if (installationTimeStamp == 0.0f) {
    return [formatter stringFromDate:[NSDate date]];
  } else {
    return [formatter stringFromDate:[NSDate dateWithTimeIntervalSinceReferenceDate:installationTimeStamp]];
  }
}

#pragma mark - Device identifier

- (NSString *)deviceIdentifier {
  if ([_delegate respondsToSelector:@selector(customDeviceIdentifierForUpdateManager:)]) {
    NSString *identifier = [_delegate performSelector:@selector(customDeviceIdentifierForUpdateManager:) withObject:self];
    if (identifier && [identifier length] > 0) {
      return identifier;
    }
  }
  
  return @"invalid";
}

#pragma mark - Authorization

- (NSString *)authenticationToken {
  return [BITHockeyMD5([NSString stringWithFormat:@"%@%@%@%@",
                 _authenticationSecret,
                 [[NSBundle mainBundle] objectForInfoDictionaryKey:@"CFBundleVersion"],
                 [[NSBundle mainBundle] objectForInfoDictionaryKey:@"CFBundleIdentifier"],
                 [self deviceIdentifier]
                 ]
                ) lowercaseString];
}

- (BITUpdateAuthorizationState)authorizationState {
  NSString *version = [[NSUserDefaults standardUserDefaults] objectForKey:kBITUpdateAuthorizedVersion];
  NSString *token = [[NSUserDefaults standardUserDefaults] objectForKey:kBITUpdateAuthorizedToken];
  
  if (version != nil && token != nil) {
    if ([version compare:[[NSBundle mainBundle] objectForInfoDictionaryKey:@"CFBundleVersion"]] == NSOrderedSame) {
      // if it is denied, block the screen permanently
      if ([token compare:[self authenticationToken]] != NSOrderedSame) {
        return BITUpdateAuthorizationDenied;
      } else {
        return BITUpdateAuthorizationAllowed;
      }
    }
  }
  return BITUpdateAuthorizationPending;
}

#pragma mark - Cache

- (void)checkUpdateAvailable {
  // check if there is an update available
  NSComparisonResult comparissonResult = bit_versionCompare(self.newestAppVersion.version, self.currentAppVersion);
  
  if (comparissonResult == NSOrderedDescending) {
    self.updateAvailable = YES;
  } else if (comparissonResult == NSOrderedSame) {
    // compare using the binary UUID and stored version id
    self.updateAvailable = NO;
    if (_firstStartAfterInstall) {
      if ([self.newestAppVersion hasUUID:_uuid]) {
        _versionUUID = [_uuid copy];
        _versionID = [self.newestAppVersion.versionID copy];
        [self saveAppCache];
      } else {
        [self.appVersions enumerateObjectsUsingBlock:^(id obj, NSUInteger idx, BOOL *stop) {
          if (idx > 0 && [obj isKindOfClass:[BITAppVersionMetaInfo class]]) {
            NSComparisonResult compareVersions = bit_versionCompare([(BITAppVersionMetaInfo *)obj version], self.currentAppVersion);
            BOOL uuidFound = [(BITAppVersionMetaInfo *)obj hasUUID:_uuid];

            if (uuidFound) {
              _versionUUID = [_uuid copy];
              _versionID = [[(BITAppVersionMetaInfo *)obj versionID] copy];
              [self saveAppCache];
              
              self.updateAvailable = YES;
            }

            if (compareVersions != NSOrderedSame || uuidFound) {
              *stop = YES;
            }
          }
        }];
      }
    } else {
      if ([self.newestAppVersion.versionID compare:_versionID] == NSOrderedDescending)
        self.updateAvailable = YES;
    }
  }
}

- (void)loadAppCache {
  _firstStartAfterInstall = NO;
  _versionUUID = [[NSUserDefaults standardUserDefaults] objectForKey:kBITUpdateInstalledUUID];
  if (!_versionUUID) {
    _firstStartAfterInstall = YES;
  } else {
    if ([_uuid compare:_versionUUID] != NSOrderedSame)
      _firstStartAfterInstall = YES;
  }
  _versionID = [[NSUserDefaults standardUserDefaults] objectForKey:kBITUpdateInstalledVersionID];
  _companyName = [[NSUserDefaults standardUserDefaults] objectForKey:kBITUpdateCurrentCompanyName];
  
  NSData *savedHockeyData = [[NSUserDefaults standardUserDefaults] objectForKey:kBITUpdateArrayOfLastCheck];
  NSArray *savedHockeyCheck = nil;
  if (savedHockeyData) {
    savedHockeyCheck = [NSKeyedUnarchiver unarchiveObjectWithData:savedHockeyData];
  }
  if (savedHockeyCheck) {
    self.appVersions = [NSArray arrayWithArray:savedHockeyCheck];
    [self checkUpdateAvailable];
  } else {
    self.appVersions = nil;
  }
}

- (void)saveAppCache {
  if (_companyName)
    [[NSUserDefaults standardUserDefaults] setObject:_companyName forKey:kBITUpdateCurrentCompanyName];
  if (_versionUUID)
    [[NSUserDefaults standardUserDefaults] setObject:_versionUUID forKey:kBITUpdateInstalledUUID];
  if (_versionID)
    [[NSUserDefaults standardUserDefaults] setObject:_versionID forKey:kBITUpdateInstalledVersionID];
  NSData *data = [NSKeyedArchiver archivedDataWithRootObject:self.appVersions];
  [[NSUserDefaults standardUserDefaults] setObject:data forKey:kBITUpdateArrayOfLastCheck];
  [[NSUserDefaults standardUserDefaults] synchronize];
}

#pragma mark - Window Helper

- (UIWindow *)findVisibleWindow {
  UIWindow *visibleWindow = nil;
  
  // if the rootViewController property (available >= iOS 4.0) of the main window is set, we present the modal view controller on top of the rootViewController
  NSArray *windows = [[UIApplication sharedApplication] windows];
  for (UIWindow *window in windows) {
    if (!window.hidden && !visibleWindow) {
      visibleWindow = window;
    }
    if ([UIWindow instancesRespondToSelector:@selector(rootViewController)]) {
      if ([window rootViewController]) {
        visibleWindow = window;
        BITHockeyLog(@"INFO: UIWindow with rootViewController found: %@", visibleWindow);
        break;
      }
    }
  }
  
  return visibleWindow;
}


#pragma mark - Init

- (id)init {
  if ((self = [super init])) {
    _delegate = nil;
    _expiryDate = nil;
    _checkInProgress = NO;
    _dataFound = NO;
    _updateAvailable = NO;
    _lastCheckFailed = NO;
    _currentAppVersion = [[NSBundle mainBundle] objectForInfoDictionaryKey:@"CFBundleVersion"];
    _blockingView = nil;
    _requireAuthorization = NO;
    _authenticationSecret = nil;
    _lastCheck = nil;
    _uuid = [[self executableUUID] copy];
    _versionUUID = nil;
    _versionID = nil;
    _sendUsageData = YES;
    _disableUpdateManager = NO;
    _checkForTracker = NO;
    _didSetupDidBecomeActiveNotifications = NO;
    _firstStartAfterInstall = NO;
    _companyName = nil;
    
    // set defaults
    self.showDirectInstallOption = NO;
    self.alwaysShowUpdateReminder = YES;
    self.checkForUpdateOnLaunch = YES;
    self.updateSetting = BITUpdateCheckStartup;
    
    if ([[NSUserDefaults standardUserDefaults] objectForKey:kBITUpdateDateOfLastCheck]) {
      // we did write something else in the past, so for compatibility reasons do this
      id tempLastCheck = [[NSUserDefaults standardUserDefaults] objectForKey:kBITUpdateDateOfLastCheck];
      if ([tempLastCheck isKindOfClass:[NSDate class]]) {
        self.lastCheck = tempLastCheck;
      }
    }
    
    if (!_lastCheck) {
      self.lastCheck = [NSDate distantPast];
    }
    
    if (self.delegate != nil && [self.delegate respondsToSelector:@selector(updateManagerShouldSendUsageData:)]) {
      _sendUsageData = [self.delegate updateManagerShouldSendUsageData:self];
    }
    
    if (!BITHockeyBundle()) {
      NSLog(@"[HockeySDK] WARNING: %@ is missing, make sure it is added!", BITHOCKEYSDK_BUNDLE);
    }
    
    [self loadAppCache];
    
    [self startUsage];

    NSNotificationCenter *dnc = [NSNotificationCenter defaultCenter];
    [dnc addObserver:self selector:@selector(stopUsage) name:UIApplicationWillTerminateNotification object:nil];
    [dnc addObserver:self selector:@selector(stopUsage) name:UIApplicationWillResignActiveNotification object:nil];
  }
  return self;
}

- (void)dealloc {
  [[NSNotificationCenter defaultCenter] removeObserver:self name:BITHockeyNetworkDidBecomeReachableNotification object:nil];
  
  [[NSNotificationCenter defaultCenter] removeObserver:self name:UIApplicationWillTerminateNotification object:nil];
  [[NSNotificationCenter defaultCenter] removeObserver:self name:UIApplicationDidBecomeActiveNotification object:nil];
  [[NSNotificationCenter defaultCenter] removeObserver:self name:UIApplicationWillResignActiveNotification object:nil];
  
  [_urlConnection cancel];
}


#pragma mark - BetaUpdateUI

- (BITUpdateViewController *)hockeyViewController:(BOOL)modal {
  return [[BITUpdateViewController alloc] initWithModalStyle:modal];
}

- (void)showUpdateView {
  if ([self isAppStoreEnvironment]) {
    NSLog(@"[HockeySDK] This should not be called from an app store build!");
    return;
  }
  
  if (_currentHockeyViewController) {
    BITHockeyLog(@"INFO: Update view already visible, aborting");
    return;
  }
  
<<<<<<< HEAD
  UIViewController *parentViewController = nil;
  
  if ([[self delegate] respondsToSelector:@selector(viewControllerForUpdateManager:)]) {
    parentViewController = [_delegate viewControllerForUpdateManager:self];
  }
  
  UIWindow *visibleWindow = [self findVisibleWindow];
  
  if (parentViewController == nil && [UIWindow instancesRespondToSelector:@selector(rootViewController)]) {
    parentViewController = [visibleWindow rootViewController];
  }
  
  // use topmost modal view
  while (parentViewController.modalViewController) {
    parentViewController = parentViewController.modalViewController;
  }
  
  // special addition to get rootViewController from three20 which has it's own controller handling
  if (NSClassFromString(@"TTNavigator")) {
#pragma clang diagnostic push
#pragma clang diagnostic ignored "-Warc-performSelector-leaks"
    UIViewController *ttParentViewController = nil;
    ttParentViewController = [[NSClassFromString(@"TTNavigator") performSelector:(NSSelectorFromString(@"navigator"))] visibleViewController];
    if (ttParentViewController)
      parentViewController = ttParentViewController;
#pragma clang diagnostic pop
  }
  
  if (_navController != nil) [_navController release];
  
  BITUpdateViewController *hockeyViewController = [self hockeyViewController:YES];    
  _navController = [[UINavigationController alloc] initWithRootViewController:hockeyViewController];
  _navController.navigationBar.barStyle = _barStyle;
  _navController.modalPresentationStyle = _modalPresentationStyle;
  
  if (parentViewController) {
    if ([_navController respondsToSelector:@selector(setModalTransitionStyle:)]) {
      _navController.modalTransitionStyle = UIModalTransitionStyleCoverVertical;
    }
    
    // page sheet for the iPad
    if (UI_USER_INTERFACE_IDIOM() == UIUserInterfaceIdiomPad && [_navController respondsToSelector:@selector(setModalPresentationStyle:)]) {
      _navController.modalPresentationStyle = UIModalPresentationFormSheet;
    }
    
    hockeyViewController.modalAnimated = YES;
    
    [parentViewController presentModalViewController:_navController animated:YES];
  } else {
    // if not, we add a subview to the window. A bit hacky but should work in most circumstances.
    // Also, we don't get a nice animation for free, but hey, this is for beta not production users ;)
    NSLog(@"[HockeySDK] Warning: No rootViewController found and no view controller set via delegate, using UIWindow-approach: %@", visibleWindow);
    hockeyViewController.modalAnimated = NO;
    [visibleWindow addSubview:_navController.view];
  }
=======
  self.barStyle = UIBarStyleBlack;
  [self showView:[self hockeyViewController:YES]];
>>>>>>> 2fc55940
}


- (void)showCheckForUpdateAlert {
  if ([self isAppStoreEnvironment]) return;
  if ([self isUpdateManagerDisabled]) return;
  
  if (!_updateAlertShowing) {
    if ([self hasNewerMandatoryVersion]) {
      UIAlertView *alertView = [[UIAlertView alloc] initWithTitle:BITHockeyLocalizedString(@"UpdateAvailable")
                                                           message:[NSString stringWithFormat:BITHockeyLocalizedString(@"UpdateAlertMandatoryTextWithAppVersion"), [self.newestAppVersion nameAndVersionString]]
                                                          delegate:self
                                                 cancelButtonTitle:BITHockeyLocalizedString(@"UpdateInstall")
                                                 otherButtonTitles:nil
                                 ];
      [alertView setTag:2];
      [alertView show];
      _updateAlertShowing = YES;
    } else {
      UIAlertView *alertView = [[UIAlertView alloc] initWithTitle:BITHockeyLocalizedString(@"UpdateAvailable")
                                                           message:[NSString stringWithFormat:BITHockeyLocalizedString(@"UpdateAlertTextWithAppVersion"), [self.newestAppVersion nameAndVersionString]]
                                                          delegate:self
                                                 cancelButtonTitle:BITHockeyLocalizedString(@"UpdateIgnore")
                                                 otherButtonTitles:BITHockeyLocalizedString(@"UpdateShow"), nil
                                 ];
      if (self.isShowingDirectInstallOption) {
        [alertView addButtonWithTitle:BITHockeyLocalizedString(@"UpdateInstall")];
      }
      [alertView setTag:0];
      [alertView show];
      _updateAlertShowing = YES;
    }
  }
}


// nag the user with neverending alerts if we cannot find out the window for presenting the covering sheet
- (void)alertFallback:(NSString *)message {
  UIAlertView *alertView = [[UIAlertView alloc] initWithTitle:nil
                                                       message:message
                                                      delegate:self
                                             cancelButtonTitle:BITHockeyLocalizedString(@"HockeyOK")
                                             otherButtonTitles:nil
                             ];
  [alertView setTag:1];
  [alertView show];    
}


// open an authorization screen
- (void)showBlockingScreen:(NSString *)message image:(NSString *)image {
  self.blockingView = nil;
  
  UIWindow *visibleWindow = [self findVisibleWindow];
  if (visibleWindow == nil) {
    [self alertFallback:message];
    return;
  }
  
  CGRect frame = [visibleWindow frame];
  
  self.blockingView = [[UIView alloc] initWithFrame:frame];
  UIImageView *backgroundView = [[UIImageView alloc] initWithImage:bit_imageNamed(@"bg.png", BITHOCKEYSDK_BUNDLE)];
  backgroundView.contentMode = UIViewContentModeScaleAspectFill;
  backgroundView.frame = frame;
  [self.blockingView addSubview:backgroundView];
  
  if (image != nil) {
    UIImageView *imageView = [[UIImageView alloc] initWithImage:bit_imageNamed(image, BITHOCKEYSDK_BUNDLE)];
    imageView.contentMode = UIViewContentModeCenter;
    imageView.frame = frame;
    [self.blockingView addSubview:imageView];
  }
  
  if (message != nil) {
    frame.origin.x = 20;
    frame.origin.y = frame.size.height - 140;
    frame.size.width -= 40;
    frame.size.height = 50;
    
    UILabel *label = [[UILabel alloc] initWithFrame:frame];
    label.text = message;
    label.textAlignment = UITextAlignmentCenter;
    label.numberOfLines = 2;
    label.backgroundColor = [UIColor clearColor];
    
    [self.blockingView addSubview:label];
  }
  
  [visibleWindow addSubview:self.blockingView];
}


#pragma mark - RequestComments

- (BOOL)shouldCheckForUpdates {
  BOOL checkForUpdate = NO;
  
  switch (self.updateSetting) {
    case BITUpdateCheckStartup:
      checkForUpdate = YES;
      break;
    case BITUpdateCheckDaily: {
      NSTimeInterval dateDiff = fabs([self.lastCheck timeIntervalSinceNow]);
      if (dateDiff != 0)
        dateDiff = dateDiff / (60*60*24);
      
      checkForUpdate = (dateDiff >= 1);
      break;
    }
    case BITUpdateCheckManually:
      checkForUpdate = NO;
      break;
    default:
      break;
  }
  
  return checkForUpdate;
}

- (void)checkForAuthorization {
  NSMutableString *parameter = [NSMutableString stringWithFormat:@"api/2/apps/%@", [self encodedAppIdentifier]];
  
  [parameter appendFormat:@"?format=json&authorize=yes&app_version=%@&udid=%@&sdk=%@&sdk_version=%@&uuid=%@",
   bit_URLEncodedString([[NSBundle mainBundle] objectForInfoDictionaryKey:@"CFBundleVersion"]),
   ([self isAppStoreEnvironment] ? @"appstore" : bit_URLEncodedString([self deviceIdentifier])),
   BITHOCKEY_NAME,
   BITHOCKEY_VERSION,
   _uuid
   ];
  
  // build request & send
  NSString *url = [NSString stringWithFormat:@"%@%@", self.serverURL, parameter];
  BITHockeyLog(@"INFO: Sending api request to %@", url);
  
  NSMutableURLRequest *request = [NSMutableURLRequest requestWithURL:[NSURL URLWithString:url] cachePolicy:1 timeoutInterval:10.0];
  [request setHTTPMethod:@"GET"];
  [request setValue:@"Hockey/iOS" forHTTPHeaderField:@"User-Agent"];
  
  NSURLResponse *response = nil;
  NSError *error = NULL;
  BOOL failed = YES;
  
  NSData *responseData = [NSURLConnection sendSynchronousRequest:request returningResponse:&response error:&error];
  
  if ([responseData length]) {
    NSString *responseString = [[NSString alloc] initWithBytes:[responseData bytes] length:[responseData length] encoding: NSUTF8StringEncoding];
    
    if (responseString && [responseString dataUsingEncoding:NSUTF8StringEncoding]) {
      NSDictionary *feedDict = (NSDictionary *)[NSJSONSerialization JSONObjectWithData:[responseString dataUsingEncoding:NSUTF8StringEncoding] options:kNilOptions error:&error];
      
      // server returned empty response?
      if (![feedDict count]) {
        [self reportError:[NSError errorWithDomain:kBITUpdateErrorDomain
                                              code:BITUpdateAPIServerReturnedEmptyResponse
                                          userInfo:[NSDictionary dictionaryWithObjectsAndKeys:@"Server returned empty response.", NSLocalizedDescriptionKey, nil]]];
        return;
      } else {
        BITHockeyLog(@"INFO: Received API response: %@", responseString);
        NSString *token = [[feedDict objectForKey:@"authcode"] lowercaseString];
        failed = NO;
        if ([[self authenticationToken] compare:token] == NSOrderedSame) {
          // identical token, activate this version
          
          // store the new data
          [[NSUserDefaults standardUserDefaults] setObject:[[NSBundle mainBundle] objectForInfoDictionaryKey:@"CFBundleVersion"] forKey:kBITUpdateAuthorizedVersion];
          [[NSUserDefaults standardUserDefaults] setObject:token forKey:kBITUpdateAuthorizedToken];
          [[NSUserDefaults standardUserDefaults] synchronize];
          
          self.requireAuthorization = NO;
          self.blockingView = nil;
          
          // now continue with an update check right away
          if (self.checkForUpdateOnLaunch) {
            [self checkForUpdate];
          }
        } else {
          // different token, block this version
          BITHockeyLog(@"INFO: AUTH FAILURE: %@", [self authenticationToken]);
          
          // store the new data
          [[NSUserDefaults standardUserDefaults] setObject:[[NSBundle mainBundle] objectForInfoDictionaryKey:@"CFBundleVersion"] forKey:kBITUpdateAuthorizedVersion];
          [[NSUserDefaults standardUserDefaults] setObject:token forKey:kBITUpdateAuthorizedToken];
          [[NSUserDefaults standardUserDefaults] synchronize];
          
          [self showBlockingScreen:BITHockeyLocalizedString(@"UpdateAuthorizationDenied") image:@"authorize_denied.png"];
        }
      }
    }
    
  }
  
  if (failed) {
    [self showBlockingScreen:BITHockeyLocalizedString(@"UpdateAuthorizationOffline") image:@"authorize_request.png"];
  }
}

- (void)checkForUpdate {
  if (![self isAppStoreEnvironment] && ![self isUpdateManagerDisabled]) {
    if ([self expiryDateReached]) return;
    if (self.requireAuthorization) return;
    
    if (self.isUpdateAvailable && [self hasNewerMandatoryVersion]) {
      [self showCheckForUpdateAlert];
    }
    
    [self checkForUpdateShowFeedback:NO];
  } else if ([self checkForTracker]) {
    [self checkForUpdateShowFeedback:NO];
  }
}

- (void)checkForUpdateShowFeedback:(BOOL)feedback {
  if (self.isCheckInProgress) return;
  
  _showFeedback = feedback;
  self.checkInProgress = YES;
  
  // do we need to update?
  if (![self checkForTracker] && ![self shouldCheckForUpdates] && !_currentHockeyViewController) {
    BITHockeyLog(@"INFO: Update not needed right now");
    self.checkInProgress = NO;
    return;
  }
  
  NSMutableString *parameter = [NSMutableString stringWithFormat:@"api/2/apps/%@?format=json&extended=true&udid=%@&sdk=%@&sdk_version=%@&uuid=%@", 
                                bit_URLEncodedString([self encodedAppIdentifier]),
                                ([self isAppStoreEnvironment] ? @"appstore" : bit_URLEncodedString([self deviceIdentifier])),
                                BITHOCKEY_NAME,
                                BITHOCKEY_VERSION,
                                _uuid];
  
  // add additional statistics if user didn't disable flag
  if (_sendUsageData) {
    [parameter appendFormat:@"&app_version=%@&os=iOS&os_version=%@&device=%@&lang=%@&first_start_at=%@&usage_time=%@",
     bit_URLEncodedString([[NSBundle mainBundle] objectForInfoDictionaryKey:@"CFBundleVersion"]),
     bit_URLEncodedString([[UIDevice currentDevice] systemVersion]),
     bit_URLEncodedString([self getDevicePlatform]),
     bit_URLEncodedString([[[NSBundle mainBundle] preferredLocalizations] objectAtIndex:0]),
     bit_URLEncodedString([self installationDateString]),
     bit_URLEncodedString([self currentUsageString])
     ];
  }
  
  if ([self checkForTracker]) {
    [parameter appendFormat:@"&jmc=yes"];
  }
  
  // build request & send
  NSString *url = [NSString stringWithFormat:@"%@%@", self.serverURL, parameter];
  BITHockeyLog(@"INFO: Sending api request to %@", url);
  
  NSMutableURLRequest *request = [NSMutableURLRequest requestWithURL:[NSURL URLWithString:url] cachePolicy:1 timeoutInterval:10.0];
  [request setHTTPMethod:@"GET"];
  [request setValue:@"Hockey/iOS" forHTTPHeaderField:@"User-Agent"];
  [request setValue:@"gzip" forHTTPHeaderField:@"Accept-Encoding"];
  
  self.urlConnection = [[NSURLConnection alloc] initWithRequest:request delegate:self];
  if (!_urlConnection) {
    self.checkInProgress = NO;
    [self reportError:[NSError errorWithDomain:kBITUpdateErrorDomain
                                          code:BITUpdateAPIClientCannotCreateConnection
                                      userInfo:[NSDictionary dictionaryWithObjectsAndKeys:@"Url Connection could not be created.", NSLocalizedDescriptionKey, nil]]];
  }
}

- (BOOL)initiateAppDownload {
  if ([self isAppStoreEnvironment]) return NO;
  
  if (!self.isUpdateAvailable) {
    BITHockeyLog(@"WARNING: No update available. Aborting.");
    return NO;
  }
  
#if TARGET_IPHONE_SIMULATOR
  UIAlertView *alert = [[UIAlertView alloc] initWithTitle:BITHockeyLocalizedString(@"UpdateWarning") message:BITHockeyLocalizedString(@"UpdateSimulatorMessage") delegate:nil cancelButtonTitle:BITHockeyLocalizedString(@"HockeyOK") otherButtonTitles:nil];
  [alert show];
  return NO;
#endif
  
  NSString *extraParameter = [NSString string];
  if (_sendUsageData) {
    extraParameter = [NSString stringWithFormat:@"&udid=%@", [self deviceIdentifier]];
  }
  
  NSString *hockeyAPIURL = [NSString stringWithFormat:@"%@api/2/apps/%@?format=plist%@", self.serverURL, [self encodedAppIdentifier], extraParameter];
  NSString *iOSUpdateURL = [NSString stringWithFormat:@"itms-services://?action=download-manifest&url=%@", bit_URLEncodedString(hockeyAPIURL)];
  
  BITHockeyLog(@"INFO: API Server Call: %@, calling iOS with %@", hockeyAPIURL, iOSUpdateURL);
  BOOL success = [[UIApplication sharedApplication] openURL:[NSURL URLWithString:iOSUpdateURL]];
  BITHockeyLog(@"INFO: System returned: %d", success);
  return success;
}


// checks whether this app version is authorized
- (BOOL)appVersionIsAuthorized {
  if (self.requireAuthorization && !_authenticationSecret) {
    [self reportError:[NSError errorWithDomain:kBITUpdateErrorDomain
                                          code:BITUpdateAPIClientAuthorizationMissingSecret
                                      userInfo:[NSDictionary dictionaryWithObjectsAndKeys:@"Authentication secret is not set but required.", NSLocalizedDescriptionKey, nil]]];
    
    return NO;
  }
  
  if (!self.requireAuthorization) {
    self.blockingView = nil;
    return YES;
  }

#if TARGET_IPHONE_SIMULATOR
  NSLog(@"Authentication checks only work on devices. Using the simulator will always return being authorized.");
  return YES;
#endif

  BITUpdateAuthorizationState state = [self authorizationState];
  if (state == BITUpdateAuthorizationDenied) {
    [self showBlockingScreen:BITHockeyLocalizedString(@"UpdateAuthorizationDenied") image:@"authorize_denied.png"];
  } else if (state == BITUpdateAuthorizationAllowed) {
    self.requireAuthorization = NO;
    return YES;
  }
  
  return NO;
}


// begin the startup process
- (void)startManager {
  if (![self isAppStoreEnvironment]) {
    if ([self isUpdateManagerDisabled]) return;

    BITHockeyLog(@"INFO: Start UpdateManager");

    [self checkExpiryDateReached];
    if (![self expiryDateReached]) {
      if (![self appVersionIsAuthorized]) {
        if ([self authorizationState] == BITUpdateAuthorizationPending) {
          [self showBlockingScreen:BITHockeyLocalizedString(@"UpdateAuthorizationProgress") image:@"authorize_request.png"];
          
          [self performSelector:@selector(checkForAuthorization) withObject:nil afterDelay:0.0f];
        }
      } else {
        if ([self checkForTracker] || ([self isCheckForUpdateOnLaunch] && [self shouldCheckForUpdates])) {
          [self performSelector:@selector(checkForUpdate) withObject:nil afterDelay:1.0f];
        }
      }
    }
  } else {
    if ([self checkForTracker]) {
      // if we are in the app store, make sure not to send usage information in any case for now
      _sendUsageData = NO;
      
      [self performSelector:@selector(checkForUpdate) withObject:nil afterDelay:1.0f];
    }
  }
  [self setupDidBecomeActiveNotifications];
}


#pragma mark - NSURLRequest

- (NSURLRequest *)connection:(NSURLConnection *)connection willSendRequest:(NSURLRequest *)request redirectResponse:(NSURLResponse *)redirectResponse {
  NSURLRequest *newRequest = request;
  if (redirectResponse) {
    newRequest = nil;
  }
  return newRequest;
}

- (void)connection:(NSURLConnection *)connection didReceiveResponse:(NSURLResponse *)response {
  if ([response respondsToSelector:@selector(statusCode)]) {
    int statusCode = [((NSHTTPURLResponse *)response) statusCode];
    if (statusCode == 404) {
      [connection cancel];  // stop connecting; no more delegate messages
      NSString *errorStr = [NSString stringWithFormat:@"Hockey API received HTTP Status Code %d", statusCode];
      [self reportError:[NSError errorWithDomain:kBITUpdateErrorDomain
                                            code:BITUpdateAPIServerReturnedInvalidStatus
                                        userInfo:[NSDictionary dictionaryWithObjectsAndKeys:errorStr, NSLocalizedDescriptionKey, nil]]];
      return;
    }
  }
  
  self.receivedData = [NSMutableData data];
  [_receivedData setLength:0];
}

- (void)connection:(NSURLConnection *)connection didReceiveData:(NSData *)data {
  [_receivedData appendData:data];
}

- (void)connection:(NSURLConnection *)connection didFailWithError:(NSError *)error {
  self.receivedData = nil;
  self.urlConnection = nil;
  self.checkInProgress = NO;
  [self reportError:error];
}

// api call returned, parsing
- (void)connectionDidFinishLoading:(NSURLConnection *)connection {
  self.checkInProgress = NO;
  
  if ([self.receivedData length]) {
    NSString *responseString = [[NSString alloc] initWithBytes:[_receivedData bytes] length:[_receivedData length] encoding: NSUTF8StringEncoding];
    BITHockeyLog(@"INFO: Received API response: %@", responseString);
    
    if (!responseString || ![responseString dataUsingEncoding:NSUTF8StringEncoding]) {
      self.receivedData = nil;
      self.urlConnection = nil;
      return;
    }
    
    NSError *error = nil;
    NSDictionary *json = (NSDictionary *)[NSJSONSerialization JSONObjectWithData:[responseString dataUsingEncoding:NSUTF8StringEncoding] options:kNilOptions error:&error];
                                              
    self.trackerConfig = (([self checkForTracker] && [[json valueForKey:@"tracker"] isKindOfClass:[NSDictionary class]]) ? [json valueForKey:@"tracker"] : nil);
    self.companyName = (([[json valueForKey:@"company"] isKindOfClass:[NSString class]]) ? [json valueForKey:@"company"] : nil);
    
    if (![self isAppStoreEnvironment]) {
      NSArray *feedArray = (NSArray *)[json valueForKey:@"versions"];
      
      // remember that we just checked the server
      self.lastCheck = [NSDate date];
      
      // server returned empty response?
      if (![feedArray count]) {
        BITHockeyLog(@"WARNING: No versions available for download on HockeyApp.");
        self.receivedData = nil;
        self.urlConnection = nil;
        return;
      } else {
        _lastCheckFailed = NO;
      }
      
      
      NSString *currentAppCacheVersion = [[self newestAppVersion].version copy];
      
      // clear cache and reload with new data
      NSMutableArray *tmpAppVersions = [NSMutableArray arrayWithCapacity:[feedArray count]];
      for (NSDictionary *dict in feedArray) {
        BITAppVersionMetaInfo *appVersionMetaInfo = [BITAppVersionMetaInfo appVersionMetaInfoFromDict:dict];
        if ([appVersionMetaInfo isValid]) {
          [tmpAppVersions addObject:appVersionMetaInfo];
        } else {
          [self reportError:[NSError errorWithDomain:kBITUpdateErrorDomain
                                                code:BITUpdateAPIServerReturnedInvalidData
                                            userInfo:[NSDictionary dictionaryWithObjectsAndKeys:@"Invalid data received from server.", NSLocalizedDescriptionKey, nil]]];
        }
      }
      // only set if different!
      if (![self.appVersions isEqualToArray:tmpAppVersions]) {
        self.appVersions = [tmpAppVersions copy];
      }
      [self saveAppCache];
      
      [self checkUpdateAvailable];
      BOOL newVersionDiffersFromCachedVersion = ![self.newestAppVersion.version isEqualToString:currentAppCacheVersion];
      
      // show alert if we are on the latest & greatest
      if (_showFeedback && !self.isUpdateAvailable) {
        // use currentVersionString, as version still may differ (e.g. server: 1.2, client: 1.3)
        NSString *versionString = [self currentAppVersion];
        NSString *shortVersionString = [[NSBundle mainBundle] objectForInfoDictionaryKey:@"CFBundleShortVersionString"];
        shortVersionString = shortVersionString ? [NSString stringWithFormat:@"%@ ", shortVersionString] : @"";
        versionString = [shortVersionString length] ? [NSString stringWithFormat:@"(%@)", versionString] : versionString;
        NSString *currentVersionString = [NSString stringWithFormat:@"%@ %@ %@%@", self.newestAppVersion.name, BITHockeyLocalizedString(@"UpdateVersion"), shortVersionString, versionString];
        NSString *alertMsg = [NSString stringWithFormat:BITHockeyLocalizedString(@"UpdateNoUpdateAvailableMessage"), currentVersionString];
        UIAlertView *alert = [[UIAlertView alloc] initWithTitle:BITHockeyLocalizedString(@"UpdateNoUpdateAvailableTitle")
                                                        message:alertMsg
                                                       delegate:nil
                                              cancelButtonTitle:BITHockeyLocalizedString(@"HockeyOK")
                                              otherButtonTitles:nil];
        [alert show];
      }
      
      if (self.isUpdateAvailable && (self.alwaysShowUpdateReminder || newVersionDiffersFromCachedVersion || [self hasNewerMandatoryVersion])) {
        if (_updateAvailable && !_currentHockeyViewController) {
          [self showCheckForUpdateAlert];
        }
      }
      _showFeedback = NO;
    }
  } else {
    [self reportError:[NSError errorWithDomain:kBITUpdateErrorDomain
                                          code:BITUpdateAPIServerReturnedEmptyResponse
                                      userInfo:[NSDictionary dictionaryWithObjectsAndKeys:@"Server returned an empty response.", NSLocalizedDescriptionKey, nil]]];
  }
  self.receivedData = nil;
  self.urlConnection = nil;
}

- (BOOL)hasNewerMandatoryVersion {
  BOOL result = NO;
  
  for (BITAppVersionMetaInfo *appVersion in self.appVersions) {
    if ([appVersion.version isEqualToString:self.currentAppVersion] || bit_versionCompare(appVersion.version, self.currentAppVersion) == NSOrderedAscending) {
      break;
    }
    
    if ([appVersion.mandatory boolValue]) {
      result = YES;
    }
  }
  
  return result;
}


#pragma mark - Properties

- (void)setCurrentHockeyViewController:(BITUpdateViewController *)aCurrentHockeyViewController {
  if (_currentHockeyViewController != aCurrentHockeyViewController) {
    _currentHockeyViewController = aCurrentHockeyViewController;
    //HockeySDKLog(@"active hockey view controller: %@", aCurrentHockeyViewController);
  }
}

- (NSString *)currentAppVersion {
  return _currentAppVersion;
}

- (void)setLastCheck:(NSDate *)aLastCheck {
  if (_lastCheck != aLastCheck) {
    _lastCheck = [aLastCheck copy];
    
    [[NSUserDefaults standardUserDefaults] setObject:_lastCheck forKey:kBITUpdateDateOfLastCheck];
    [[NSUserDefaults standardUserDefaults] synchronize];
  }
}

- (void)setAppVersions:(NSArray *)anAppVersions {
  if (_appVersions != anAppVersions || !_appVersions) {
    [self willChangeValueForKey:@"appVersions"];
    
    // populate with default values (if empty)
    if (![anAppVersions count]) {
      BITAppVersionMetaInfo *defaultApp = [[BITAppVersionMetaInfo alloc] init];
      defaultApp.name = bit_appName(BITHockeyLocalizedString(@"HockeyAppNamePlaceholder"));
      defaultApp.version = _currentAppVersion;
      defaultApp.shortVersion = [[NSBundle mainBundle] objectForInfoDictionaryKey:@"CFBundleShortVersionString"];
      _appVersions = [NSArray arrayWithObject:defaultApp];
    } else {
      _appVersions = [anAppVersions copy];
    }      
    [self didChangeValueForKey:@"appVersions"];
  }
}

- (BITAppVersionMetaInfo *)newestAppVersion {
  BITAppVersionMetaInfo *appVersion = [_appVersions objectAtIndex:0];
  return appVersion;
}

- (void)setBlockingView:(UIView *)anBlockingView {
  if (_blockingView != anBlockingView) {
    [_blockingView removeFromSuperview];
    _blockingView = anBlockingView;
  }
}


#pragma mark - UIAlertViewDelegate

// invoke the selected action from the action sheet for a location element
- (void)alertView:(UIAlertView *)alertView didDismissWithButtonIndex:(NSInteger)buttonIndex {
  if ([alertView tag] == 2) {
    (void)[self initiateAppDownload];
    _updateAlertShowing = NO;
    return;
  } else if ([alertView tag] == 1) {
    [self alertFallback:[alertView message]];
    return;
  }
  
  _updateAlertShowing = NO;
  if (buttonIndex == [alertView firstOtherButtonIndex]) {
    // YES button has been clicked
    [self showUpdateView];
  } else if (buttonIndex == [alertView firstOtherButtonIndex] + 1) {
    // YES button has been clicked
    (void)[self initiateAppDownload];
  }
}

@end<|MERGE_RESOLUTION|>--- conflicted
+++ resolved
@@ -434,66 +434,8 @@
     return;
   }
   
-<<<<<<< HEAD
-  UIViewController *parentViewController = nil;
-  
-  if ([[self delegate] respondsToSelector:@selector(viewControllerForUpdateManager:)]) {
-    parentViewController = [_delegate viewControllerForUpdateManager:self];
-  }
-  
-  UIWindow *visibleWindow = [self findVisibleWindow];
-  
-  if (parentViewController == nil && [UIWindow instancesRespondToSelector:@selector(rootViewController)]) {
-    parentViewController = [visibleWindow rootViewController];
-  }
-  
-  // use topmost modal view
-  while (parentViewController.modalViewController) {
-    parentViewController = parentViewController.modalViewController;
-  }
-  
-  // special addition to get rootViewController from three20 which has it's own controller handling
-  if (NSClassFromString(@"TTNavigator")) {
-#pragma clang diagnostic push
-#pragma clang diagnostic ignored "-Warc-performSelector-leaks"
-    UIViewController *ttParentViewController = nil;
-    ttParentViewController = [[NSClassFromString(@"TTNavigator") performSelector:(NSSelectorFromString(@"navigator"))] visibleViewController];
-    if (ttParentViewController)
-      parentViewController = ttParentViewController;
-#pragma clang diagnostic pop
-  }
-  
-  if (_navController != nil) [_navController release];
-  
-  BITUpdateViewController *hockeyViewController = [self hockeyViewController:YES];    
-  _navController = [[UINavigationController alloc] initWithRootViewController:hockeyViewController];
-  _navController.navigationBar.barStyle = _barStyle;
-  _navController.modalPresentationStyle = _modalPresentationStyle;
-  
-  if (parentViewController) {
-    if ([_navController respondsToSelector:@selector(setModalTransitionStyle:)]) {
-      _navController.modalTransitionStyle = UIModalTransitionStyleCoverVertical;
-    }
-    
-    // page sheet for the iPad
-    if (UI_USER_INTERFACE_IDIOM() == UIUserInterfaceIdiomPad && [_navController respondsToSelector:@selector(setModalPresentationStyle:)]) {
-      _navController.modalPresentationStyle = UIModalPresentationFormSheet;
-    }
-    
-    hockeyViewController.modalAnimated = YES;
-    
-    [parentViewController presentModalViewController:_navController animated:YES];
-  } else {
-    // if not, we add a subview to the window. A bit hacky but should work in most circumstances.
-    // Also, we don't get a nice animation for free, but hey, this is for beta not production users ;)
-    NSLog(@"[HockeySDK] Warning: No rootViewController found and no view controller set via delegate, using UIWindow-approach: %@", visibleWindow);
-    hockeyViewController.modalAnimated = NO;
-    [visibleWindow addSubview:_navController.view];
-  }
-=======
   self.barStyle = UIBarStyleBlack;
   [self showView:[self hockeyViewController:YES]];
->>>>>>> 2fc55940
 }
 
 
