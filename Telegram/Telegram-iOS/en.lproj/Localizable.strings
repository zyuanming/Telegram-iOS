// Notifications
"PUSH_MESSAGE_TEXT" = "%1$@|%2$@";
"PUSH_MESSAGE_NOTEXT" = "%1$@|sent you a message";
"PUSH_MESSAGE_PHOTO" = "%1$@|sent you a photo";
"PUSH_MESSAGE_PHOTO_SECRET" = "%1$@|sent you a self-destructing photo";
"PUSH_MESSAGE_VIDEO" = "%1$@|sent you a video";
"PUSH_MESSAGE_VIDEO_SECRET" = "%1$@|sent you a self-destructing video";
"PUSH_MESSAGE_ROUND" = "%1$@|sent you a video message";
"PUSH_MESSAGE_CONTACT" = "%1$@|shared a contact %2$@ with you";
"PUSH_MESSAGE_GEO" = "%1$@|sent you a map";
"PUSH_MESSAGE_GEOLIVE" = "%1$@|started sharing their live location";
"PUSH_MESSAGE_DOC" = "%1$@|sent you a file";
"PUSH_MESSAGE_AUDIO" = "%1$@|sent you a voice message";
"PUSH_MESSAGE_GIF" = "%1$@|sent you a GIF";
"PUSH_ENCRYPTED_MESSAGE" = "You have a new message%1$@";
"PUSH_LOCKED_MESSAGE" = "You have a new message%1$@";
"PUSH_MESSAGE_SCREENSHOT" = "%1$@|took a screenshot!";
"PUSH_ENCRYPTION_REQUEST" = "New encryption request%1$@";
"PUSH_ENCRYPTION_ACCEPT" = "Your encryption request was accepted%1$@";

"PUSH_MESSAGE_POLL" = "%1$@|sent you a poll %2$@";
"PUSH_CHANNEL_MESSAGE_POLL" = "%1$@|posted a poll %2$@";
"PUSH_PINNED_POLL" = "%1$@|pinned a poll";

"PUSH_MESSAGE_QUIZ" = "%1$@|sent you a quiz %2$@";
"PUSH_CHANNEL_MESSAGE_QUIZ" = "%1$@|posted a quiz %2$@";
"PUSH_PINNED_QUIZ" = "%1$@|pinned a quiz";

"PUSH_CHAT_MESSAGE_TEXT" = "%2$@|%1$@: %3$@";
"PUSH_CHAT_MESSAGE_NOTEXT" = "%2$@|%1$@ sent a message";
"PUSH_CHAT_MESSAGE_PHOTO" = "%2$@|%1$@ sent a photo";
"PUSH_CHAT_MESSAGE_VIDEO" = "%2$@|%1$@ sent a video";
"PUSH_CHAT_MESSAGE_ROUND" = "%2$@|%1$@ sent a video message";
"PUSH_CHAT_MESSAGE_CONTACT" = "%2$@|%1$@ shared a contact %3$@";
"PUSH_CHAT_MESSAGE_GEO" = "%2$@|%1$@ sent a map";
"PUSH_CHAT_MESSAGE_GEOLIVE" = "%2$@|%1$@ started sharing their live location";
"PUSH_CHAT_MESSAGE_DOC" = "%2$@|%1$@ sent a file";
"PUSH_CHAT_MESSAGE_AUDIO" = "%2$@|%1$@ sent a voice message";
"PUSH_CHAT_MESSAGE_GIF" = "%2$@|%1$@ sent a GIF";
"PUSH_CHAT_CREATED" = "%2$@|%1$@ invited you to the group";
"PUSH_CHAT_TITLE_EDITED" = "%2$@|%1$@ edited the group's name";
"PUSH_CHAT_PHOTO_EDITED" = "%2$@|%1$@ edited the group's photo";
"PUSH_CHAT_ADD_MEMBER" = "%2$@|%1$@ invited %3$@ to the group";
"PUSH_CHAT_ADD_YOU" = "%2$@|%1$@ invited you to the group";
"PUSH_CHAT_DELETE_YOU" = "%2$@|%1$@ removed you from the group";
"PUSH_CHAT_DELETE_MEMBER" = "%2$@|%1$@ removed %3$@ from the group";
"PUSH_CHAT_LEFT" = "%2$@|%1$@ left the group";
"PUSH_CHAT_RETURNED" = "%2$@|%1$@ returned to the group";

"PUSH_MESSAGE_STICKER" = "%1$@|sent you a %2$@sticker";
"PUSH_CHAT_MESSAGE_STICKER" = "%2$@|%1$@ sent a %3$@sticker";

"PUSH_CONTACT_JOINED" = "%1$@|joined Telegram!";

"PUSH_CHANNEL_MESSAGE_TEXT" = "%1$@|%2$@";
"PUSH_CHANNEL_MESSAGE_NOTEXT" = "%1$@|posted a message";
"PUSH_CHANNEL_MESSAGE_PHOTO" = "%1$@|posted a photo";
"PUSH_CHANNEL_MESSAGE_VIDEO" = "%1$@|posted a video";
"PUSH_CHANNEL_MESSAGE_ROUND" = "%1$@|posted a video message";
"PUSH_CHANNEL_MESSAGE_DOC" = "%1$@|posted a document";
"PUSH_CHANNEL_MESSAGE_STICKER" = "%1$@|posted a %2$@sticker";
"PUSH_CHANNEL_MESSAGE_AUDIO" = "%1$@|posted a voice message";
"PUSH_CHANNEL_MESSAGE_CONTACT" = "%1$@|posted a %2$@ contact";
"PUSH_CHANNEL_MESSAGE_GEO" = "%1$@|posted a map";
"PUSH_CHANNEL_MESSAGE_GEOLIVE" = "%1$@|posted a live location";
"PUSH_CHANNEL_MESSAGE_GIF" = "%1$@|posted a GIF";

"PUSH_MESSAGE_GAME" = "%1$@|invited you to play %2$@";
"PUSH_CHANNEL_MESSAGE_GAME" = "%1$@|invited you to play %2$@";
"PUSH_CHAT_MESSAGE_GAME" = "%2$@|%1$@ invited the group to play %3$@";

"PUSH_MESSAGE_TEXT" = "%1$@|%2$@";
"PUSH_MESSAGE_NOTEXT" = "%1$@|sent you a message";
"PUSH_MESSAGE_PHOTO" = "%1$@|sent you a photo";
"PUSH_MESSAGE_PHOTO_SECRET" = "%1$@|sent you a self-destructing photo";
"PUSH_MESSAGE_VIDEO" = "%1$@|sent you a video";
"PUSH_MESSAGE_VIDEO_SECRET" = "%1$@|sent you a self-destructing video";
"PUSH_MESSAGE_SCREENSHOT" = "%1$@|took a screenshot";
"PUSH_MESSAGE_ROUND" = "%1$@|sent you a video message";
"PUSH_MESSAGE_DOC" = "%1$@|sent you a file";
"PUSH_MESSAGE_STICKER" = "%1$@|sent you a %2$@sticker";
"PUSH_MESSAGE_AUDIO" = "%1$@|sent you a voice message";
"PUSH_MESSAGE_CONTACT" = "%1$@|shared a contact with you";
"PUSH_MESSAGE_GEO" = "%1$@|sent you a map";
"PUSH_MESSAGE_GEOLIVE" = "%1$@|started sharing their live location";
"PUSH_MESSAGE_POLL" = "%1$@|sent you a poll";
"PUSH_MESSAGE_QUIZ" = "%1$@|sent you a quiz";
"PUSH_MESSAGE_GIF" = "%1$@|sent you a GIF";
"PUSH_MESSAGE_GAME" = "%1$@|invited you to play %2$@";
"PUSH_MESSAGE_INVOICE" = "%1$@|sent you an invoice for %2$@";
"PUSH_MESSAGE_FWD" = "%1$@|forwarded you a message";
"PUSH_MESSAGE_FWDS_TEXT_1" = "forwarded you a message";
"PUSH_MESSAGE_FWDS_TEXT_any" = "forwarded you %d messages";
"PUSH_MESSAGE_PHOTO" = "%1$@|sent you a photo";
"PUSH_MESSAGE_PHOTOS_TEXT_1" = "sent you a photo";
"PUSH_MESSAGE_PHOTOS_TEXT_any" = "sent you %d photos";
"PUSH_MESSAGE_VIDEO" = "%1$@|sent you a video";
"PUSH_MESSAGE_VIDEOS_TEXT_1" = "sent you a video";
"PUSH_MESSAGE_VIDEOS_TEXT_any" = "sent you %d videos";
"PUSH_MESSAGE_ROUND" = "%1$@|sent you a video message";
"PUSH_MESSAGE" = "%1$@|sent you a message";
"PUSH_MESSAGES_TEXT_1" = "sent you a message";
"PUSH_MESSAGES_TEXT_any" = "sent you %d messages";
"PUSH_ALBUM" = "%1$@|sent you an album";
"PUSH_MESSAGE_FILES_TEXT_1" = "sent you a file";
"PUSH_MESSAGE_FILES_TEXT_any" = "sent you %d files";
"PUSH_MESSAGE_THEME" = "%1$@|changed chat theme to %2$@";
"PUSH_MESSAGE_NOTHEME" = "%1$@|disabled chat theme";
"PUSH_MESSAGE_RECURRING_PAY" = "%1$@|You were charged %2$@";
"CHAT_MESSAGE_RECURRING_PAY" = "%1$@|You were charged %2$@";

"PUSH_CHANNEL_MESSAGE_TEXT" = "%1$@|%2$@";
"PUSH_CHANNEL_MESSAGE_NOTEXT" = "%1$@|posted a message";
"PUSH_CHANNEL_MESSAGE_PHOTO" = "%1$@|posted a photo";
"PUSH_CHANNEL_MESSAGE_VIDEO" = "%1$@|posted a video";
"PUSH_CHANNEL_MESSAGE_ROUND" = "%1$@|posted a video message";
"PUSH_CHANNEL_MESSAGE_DOC" = "%1$@|posted a file";
"PUSH_CHANNEL_MESSAGE_STICKER" = "%1$@|posted a %2$@sticker";
"PUSH_CHANNEL_MESSAGE_AUDIO" = "%1$@|posted a voice message";
"PUSH_CHANNEL_MESSAGE_CONTACT" = "%1$@|posted a contact";
"PUSH_CHANNEL_MESSAGE_GEO" = "%1$@|posted a map";
"PUSH_CHANNEL_MESSAGE_GEOLIVE" = "%1$@|posted a live location";
"PUSH_CHANNEL_MESSAGE_POLL" = "%1$@|posted a poll";
"PUSH_CHANNEL_MESSAGE_QUIZ" = "%1$@|posted a quiz";
"PUSH_CHANNEL_MESSAGE_GIF" = "%1$@|posted a GIF";
"PUSH_CHANNEL_MESSAGE_GAME" = "%1$@|invited you to play %2$@";
"PUSH_CHANNEL_MESSAGE_FWD" = "%1$@|posted a forwarded message";
"PUSH_CHANNEL_MESSAGE_PHOTO" = "%1$@|posted a photo";
"PUSH_CHANNEL_MESSAGE_PHOTOS_TEXT_1" = "posted a photo";
"PUSH_CHANNEL_MESSAGE_PHOTOS_TEXT_any" = "posted %d photos";
"PUSH_CHANNEL_MESSAGE_VIDEO" = "%1$@|posted a video";
"PUSH_CHANNEL_MESSAGE_VIDEOS_TEXT_1" = "posted a video";
"PUSH_CHANNEL_MESSAGE_VIDEOS_TEXT_any" = "posted %d videos";
"PUSH_CHANNEL_MESSAGE_ROUND" = "%1$@|posted a video message";
"PUSH_CHANNEL_MESSAGE" = "%1$@|posted a message";
"PUSH_CHANNEL_MESSAGES_TEXT_1" = "posted a message";
"PUSH_CHANNEL_MESSAGES_TEXT_any" = "posted %d messages";
"PUSH_CHANNEL_ALBUM" = "%1$@|posted an album";
"PUSH_CHANNEL_MESSAGE_DOCS_TEXT_1" = "posted a file";
"PUSH_CHANNEL_MESSAGE_DOCS_TEXT_any" = "posted %d files";

"PUSH_CHAT_MESSAGE_TEXT" = "%2$@|%1$@:%3$@";
"PUSH_CHAT_MESSAGE_NOTEXT" = "%2$@|%1$@ sent a message to the group";
"PUSH_CHAT_MESSAGE_VIDEO" = "%2$@|%1$@ sent a video ";
"PUSH_CHAT_MESSAGE_ROUND" = "%2$@|%1$@ sent a video message";
"PUSH_CHAT_MESSAGE_DOC" = "%2$@|%1$@ sent a file";
"PUSH_CHAT_MESSAGE_STICKER" = "%2$@|%1$@ sent a %3$@sticker";
"PUSH_CHAT_MESSAGE_AUDIO" = "%2$@|%1$@ sent a voice message";
"PUSH_CHAT_MESSAGE_CONTACT" = "%2$@|%1$@ shared a contact";
"PUSH_CHAT_MESSAGE_GEO" = "%2$@|%1$@ sent a map";
"PUSH_CHAT_MESSAGE_GEOLIVE" = "%2$@|%1$@ started sharing their live location";
"PUSH_CHAT_MESSAGE_POLL" = "%2$@|%1$@ sent a poll %3$@ to the group";
"PUSH_CHAT_MESSAGE_QUIZ" = "%2$@|%1$@ sent a quiz %3$@ to the group";
"PUSH_CHAT_MESSAGE_GIF" = "%2$@|%1$@ sent a GIF";
"PUSH_CHAT_MESSAGE_GAME" = "%2$@|%1$@ invited the group to play %3$@";
"PUSH_CHAT_MESSAGE_INVOICE" = "%2$@|%1$@ sent an invoice for %3$@";
"PUSH_CHAT_CREATED" = "%2$@|%1$@ invited you to the group";
"PUSH_CHAT_TITLE_EDITED" = "%2$@|%1$@ edited the group\'s name";
"PUSH_CHAT_PHOTO_EDITED" = "%2$@|%1$@ edited the group\'s photo";
"PUSH_CHAT_ADD_MEMBER" = "%2$@|%1$@ invited %3$@ to the group";
"PUSH_CHAT_ADD_YOU" = "%2$@|%1$@ invited you to the group";
"PUSH_CHAT_DELETE_MEMBER" = "%2$@|%1$@ kicked %3$@ from the group";
"PUSH_CHAT_DELETE_YOU" = "%2$@|%1$@ kicked you from the group ";
"PUSH_CHAT_LEFT" = "%2$@|%1$@ has left the group";
"PUSH_CHAT_RETURNED" = "%2$@|%1$@ has returned to the group";
"PUSH_CHAT_JOINED" = "%2$@|%1$@ has joined the group";
"PUSH_CHAT_MESSAGE_FWD" = "%2$@|%1$@ forwarded a message";
"PUSH_CHAT_MESSAGE_FWDS_TEXT_1" = "{author} forwarded a message";
"PUSH_CHAT_MESSAGE_FWDS_TEXT_any" = "{author} forwarded %d messages";
"PUSH_CHAT_MESSAGE_PHOTO" = "%2$@|%1$@ sent a photo";
"PUSH_CHAT_MESSAGE_PHOTOS_TEXT_1" = "{author} sent a photo";
"PUSH_CHAT_MESSAGE_PHOTOS_TEXT_any" = "{author} sent %d photos";
"PUSH_CHAT_MESSAGE_VIDEO" = "%2$@|%1$@ sent a video";
"PUSH_CHAT_MESSAGE_VIDEOS_TEXT_1" = "{author} sent a video";
"PUSH_CHAT_MESSAGE_VIDEOS_TEXT_any" = "{author} sent %d videos";
"PUSH_CHAT_MESSAGE_ROUND" = "%2$@|%1$@ sent a video message";
"PUSH_CHAT_MESSAGE" = "%2$@|%1$@ sent a message";
"PUSH_CHAT_MESSAGES_TEXT_1" = "{author} sent a message";
"PUSH_CHAT_MESSAGES_TEXT_any" = "{author} sent %d messages";
"PUSH_CHAT_ALBUM" = "%2$@|%1$@ sent an album";
"PUSH_CHAT_MESSAGE_DOCS_TEXT_1" = "{author} sent a file";
"PUSH_CHAT_MESSAGE_DOCS_TEXT_any" = "{author} sent %d files";
"PUSH_CHAT_MESSAGE_THEME" = "%1$@|set theme to %3$@ in the group %2$@";
"PUSH_CHAT_MESSAGE_NOTHEME" = "%1$@|disabled theme in the group %2$@";
"PUSH_CHAT_REQ_JOINED" = "%1$@ was accepted into the group %2$@";

"PUSH_PINNED_TEXT" = "%1$@|pinned \"%2$@\" ";
"PUSH_PINNED_NOTEXT" = "%1$@|pinned a message";
"PUSH_PINNED_PHOTO" = "%1$@|pinned a photo";
"PUSH_PINNED_VIDEO" = "%1$@|pinned a video";
"PUSH_PINNED_ROUND" = "%1$@|pinned a video message";
"PUSH_PINNED_DOC" = "%1$@|pinned a file";
"PUSH_PINNED_STICKER" = "%1$@|pinned a %2$@sticker";
"PUSH_PINNED_AUDIO" = "%1$@|pinned a voice message";
"PUSH_PINNED_CONTACT" = "%1$@|pinned a %2$@ contact";
"PUSH_PINNED_GEO" = "%1$@|pinned a map";
"PUSH_PINNED_GEOLIVE" = "%1$@|pinned a live location";
"PUSH_PINNED_POLL" = "|%1$@|pinned a poll %2$@";
"PUSH_PINNED_QUIZ" = "|%1$@|pinned a quiz %2$@";
"PUSH_PINNED_GAME" = "%1$@|pinned a game";
"PUSH_PINNED_INVOICE" = "%1$@|pinned an invoice";
"PUSH_PINNED_GIF" = "%1$@|pinned a GIF";

"PUSH_CONTACT_JOINED" = "%1$@|joined Telegram!";

"PUSH_AUTH_UNKNOWN" = "New login|from unrecognized device %1$@";
"PUSH_AUTH_REGION" = "New login|from unrecognized device %1$@, location: %2$@";

"PUSH_PHONE_CALL_REQUEST" = "%1$@|is calling you!";
"PUSH_VIDEO_CALL_REQUEST" = "%1$@|is calling you!";
"PUSH_PHONE_CALL_MISSED" = "%1$@|You missed a call";
"PUSH_VIDEO_CALL_MISSED" = "%1$@|You missed a video call";

"PUSH_MESSAGE_GAME_SCORE" = "%1$@ scored %3$@ in game %2$@";
"PUSH_MESSAGE_VIDEOS" = "%1$@ sent you %2$@ videos";
"PUSH_MESSAGE_CHANNEL_MESSAGE_GAME_SCORE" = "%1$@ scored %3$@ in game %2$@";
"PUSH_CHANNEL_MESSAGE_VIDEOS" = "%1$@ posted %2$@ videos";
"PUSH_PINNED_GAME_SCORE" = "%1$@ pinned a game score";
"PUSH_CHAT_MESSAGE_GAME_SCORE" = "%1$@ scored %4$@ in game %3$@ in the group %2$@";
"PUSH_CHAT_MESSAGE_VIDEOS" = "%1$@ sent %3$@ videos to the group %2$@";

"PUSH_REACT_TEXT" = "%1$@|%2$@ to your %3$@";
"PUSH_REACT_NOTEXT" = "%1$@|%2$@ to your message";
"PUSH_REACT_PHOTO" = "%1$@|%2$@ to your photo";
"PUSH_REACT_VIDEO" = "%1$@|%2$@ to your video";
"PUSH_REACT_ROUND" = "%1$@|%2$@ to your video message";
"PUSH_REACT_DOC" = "%1$@|%2$@ to your file";
"PUSH_REACT_STICKER" = "%1$@|%2$@ to your %3$@sticker";
"PUSH_REACT_AUDIO" = "%1$@|%2$@ to your voice message";
"PUSH_REACT_CONTACT" = "%1$@|%2$@ to your contact %3$@";
"PUSH_REACT_GEO" = "%1$@|%2$@ to your map";
"PUSH_REACT_GEOLIVE" = "%1$@|%2$@ to your live location";
"PUSH_REACT_POLL" = "%1$@|%2$@ to your poll %3$@";
"PUSH_REACT_QUIZ" = "%1$@|%2$@ to your quiz %3$@";
"PUSH_REACT_GAME" = "%1$@|%2$@ to your game";
"PUSH_REACT_INVOICE" = "%1$@|%2$@ to your invoice";
"PUSH_REACT_GIF" = "%1$@|%2$@ to your GIF";

"PUSH_CHAT_REACT_TEXT" = "%2$@|%1$@ %3$@ to your %4$@";
"PUSH_CHAT_REACT_NOTEXT" = "%2$@|%1$@ %3$@ to your message";
"PUSH_CHAT_REACT_PHOTO" = "%2$@|%1$@ %3$@ to your photo";
"PUSH_CHAT_REACT_VIDEO" = "%2$@|%1$@ %3$@ to your video";
"PUSH_CHAT_REACT_ROUND" = "%2$@|%1$@ %3$@ to your video message";
"PUSH_CHAT_REACT_DOC" = "%2$@|%1$@ %3$@ to your file";
"PUSH_CHAT_REACT_STICKER" = "%2$@|%1$@ %3$@ to your %4$@sticker";
"PUSH_CHAT_REACT_AUDIO" = "%2$@|%1$@ %3$@ to your voice message";
"PUSH_CHAT_REACT_CONTACT" = "%2$@|%1$@ %3$@ to your contact %4$@";
"PUSH_CHAT_REACT_GEO" = "%2$@|%1$@ %3$@ to your map";
"PUSH_CHAT_REACT_GEOLIVE" = "%2$@|%1$@ %3$@ to your live location";
"PUSH_CHAT_REACT_POLL" = "%2$@|%1$@ %3$@ to your poll %4$@";
"PUSH_CHAT_REACT_QUIZ" = "%2$@|%1$@ %3$@ to your quiz %4$@";
"PUSH_CHAT_REACT_GAME" = "%2$@|%1$@ %3$@ to your game";
"PUSH_CHAT_REACT_INVOICE" = "%2$@|%1$@ %3$@ to your invoice";
"PUSH_CHAT_REACT_GIF" = "%2$@|%1$@ %3$@ to your GIF";

"PUSH_REMINDER_TITLE" = "🗓 Reminder";
"PUSH_SENDER_YOU" = "📅 You";

"PUSH_CHAT_REQ_JOINED" = "%2$@|%1$@ was accepted into the group";

"LOCAL_MESSAGE_FWDS" = "%1$@ forwarded you %2$d messages";
"LOCAL_CHANNEL_MESSAGE_FWDS" = "%1$@ posted %2$d forwarded messages";
"LOCAL_CHAT_MESSAGE_FWDS" = "%1$@ forwarded %2$d messages";

// Common
"Common.OK" = "OK";
"Common.Cancel" = "Cancel";
"Common.Edit" = "Edit";
"Common.edit" = "edit";
"Common.Done" = "Done";
"Common.Next" = "Next";
"Common.Delete" = "Delete";
"Common.Create" = "Create";
"Common.Back" = "Back";
"Common.Close" = "Close";
"Common.Yes" = "Yes";
"Common.No" = "No";
"Common.TakePhotoOrVideo" = "Take Photo or Video";
"Common.TakePhoto" = "Take Photo";
"Common.ChoosePhoto" = "Choose Photo";
"Common.of" = "of";
"Common.Search" = "Search";
"Common.More" = "More";
"Common.Select" = "Select";
"Items.NOfM" = "%1$@ of %2$@";

// State
"State.Connecting" = "Connecting...";
"State.connecting" = "connecting...";
"State.ConnectingToProxy" = "Connecting to Proxy...";
"State.ConnectingToProxyInfo" = "tap here for settings";
"State.Updating" = "Updating...";
"State.WaitingForNetwork" = "Waiting for network";

"ChatState.Connecting" = "connecting...";
"ChatState.ConnectingToProxy" = "connecting to proxy...";
"ChatState.Updating" = "updating...";
"ChatState.WaitingForNetwork" = "waiting for network...";

// Presence
"Presence.online" = "online";

// Date
"Month.GenJanuary" = "January";
"Month.GenFebruary" = "February";
"Month.GenMarch" = "March";
"Month.GenApril" = "April";
"Month.GenMay" = "May";
"Month.GenJune" = "June";
"Month.GenJuly" = "July";
"Month.GenAugust" = "August";
"Month.GenSeptember" = "September";
"Month.GenOctober" = "October";
"Month.GenNovember" = "November";
"Month.GenDecember" = "December";
"Month.ShortJanuary" = "Jan";
"Month.ShortFebruary" = "Feb";
"Month.ShortMarch" = "Mar";
"Month.ShortApril" = "Apr";
"Month.ShortMay" = "May";
"Month.ShortJune" = "Jun";
"Month.ShortJuly" = "Jul";
"Month.ShortAugust" = "Aug";
"Month.ShortSeptember" = "Sep";
"Month.ShortOctober" = "Oct";
"Month.ShortNovember" = "Nov";
"Month.ShortDecember" = "Dec";
"Weekday.ShortMonday" = "Mon";
"Weekday.ShortTuesday" = "Tue";
"Weekday.ShortWednesday" = "Wed";
"Weekday.ShortThursday" = "Thu";
"Weekday.ShortFriday" = "Fri";
"Weekday.ShortSaturday" = "Sat";
"Weekday.ShortSunday" = "Sun";
"Weekday.Today" = "Today";
"Weekday.Yesterday" = "Yesterday";

"Calendar.ShortMon" = "M";
"Calendar.ShortTue" = "T";
"Calendar.ShortWed" = "W";
"Calendar.ShortThu" = "T";
"Calendar.ShortFri" = "F";
"Calendar.ShortSat" = "S";
"Calendar.ShortSun" = "S";

"Time.TodayAt" = "today at %@";
"Time.YesterdayAt" = "yesterday at %@";

"LastSeen.JustNow" = "last seen just now";
"LastSeen.MinutesAgo_0" = "last seen %@ minutes ago"; //three to ten
"LastSeen.MinutesAgo_1" = "last seen 1 minute ago"; //one
"LastSeen.MinutesAgo_2" = "last seen 2 minutes ago"; //two
"LastSeen.MinutesAgo_3_10" = "last seen %@ minutes ago"; //three to ten
"LastSeen.MinutesAgo_many" = "last seen %@ minutes ago"; // more than ten
"LastSeen.MinutesAgo_any" = "last seen %@ minutes ago"; // more than ten
"LastSeen.HoursAgo_0" = "last seen %@ hours ago";
"LastSeen.HoursAgo_1" = "last seen 1 hour ago";
"LastSeen.HoursAgo_2" = "last seen 2 hours ago";
"LastSeen.HoursAgo_3_10" = "last seen %@ hours ago";
"LastSeen.HoursAgo_any" = "last seen %@ hours ago";
"LastSeen.HoursAgo_many" = "last seen %@ hours ago";
"LastSeen.HoursAgo_0" = "last seen %@ hours ago";
"LastSeen.YesterdayAt" = "last seen yesterday at %@";
"LastSeen.AtDate" = "last seen %@";
"LastSeen.TodayAt" = "last seen today at %@";
"LastSeen.Lately" = "last seen recently";
"LastSeen.WithinAWeek" = "last seen within a week";
"LastSeen.WithinAMonth" = "last seen within a month";
"LastSeen.ALongTimeAgo" = "last seen a long time ago";
"LastSeen.Offline" = "offline";

"Date.DialogDateFormat" = "{month} {day}";
"Date.ChatDateHeader" = "%1$@ %2$@";
"Date.ChatDateHeaderYear" = "%1$@ %2$@, %3$@";

// Tour
"Tour.Title1" = "Telegram";
"Tour.Text1" = "The world's **fastest** messaging app.\nIt is **free** and **secure**.";

"Tour.Title2" = "Fast";
"Tour.Text2" = "**Telegram** delivers messages\nfaster than any other application.";

"Tour.Title3" = "Powerful";
"Tour.Text3" = "**Telegram** has no limits on\nthe size of your chats and media.";

"Tour.Title4" = "Secure";
"Tour.Text4" = "**Telegram** keeps your messages\nsafe from hacker attacks.";

"Tour.Title5" = "Cloud-Based";
"Tour.Text5" = "**Telegram** lets you access your\nmessages from multiple devices.";

"Tour.Title6" = "Free";
"Tour.Text6" = "**Telegram** provides free unlimited cloud storage\nfor chats and media.";

"Tour.StartButton" = "Start Messaging";

// Login
"Login.PhoneAndCountryHelp" = "Please confirm your country code and enter your phone number.";
"Login.CodeSentInternal" = "We've sent the code to the **Telegram** app on your other device";
"Login.HaveNotReceivedCodeInternal" = "Haven't received the code?";
"Login.CodeSentSms" = "We have sent you an SMS with the code";
"Login.Code" = "Code";
"Login.WillCallYou" = "You can request a voice call in %@";
"Login.CallRequestState2" = "Requesting a call from Telegram...";
"Login.CallRequestState3" = "Telegram dialed your number\n[Didn't get the code?]";
"Login.EmailNotConfiguredError" = "Please set up an email account.";
"Login.EmailCodeSubject" = "%@, no code";
"Login.EmailCodeBody" = "My phone number is:\n%@\nI can't get an activation code for Telegram.";
"Login.UnknownError" = "An error occurred. Please try again later";
"Login.InvalidCodeError" = "You have entered an invalid code. Please try again.";
"Login.NetworkError" = "Please check your internet connection and try again.";
"Login.CodeExpiredError" = "Code expired. Please try again.";
"Login.CodeFloodError" = "Limit exceeded. Please try again later.";
"Login.InvalidPhoneError" = "Invalid phone number. Please try again.";
"Login.InvalidFirstNameError" = "Invalid first name. Please try again.";
"Login.InvalidLastNameError" = "Invalid last name. Please try again.";

"Login.InvalidPhoneEmailSubject" = "Invalid phone number: %@";
"Login.InvalidPhoneEmailBody" = "I'm trying to use my mobile phone number: %1$@\nBut Telegram says it's invalid. Please help.\n\nApp version: %2$@\nOS version: %3$@\nLocale: %4$@\nMNC: %5$@";

"Login.PhoneBannedEmailSubject" = "Banned phone number: %@";
"Login.PhoneBannedEmailBody" = "I'm trying to use my mobile phone number: %1$@\nBut Telegram says it's banned. Please help.\n\nApp version: %2$@\nOS version: %3$@\nLocale: %4$@\nMNC: %5$@";

"Login.PhoneGenericEmailSubject" = "Telegram iOS error: %@";
"Login.PhoneGenericEmailBody" = "I'm trying to use my mobile phone number: %1$@\nBut Telegram shows an error. Please help.\n\nError: %2$@\nApp version: %3$@\nOS version: %4$@\nLocale: %5$@\nMNC: %6$@";


"Login.PhoneTitle" = "Your Phone";
"Login.PhonePlaceholder" = "Your phone number";
"Login.CountryCode" = "Country Code";
"Login.InvalidCountryCode" = "Invalid Country Code";

"Login.InfoTitle" = "Your Info";
"Login.InfoAvatarAdd" = "add";
"Login.InfoAvatarPhoto" = "photo";
"Login.InfoFirstNamePlaceholder" = "First Name";
"Login.InfoLastNamePlaceholder" = "Last Name";
"Login.InfoDeletePhoto" = "Delete Photo";
"Login.InfoHelp" = "Enter your name and add a profile picture.";

// Login.SelectCountry
"Login.SelectCountry.Title" = "Country";

// Dialog List
"DialogList.TabTitle" = "Chats";
"DialogList.Title" = "Chats";
"DialogList.SearchLabel" = "Search for messages or users";
"DialogList.SearchLabelCompact" = "Search";
"DialogList.NoMessagesTitle" = "You have no conversations yet";
"DialogList.NoMessagesText" = "Start messaging by pressing the pencil button in the top right corner or go to the Contacts section.";
"DialogList.SingleTypingSuffix" = "%@ is typing";
"DialogList.SingleRecordingAudioSuffix" = "%@ is recording audio";
"DialogList.SingleUploadingPhotoSuffix" = "%@ is sending photo";
"DialogList.SingleUploadingVideoSuffix" = "%@ is sending video";
"DialogList.SingleRecordingVideoMessageSuffix" = "%@ is recording video";
"DialogList.SingleUploadingFileSuffix" = "%@ is sending file";
"DialogList.MultipleTypingSuffix" = "%d are typing";
"DialogList.Typing" = "typing";
"DialogList.ClearHistoryConfirmation" = "Clear History";
"DialogList.DeleteConversationConfirmation" = "Delete and Exit";
"DialogList.AwaitingEncryption" = "Waiting for %@ to get online...";
"DialogList.EncryptionRejected" = "Secret chat cancelled";
"DialogList.EncryptionProcessing" = "Exchanging encryption keys...";
"DialogList.EncryptedChatStartedOutgoing" = "%@ joined your secret chat.";
"DialogList.EncryptedChatStartedIncoming" = "%@ created a secret chat.";

// Compose
"Compose.TokenListPlaceholder" = "Whom would you like to message?";
"Compose.NewMessage" = "New Message";
"Compose.NewGroup" = "New Group";
"Compose.NewGroupTitle" = "New Group";
"Compose.NewEncryptedChat" = "New Secret Chat";
"Compose.NewEncryptedChatTitle" = "New Secret Chat";
"Compose.Create" = "Create";

// Contacts
"Contacts.TabTitle" = "Contacts";
"Contacts.Title" = "Contacts";
"Contacts.FailedToSendInvitesMessage" = "An error occurred.";
"Contacts.AccessDeniedError" = "Telegram does not have access to your contacts";
"Contacts.AccessDeniedHelpLandscape" = "Please go to your %@ Settings — Privacy — Contacts.\nThen select ON for Telegram.";
"Contacts.AccessDeniedHelpPortrait" = "Please go to your %@ Settings — Privacy — Contacts. Then select ON for Telegram.";
"Contacts.AccessDeniedHelpON" = "ON";
"Contacts.InviteToTelegram" = "Invite to Telegram";
"Contacts.InviteFriends" = "Invite Friends";
"Contacts.SelectAll" = "Select All";

// Conversation
"Conversation.InputTextPlaceholder" = "Message";
"Conversation.typing" = "typing";
"Conversation.MessageDeliveryFailed" = "Your message was not sent. Tap \"Resend\" to send this message.";
"Conversation.MessageDialogEdit" = "Edit";
"Conversation.MessageDialogRetry" = "Resend";
"Conversation.MessageDialogRetryAll" = "Resend %1$d Messages";
"Conversation.MessageDialogDelete" = "Delete";
"Conversation.LinkDialogOpen" = "Open";
"Conversation.LinkDialogCopy" = "Copy";
"Conversation.ForwardTitle" = "Forward";
"Conversation.ForwardChats" = "Chats";
"Conversation.ForwardContacts" = "Contacts";
"Conversation.StatusKickedFromGroup" = "you were removed from the group";
"Conversation.StatusLeftGroup" = "you have left the group";
"Conversation.StatusTyping" = "typing";
"Conversation.Call" = "Call";
"Conversation.Mute" = "Mute";
"ChatList.Mute" = "Mute";
"Conversation.TitleMute" = "Mute";
"Conversation.Unmute" = "Unmute";
"ChatList.Unmute" = "Unmute";
"Conversation.TitleUnmute" = "Unmute";
"Conversation.Edit" = "Edit";
"Conversation.Info" = "Info";
"Conversation.Search" = "Search";
"Conversation.Unblock" = "Unblock";
"Conversation.ClearAll" = "Delete All";
"Conversation.Location" = "Location";
"Conversation.Contact" = "Contact";
"Conversation.BlockUser" = "Block User";
"Conversation.UnblockUser" = "Unblock User";
"Conversation.UnsupportedMedia" = "This message is not supported on your version of Telegram. Update the app to view:\nhttps://telegram.org/update";
"Conversation.EncryptionWaiting" = "Waiting for %@ to get online...";
"Conversation.EncryptionProcessing" = "Exchanging encryption keys...";
"Conversation.EmptyPlaceholder" = "No messages here yet...";
"Conversation.EncryptedPlaceholderTitleIncoming" = "%@ invited you to join a secret chat.";
"Conversation.EncryptedPlaceholderTitleOutgoing" = "You have invited %@ to join a secret chat.";
"Conversation.EncryptedDescriptionTitle" = "Secret chats:";
"Conversation.EncryptedDescription1" = "Use end-to-end encryption";
"Conversation.EncryptedDescription2" = "Leave no trace on our servers";
"Conversation.EncryptedDescription3" = "Have a self-destruct timer";
"Conversation.EncryptedDescription4" = "Do not allow forwarding";
"Conversation.ContextMenuCopy" = "Copy";
"Conversation.ContextMenuDelete" = "Delete";
"Conversation.ContextMenuForward" = "Forward";
"Conversation.ContextMenuMore" = "More...";

"Conversation.StatusMembers_0" = "%@ members";
"Conversation.StatusMembers_1" = "1 member";
"Conversation.StatusMembers_2" = "2 members";
"Conversation.StatusMembers_3_10" = "%@ members";
"Conversation.StatusMembers_many" = "%@ members";
"Conversation.StatusMembers_any" = "%@ members";

"Conversation.StatusOnline_1" = "1 online";
"Conversation.StatusOnline_2" = "2 online";
"Conversation.StatusOnline_3_10" = "%@ online";
"Conversation.StatusOnline_any" = "%@ online";
"Conversation.StatusOnline_many" = "%@ online";
"Conversation.StatusOnline_0" = "%@ online";

"Conversation.UnreadMessages" = "Unread Messages";

// Notification
"Notification.RenamedChat" = "%@ renamed group";
"Notification.RenamedChannel" = "Channel renamed";
"Notification.ChangedGroupPhoto" = "%@ changed group photo";
"Notification.RemovedGroupPhoto" = "%@ removed group photo";
"Notification.JoinedChat" = "%@ joined the group";
"Notification.JoinedChannel" = "%@ joined the channel";
"Notification.Invited" = "%@ invited %@";
"Notification.InvitedMultiple" = "%@ invited %@";
"Notification.LeftChat" = "%@ left the group";
"Notification.LeftChannel" = "%@ left the channel";
"Notification.Kicked" = "%@ removed %@";
"Notification.CreatedChat" = "%@ created a group";
"Notification.CreatedChannel" = "Channel created";
"Notification.CreatedGroup" = "Group created";
"Notification.CreatedChatWithTitle" = "%@ created the group \"%@\" ";
"Notification.Joined" = "%@ joined Telegram";
"Notification.ChangedGroupName" = "%@ changed group name to \"%@\" ";
"Notification.NewAuthDetected" = "%1$@,\nWe detected a login into your account from a new device on %2$@, %3$@ at %4$@\n\nDevice: %5$@\nLocation: %6$@\n\nIf this wasn't you, you can go to Settings — Privacy and Security — Sessions and terminate that session.\n\nIf you think that somebody logged in to your account against your will, you can enable two-step verification in Privacy and Security settings.\n\nSincerely,\nThe Telegram Team";
"Notification.MessageLifetimeChanged" = "%1$@ set the self-destruct timer to %2$@";
"Notification.MessageLifetimeChangedOutgoing" = "You set the self-destruct timer to %1$@";
"Notification.MessageLifetimeRemoved" = "%1$@ disabled the self-destruct timer";
"Notification.MessageLifetimeRemovedOutgoing" = "You disabled the self-destruct timer";
"Notification.MessageLifetime2s" = "2 seconds";
"Notification.MessageLifetime5s" = "5 seconds";
"Notification.MessageLifetime1m" = "1 minute";
"Notification.MessageLifetime1h" = "1 hour";
"Notification.MessageLifetime1d" = "1 day";
"Notification.MessageLifetime1w" = "1 week";

"Notification.Exceptions.AlwaysOn" = "Always On";
"Notification.Exceptions.AlwaysOff" = "Always Off";
"Notification.Exceptions.MutedUntil" = "Muted until %@";

"Notification.Exceptions.AddException" = "Add an Exception";
"Notification.Exceptions.NewException" = "New Exception";
"Notification.Exceptions.NewException.NotificationHeader" = "NOTIFICATIONS";
"Notification.Exceptions.Sound" = "Sound: %@";
"Notification.Exceptions.SoundCustom" = "Sound: Custom";


// Message
"Message.Photo" = "Photo";
"Message.Video" = "Video";
"Message.Location" = "Location";
"Message.Contact" = "Contact";
"Message.File" = "File";
"Message.Sticker" = "Sticker";
"Message.StickerText" = "Sticker %@";
"Message.Audio" = "Voice Message";
"Message.ForwardedMessage" = "Forwarded Message\nFrom: %@";
"Message.Animation" = "GIF";
"Message.Game" = "Game";

// Conversation Profile
"ConversationProfile.ErrorCreatingConversation" = "An error occurred";
"ConversationProfile.UnknownAddMemberError" = "An unexpected error has occurred. Our wizards have been notified and will fix the problem soon. Sorry.";
"ConversationProfile.UsersTooMuchError" = "Sorry, this group is full. You cannot add any more members here.";

"ConversationProfile.LeaveDeleteAndExit" = "Delete and Exit";
"Group.LeaveGroup" = "Leave Group";
"Group.DeleteGroup" = "Delete Group";

"Conversation.Megabytes" = "%.1f MB";
"Conversation.Kilobytes" = "%d KB";
"Conversation.Bytes" = "%d B";
"Conversation.ShareMyContactInfo" = "Share My Contact Info";
"Conversation.AddContact" = "Add Contact";
"Conversation.SendMessage" = "Send Message";
"Conversation.EncryptionCanceled" = "Secret chat cancelled";
"Conversation.DeleteManyMessages" = "Delete Messages";
"Conversation.SlideToCancel" = "Slide to cancel";
"Conversation.ApplyLocalization" = "Apply Localization";
"Conversation.OpenFile" = "Open File";

// Media Picker
"MediaPicker.Send" = "Send";
"SearchImages.Title" = "Albums";
"MediaPicker.CameraRoll" = "Camera Roll";
"SearchImages.NoImagesFound" = "No images found";

// User Profile
"Profile.CreateEncryptedChatError" = "An error occurred.";
"Profile.CreateEncryptedChatOutdatedError" = "Cannot create a secret chat with %@.\n%@ is using an older version of Telegram and needs to update first.";
"Profile.CreateNewContact" = "Create New Contact";
"Profile.AddToExisting" = "Add to Existing Contact";
"Profile.EncryptionKey" = "Encryption Key";
"Profile.MessageLifetimeForever" = "Off";
"Profile.MessageLifetime2s" = "2s";
"Profile.MessageLifetime5s" = "5s";
"Profile.MessageLifetime1m" = "1m";
"Profile.MessageLifetime1h" = "1h";
"Profile.MessageLifetime1d" = "1d";
"Profile.MessageLifetime1w" = "1w";
"Profile.ShareContactButton" = "Share Contact";

// User Info
"UserInfo.Title" = "Info";
"UserInfo.FirstNamePlaceholder" = "First Name";
"UserInfo.LastNamePlaceholder" = "Last Name";
"UserInfo.GenericPhoneLabel" = "mobile";
"UserInfo.SendMessage" = "Send Message";
"UserInfo.AddContact" = "Add Contact";
"UserInfo.ShareContact" = "Share Contact";
"UserInfo.StartSecretChat" = "Start Secret Chat";
"UserInfo.StartSecretChatConfirmation" = "Are you sure you want to start a secret chat with %@?";
"UserInfo.StartSecretChatStart" = "Start";
"UserInfo.DeleteContact" = "Delete Contact";
"UserInfo.CreateNewContact" = "Create New Contact";
"UserInfo.AddToExisting" = "Add to Existing";
"UserInfo.AddPhone" = "add phone";
"UserInfo.NotificationsEnabled" = "Enabled";
"UserInfo.NotificationsDisabled" = "Disabled";
"UserInfo.NotificationsEnable" = "Enable";
"UserInfo.NotificationsDisable" = "Disable";
"UserInfo.Invite" = "Invite to Telegram";

// New Contact
"NewContact.Title" = "New Contact";

// Phone Label
"PhoneLabel.Title" = "Label";

// Secret Chat
"SecretChat.Title" = "Secret Chat";

// Group Info
"GroupInfo.Title" = "Group Info";
"GroupInfo.GroupNamePlaceholder" = "Group Name";
"GroupInfo.BroadcastListNamePlaceholder" = "List Name";
"GroupInfo.SetGroupPhoto" = "Set Group Photo";
"GroupInfo.SetGroupPhotoStop" = "Stop";
"GroupInfo.SetGroupPhotoDelete" = "Delete Photo";
"GroupInfo.Notifications" = "Notifications";
"GroupInfo.Sound" = "Sound";
"GroupInfo.SetSound" = "Set Sound";
"GroupInfo.SharedMedia" = "Shared Media";
"GroupInfo.SharedMediaNone" = "None";
"GroupInfo.DeleteAndExit" = "Delete and Exit";
"GroupInfo.DeleteAndExitConfirmation" = "You will not be able to join this group again.";
"GroupInfo.ParticipantCount_1" = "1 MEMBER";
"GroupInfo.ParticipantCount_2" = "2 MEMBERS";
"GroupInfo.ParticipantCount_3_10" = "%@ MEMBERS";
"GroupInfo.ParticipantCount_any" = "%@ MEMBERS";
"GroupInfo.ParticipantCount_many" = "%@ MEMBERS";
"GroupInfo.ParticipantCount_0" = "%@ MEMBERS";
"GroupInfo.AddParticipant" = "Add Member";
"GroupInfo.AddParticipantTitle" = "Contacts";
"GroupInfo.AddParticipantConfirmation" = "Add %@ to the group?";
"GroupInfo.LeftStatus" = "You have left the group";

// Encryption Key
"EncryptionKey.Title" = "Encryption Key";
"EncryptionKey.Description" = "This image and text were derived from the encryption key for this secret chat with %1$@.\n\n If they look the same on %2$@'s device, end-to-end encryption is guaranteed.\n\nLearn more at telegram.org";

// Conversation media
"ConversationMedia.Title" = "Media";

// Preview
"Preview.DeletePhoto" = "Delete Photo";
"Preview.SaveToCameraRoll" = "Save to Camera Roll";

// Map
"Map.ChooseLocationTitle" = "Location";
"Map.Map" = "Map";
"Map.Satellite" = "Satellite";
"Map.Hybrid" = "Hybrid";
"Map.GetDirections" = "Get Directions";
"Map.OpenInGoogleMaps" = "Open in Google Maps";

// Web
"Web.Error" = "Couldn't load page";
"Web.OpenExternal" = "Open in Safari";

// Document
"Document.TargetConfirmationFormat" = "Send file ({size}) to {target}?";

// Dialog List
"DialogList.You" = "You";

// Settings
"Settings.SetProfilePhoto" = "Set Profile Photo";
"Settings.Logout" = "Log Out";
"Settings.Title" = "Settings";
"Settings.NotificationsAndSounds" = "Notifications and Sounds";
"Settings.ChatSettings" = "Data and Storage";
"Settings.BlockedUsers" = "Blocked Users";
"Settings.ChatBackground" = "Chat Background";
"Settings.Support" = "Ask a Question";
"Settings.FAQ" = "Telegram FAQ";
"Settings.FAQ_URL" = "https://telegram.org/faq#general";
"Settings.FAQ_Intro" = "Please note that Telegram Support is done by volunteers. We try to respond as quickly as possible, but it may take a while.\n\nPlease take a look at the Telegram FAQ: it has important troubleshooting tips and answers to most questions.";
"Settings.FAQ_Button" = "FAQ";
"Settings.SaveIncomingPhotos" = "Save Incoming Photos";

// Notifications and Sounds
"Notifications.Title" = "Notifications";
"Notifications.MessageNotifications" = "MESSAGE NOTIFICATIONS";
"Notifications.MessageNotificationsAlert" = "Alert";
"Notifications.MessageNotificationsPreview" = "Message Preview";
"Notifications.MessageNotificationsSound" = "Sound";
"Notifications.MessageNotificationsHelp" = "You can set custom notifications for specific users on their Info page.";
"Notifications.MessageNotificationsExceptionsHelp" = "Set custom notifications for specific users.";



"Notifications.GroupNotifications" = "GROUP NOTIFICATIONS";
"Notifications.GroupNotificationsAlert" = "Alert";
"Notifications.GroupNotificationsPreview" = "Message Preview";
"Notifications.GroupNotificationsSound" = "Sound";
"Notifications.GroupNotificationsHelp" = "You can set custom notifications for specific groups on the Group Info page.";
"Notifications.GroupNotificationsExceptionsHelp" = "Set custom notifications for specific groups.";

"Notifications.ChannelNotifications" = "CHANNEL NOTIFICATIONS";
"Notifications.ChannelNotificationsAlert" = "Alert";
"Notifications.ChannelNotificationsPreview" = "Message Preview";
"Notifications.ChannelNotificationsSound" = "Sound";
"Notifications.ChannelNotificationsHelp" = "You can set custom notifications for specific channels on the Channel Info page.";
"Notifications.ChannelNotificationsExceptionsHelp" = "Set custom notifications for specific channels.";

"Notifications.TextTone" = "Text Tone";
"Notifications.AlertTones" = "ALERT TONES";
"Notifications.ClassicTones" = "CLASSIC";

"Notifications.InAppNotifications" = "IN-APP NOTIFICATIONS";
"Notifications.InAppNotificationsSounds" = "In-App Sounds";
"Notifications.InAppNotificationsVibrate" = "In-App Vibrate";
"Notifications.InAppNotificationsPreview" = "In-App Preview";

"Notifications.Reset" = "Reset";
"Notifications.ResetAllNotifications" = "Reset All Notifications";
"Notifications.ResetAllNotificationsHelp" = "Undo all custom notification settings for all your contacts and groups.";

// Chat Settings
"ChatSettings.Title" = "Data and Storage";
"ChatSettings.Appearance" = "APPEARANCE";
"ChatSettings.TextSize" = "Text Size";
"ChatSettings.TextSizeUnits" = "pt";
"ChatSettings.AutomaticPhotoDownload" = "AUTOMATIC PHOTO DOWNLOAD";
"ChatSettings.AutomaticAudioDownload" = "AUTOMATIC AUDIO DOWNLOAD";
"ChatSettings.PrivateChats" = "Private Chats";
"ChatSettings.Groups" = "Groups";
"ChatSettings.Cache" = "Storage Usage";

// Usage
"Cache.Title" = "Storage Usage";
"Cache.ClearCache" = "Clear Cache";
"Cache.KeepMedia" = "Keep Media";
"Cache.Help" = "Photos, videos and other files from cloud chats that you have **not accessed** during this period will be removed from this device to save disk space.\n\nAll media will stay in the Telegram cloud and can be re-downloaded if you need it again.";

// Blocked Users
"BlockedUsers.Title" = "Blocked";
"BlockedUsers.SelectUserTitle" = "Block User";
"BlockedUsers.BlockUser" = "Block User...";
"BlockedUsers.BlockTitle" = "Block";
"BlockedUsers.LeavePrefix" = "Leave ";
"BlockedUsers.Info" = "Blocked users can't send you messages or add you to groups. They will not see your profile pictures, online and last seen status.";
"BlockedUsers.AddNew" = "Add New...";
"BlockedUsers.Unblock" = "Unblock";

// Wallpaper
"Wallpaper.Title" = "Chat Background";
"Wallpaper.PhotoLibrary" = "Photo Library";
"Wallpaper.Set" = "Set";
"Wallpaper.Wallpaper" = "Wallpaper";

"Notification.SecretChatMessageScreenshot" = "%@ took a screenshot!";
"Notification.SecretChatScreenshot" = "Screenshot taken!";

"BroadcastListInfo.AddRecipient" = "Add Recipient";

"Settings.LogoutConfirmationTitle" = "Log out?";
"Settings.LogoutConfirmationText" = "\nNote that you can seamlessly use Telegram on all your devices at once.\n\nRemember, logging out kills all your Secret Chats.";

"Login.PadPhoneHelp" = "\nYou can use your main mobile number to log in to Telegram on all devices.\nDon't use your iPad's SIM number here — we'll need to send you an SMS.\n\nIs this number correct?\n{number}";
"Login.PadPhoneHelpTitle" = "Your Number";

"MessageTimer.Custom" = "Custom";

"MessageTimer.Forever" = "Forever";

"MessageTimer.Seconds_1" = "%@ second";
"MessageTimer.Seconds_2" = "%@ seconds";
"MessageTimer.Seconds_3_10" = "%@ seconds";
"MessageTimer.Seconds_any" = "%@ seconds";
"MessageTimer.Seconds_many" = "%@ seconds";
"MessageTimer.Seconds_0" = "%@ seconds";
"MessageTimer.Minutes_1" = "%@ minute";
"MessageTimer.Minutes_2" = "%@ minutes";
"MessageTimer.Minutes_3_10" = "%@ minutes";
"MessageTimer.Minutes_any" = "%@ minutes";
"MessageTimer.Minutes_many" = "%@ minutes";
"MessageTimer.Minutes_0" = "%@ minutes";
"MessageTimer.Hours_1" = "%@ hour";
"MessageTimer.Hours_2" = "%@ hours";
"MessageTimer.Hours_3_10" = "%@ hours";
"MessageTimer.Hours_any" = "%@ hours";
"MessageTimer.Hours_many" = "%@ hours";
"MessageTimer.Hours_0" = "%@ hours";
"MessageTimer.Days_1" = "%@ day";
"MessageTimer.Days_2" = "%@ days";
"MessageTimer.Days_3_10" = "%@ days";
"MessageTimer.Days_any" = "%@ days";
"MessageTimer.Days_many" = "%@ days";
"MessageTimer.Days_0" = "%@ days";
"MessageTimer.Weeks_1" = "%@ week";
"MessageTimer.Weeks_2" = "%@ weeks";
"MessageTimer.Weeks_3_10" = "%@ weeks";
"MessageTimer.Weeks_any" = "%@ weeks";
"MessageTimer.Weeks_many" = "%@ weeks";
"MessageTimer.Weeks_0" = "%@ weeks";
"MessageTimer.Months_1" = "%@ month";
"MessageTimer.Months_2" = "%@ months";
"MessageTimer.Months_3_10" = "%@ months";
"MessageTimer.Months_any" = "%@ months";
"MessageTimer.Months_many" = "%@ months";
"MessageTimer.Months_0" = "%@ months";
"MessageTimer.Years_1" = "%@ year";
"MessageTimer.Years_2" = "%@ years";
"MessageTimer.Years_3_10" = "%@ years";
"MessageTimer.Years_any" = "%@ years";

"MessageTimer.ShortSeconds_1" = "%@s";
"MessageTimer.ShortSeconds_2" = "%@s";
"MessageTimer.ShortSeconds_3_10" = "%@s";
"MessageTimer.ShortSeconds_any" = "%@s";
"MessageTimer.ShortSeconds_many" = "%@s";
"MessageTimer.ShortSeconds_0" = "%@s";
"MessageTimer.ShortMinutes_1" = "%@m";
"MessageTimer.ShortMinutes_2" = "%@m";
"MessageTimer.ShortMinutes_3_10" = "%@m";
"MessageTimer.ShortMinutes_any" = "%@m";
"MessageTimer.ShortMinutes_many" = "%@m";
"MessageTimer.ShortMinutes_0" = "%@m";
"MessageTimer.ShortHours_1" = "%@h";
"MessageTimer.ShortHours_2" = "%@h";
"MessageTimer.ShortHours_3_10" = "%@h";
"MessageTimer.ShortHours_any" = "%@h";
"MessageTimer.ShortHours_many" = "%@h";
"MessageTimer.ShortHours_0" = "%@h";
"MessageTimer.ShortDays_1" = "%@d";
"MessageTimer.ShortDays_2" = "%@d";
"MessageTimer.ShortDays_3_10" = "%@d";
"MessageTimer.ShortDays_any" = "%@d";
"MessageTimer.ShortDays_many" = "%@d";
"MessageTimer.ShortDays_0" = "%@d";
"MessageTimer.ShortWeeks_1" = "%@w";
"MessageTimer.ShortWeeks_2" = "%@w";
"MessageTimer.ShortWeeks_3_10" = "%@w";
"MessageTimer.ShortWeeks_any" = "%@w";
"MessageTimer.ShortWeeks_many" = "%@w";
"MessageTimer.ShortMonths_1" = "%@mo";
"MessageTimer.ShortMonths_any" = "%@mo";
"MessageTimer.ShortYears_1" = "%@y";
"MessageTimer.ShortYears_any" = "%@y";

"Activity.UploadingPhoto" = "sending photo";
"Activity.UploadingVideo" = "sending video";
"Activity.UploadingDocument" = "sending file";
"Activity.RecordingAudio" = "recording audio";
"Activity.RecordingVideoMessage" = "recording video";

"Compatibility.SecretMediaVersionTooLow" = "%@ is using an older version of Telegram, so secret photos will be shown in compatibility mode.\n\nOnce %@ updates Telegram, photos with timers for 1 minute or less will start working in 'Tap and hold to view' mode, and you will be notified whenever the other party takes a screenshot.";

"Contacts.GlobalSearch" = "Global Search";
"Profile.Username" = "username";
"Settings.Username" = "Username";
"Settings.UsernameEmpty" = "Add";

"Username.Title" = "Username";
"Username.Placeholder" = "Your Username";
"Username.Help" = "You can choose a username on **Telegram**. If you do, other people will be able to find you by this username and contact you without knowing your phone number.\n\nYou can use **a-z**, **0-9** and underscores. Minimum length is **5** characters.";
"Username.InvalidTooShort" = "A username must have at least 5 characters.";
"Username.InvalidStartsWithNumber" = "Sorry, a username can't start with a number.";
"Username.InvalidCharacters" = "Sorry, this username is invalid.";
"Username.InvalidTaken" = "Sorry, this username is already taken.";

"Username.CheckingUsername" = "Checking username...";
"Username.UsernameIsAvailable" = "%@ is available.";

"WebSearch.Images" = "Images";
"WebSearch.GIFs" = "GIFs";
"WebSearch.RecentSectionTitle" = "Recent";
"WebSearch.RecentSectionClear" = "Clear";

"Settings.PrivacySettings" = "Privacy and Security";

"UserCount_1" = "1 user";
"UserCount_2" = "2 users";
"UserCount_3_10" = "%@ users";
"UserCount_any" = "%@ users";
"UserCount_many" = "%@ users";
"UserCount_0" = "%@ users";

"PrivacySettings.Title" = "Privacy and Security";

"PrivacySettings.PrivacyTitle" = "PRIVACY";
"PrivacySettings.LastSeen" = "Last Seen";
"PrivacySettings.LastSeenTitle" = "Last Seen";
"PrivacySettings.LastSeenEverybody" = "Everybody";
"PrivacySettings.LastSeenContacts" = "My Contacts";
"PrivacySettings.LastSeenNobody" = "Nobody";

"PrivacySettings.LastSeenEverybodyMinus" = "Everybody (-%@)";
"PrivacySettings.LastSeenContactsPlus" = "My Contacts (+%@)";
"PrivacySettings.LastSeenContactsMinus" = "My Contacts (-%@)";
"PrivacySettings.LastSeenContactsMinusPlus" = "My Contacts (-%@, +%@)";
"PrivacySettings.LastSeenNobodyPlus" = "Nobody (+%@)";

"PrivacySettings.SecurityTitle" = "SECURITY";

"PrivacySettings.DeleteAccountTitle" = "DELETE MY ACCOUNT";
"PrivacySettings.DeleteAccountIfAwayFor" = "If Away For";
"PrivacySettings.DeleteAccountHelp" = "If you do not log in at least once within this period, your account will be deleted along with all groups, messages and contacts.";

"PrivacyLastSeenSettings.Title" = "Last Seen";
"PrivacyLastSeenSettings.CustomHelp" = "Important: you won't be able to see Last Seen times for people with whom you don't share your Last Seen time. Approximate last seen will be shown instead (recently, within a week, within a month).";
"PrivacyLastSeenSettings.AlwaysShareWith" = "Always Share With";
"PrivacyLastSeenSettings.NeverShareWith" = "Never Share With";
"PrivacyLastSeenSettings.CustomShareSettingsHelp" = "These settings will override the values above.";

"PrivacyLastSeenSettings.CustomShareSettings.Delete" = "Delete";
"PrivacyLastSeenSettings.AlwaysShareWith.Title" = "Always Share";
"PrivacyLastSeenSettings.AlwaysShareWith.Placeholder" = "Always share with users...";
"PrivacyLastSeenSettings.NeverShareWith.Title" = "Never Share";
"PrivacyLastSeenSettings.NeverShareWith.Placeholder" = "Never share with users...";
"PrivacyLastSeenSettings.EmpryUsersPlaceholder" = "Add Users";
"PrivacyLastSeenSettings.AddUsers_1" = "Add 1 user to this list?";
"PrivacyLastSeenSettings.AddUsers_2" = "Add 2 users to this list?";
"PrivacyLastSeenSettings.AddUsers_3_10" = "Add %@ users to this list?";
"PrivacyLastSeenSettings.AddUsers_any" = "Add %@ users to this list?";
"PrivacyLastSeenSettings.AddUsers_many" = "Add %@ users to this list?";
"PrivacyLastSeenSettings.AddUsers_0" = "Add %@ users to this list?";

// Photo Editor
"PhotoEditor.DiscardChanges" = "Discard Changes";

"PhotoEditor.Original" = "Original";

"PhotoEditor.CropReset" = "RESET";
"PhotoEditor.CropAuto" = "AUTO";
"PhotoEditor.CropAspectRatioOriginal" = "Original";
"PhotoEditor.CropAspectRatioSquare" = "Square";

"PhotoEditor.EnhanceTool" = "Enhance";
"PhotoEditor.ExposureTool" = "Brightness";
"PhotoEditor.ContrastTool" = "Contrast";
"PhotoEditor.WarmthTool" = "Warmth";
"PhotoEditor.SaturationTool" = "Saturation";
"PhotoEditor.HighlightsTool" = "Highlights";
"PhotoEditor.ShadowsTool" = "Shadows";
"PhotoEditor.VignetteTool" = "Vignette";
"PhotoEditor.GrainTool" = "Grain";
"PhotoEditor.SharpenTool" = "Sharpen";

"PhotoEditor.BlurToolOff" = "Off";
"PhotoEditor.BlurToolRadial" = "Radial";
"PhotoEditor.BlurToolLinear" = "Linear";

"PhotoEditor.Set" = "Set";
"PhotoEditor.Skip" = "Skip";

// Camera
"Camera.PhotoMode" = "PHOTO";
"Camera.VideoMode" = "VIDEO";
"Camera.SquareMode" = "SQUARE";
"Camera.FlashOff" = "Off";
"Camera.FlashOn" = "On";
"Camera.FlashAuto" = "Auto";
"Camera.Retake" = "Retake";

"Settings.PhoneNumber" = "Change Number";

"PhoneNumberHelp.Help" = "You can change your Telegram number here. Your account and all your cloud data — messages, media, contacts, etc. will be moved to the new number.\n\n**Important:** all your Telegram contacts will get your **new number** added to their address book, provided they had your old number and you haven't blocked them in Telegram.";
"PhoneNumberHelp.Alert" = "All your Telegram contacts will get your new number added to their address book, provided they had your old number and you haven't blocked them in Telegram.";
"PhoneNumberHelp.ChangeNumber" = "Change Number";

"ChangePhoneNumberNumber.Title" = "Change Number";
"ChangePhoneNumberNumber.NewNumber" = "NEW NUMBER";
"ChangePhoneNumberNumber.Help" = "We will send an SMS with a confirmation code to your new number.";
"ChangePhoneNumberNumber.NumberPlaceholder" = "Enter your new number";

"ChangePhoneNumberCode.Code" = "YOUR CODE";
"ChangePhoneNumberCode.CodePlaceholder" = "Code";
"ChangePhoneNumberCode.Help" = "We have sent you an SMS with the code";
"ChangePhoneNumberCode.CallTimer" = "Telegram will call you in %@";
"ChangePhoneNumberCode.RequestingACall" = "Requesting a call from Telegram...";
"ChangePhoneNumberCode.Called" = "Telegram dialed your number";

"LoginPassword.Title" = "Your Password";
"LoginPassword.PasswordPlaceholder" = "Password";
"LoginPassword.InvalidPasswordError" = "Invalid password. Please try again.";
"LoginPassword.FloodError" = "Limit exceeded. Please try again later.";
"LoginPassword.ForgotPassword" = "Forgot password?";
"LoginPassword.PasswordHelp" = "Two-Step verification enabled. Your account is protected with an additional password.";
"LoginPassword.ResetAccount" = "Reset Account";

"QuickSend.Photos_1" = "Send 1 Photo";
"QuickSend.Photos_2" = "Send 2 Photos";
"QuickSend.Photos_3_10" = "Send %@ Photos";
"QuickSend.Photos_any" = "Send %@ Photos";
"QuickSend.Photos_many" = "Send %@ Photos";
"QuickSend.Photos_0" = "Send %@ Photos";

"Share.Title" = "Share";
"Forward.ConfirmMultipleFiles_1" = "Send 1 file to {target}?";
"Forward.ConfirmMultipleFiles_2" = "Send 2 files to {target}?";
"Forward.ConfirmMultipleFiles_3_10" = "Send %@ files to {target}?";
"Forward.ConfirmMultipleFiles_any" = "Send %@ files to {target}?";
"Forward.ConfirmMultipleFiles_many" = "Send %@ files to {target}?";
"Forward.ConfirmMultipleFiles_0" = "Send %@ files to {target}?";

"Notification.Reply" = "Reply";
"Notification.Mute1h" = "Mute for 1 hour";
"Notification.Mute1hMin" = "Mute for 1h";
"Conversation.ContextMenuShare" = "Share";
"Conversation.ContextMenuLookUp" = "Look Up";

"SharedMedia.TitleAll" = "Shared Media";

"SharedMedia.Photo_1" = "1 photo";
"SharedMedia.Photo_2" = "2 photos";
"SharedMedia.Photo_3_10" = "%@ photos";
"SharedMedia.Photo_any" = "%@ photos";
"SharedMedia.Photo_many" = "%@ photos";
"SharedMedia.Photo_0" = "%@ photos";

"SharedMedia.Video_1" = "1 video";
"SharedMedia.Video_2" = "2 videos";
"SharedMedia.Video_3_10" = "%@ videos";
"SharedMedia.Video_any" = "%@ videos";
"SharedMedia.Video_many" = "%@ videos";
"SharedMedia.Video_0" = "%@ videos";

"SharedMedia.File_1" = "1 file";
"SharedMedia.File_2" = "2 files";
"SharedMedia.File_3_10" = "%@ files";
"SharedMedia.File_any" = "%@ files";
"SharedMedia.File_many" = "%@ files";
"SharedMedia.File_0" = "%@ files";

"SharedMedia.Generic_1" = "1 media file";
"SharedMedia.Generic_2" = "2 media files";
"SharedMedia.Generic_3_10" = "%@ media files";
"SharedMedia.Generic_any" = "%@ media files";
"SharedMedia.Generic_many" = "%@ media files";
"SharedMedia.Generic_0" = "%@ media files";

"FileSize.B" = "%@ B";
"FileSize.KB" = "%@ KB";
"FileSize.MB" = "%@ MB";
"FileSize.GB" = "%@ GB";

"DownloadingStatus" = "Downloading %@ of %@";

"Time.MonthOfYear_m1" = "January %@";
"Time.MonthOfYear_m2" = "February %@";
"Time.MonthOfYear_m3" = "March %@";
"Time.MonthOfYear_m4" = "April %@";
"Time.MonthOfYear_m5" = "May %@";
"Time.MonthOfYear_m6" = "June %@";
"Time.MonthOfYear_m7" = "July %@";
"Time.MonthOfYear_m8" = "August %@";
"Time.MonthOfYear_m9" = "September %@";
"Time.MonthOfYear_m10" = "October %@";
"Time.MonthOfYear_m11" = "November %@";
"Time.MonthOfYear_m12" = "December %@";

"Time.PreciseDate_m1" = "Jan %1$@, %2$@ at %3$@";
"Time.PreciseDate_m2" = "Feb %1$@, %2$@ at %3$@";
"Time.PreciseDate_m3" = "Mar %1$@, %2$@ at %3$@";
"Time.PreciseDate_m4" = "Apr %1$@, %2$@ at %3$@";
"Time.PreciseDate_m5" = "May %1$@, %2$@ at %3$@";
"Time.PreciseDate_m6" = "Jun %1$@, %2$@ at %3$@";
"Time.PreciseDate_m7" = "Jul %1$@, %2$@ at %3$@";
"Time.PreciseDate_m8" = "Aug %1$@, %2$@ at %3$@";
"Time.PreciseDate_m9" = "Sep %1$@, %2$@ at %3$@";
"Time.PreciseDate_m10" = "Oct %1$@, %2$@ at %3$@";
"Time.PreciseDate_m11" = "Nov %1$@, %2$@ at %3$@";
"Time.PreciseDate_m12" = "Dec %1$@, %2$@ at %3$@";

"Time.MediumDate" = "%1$@ at %2$@";

"MuteFor.Minutes_1" = "Mute for 1 minute";
"MuteFor.Minutes_2" = "Mute for 2 minutes";
"MuteFor.Minutes_3_10" = "Mute for %@ minutes";
"MuteFor.Minutes_any" = "Mute for %@ minutes";
"MuteFor.Minutes_many" = "Mute for %@ minutes";
"MuteFor.Minutes_0" = "Mute for %@ minutes";

"MuteFor.Hours_1" = "Mute for 1 hour";
"MuteFor.Hours_2" = "Mute for 2 hours";
"MuteFor.Hours_3_10" = "Mute for %@ hours";
"MuteFor.Hours_any" = "Mute for %@ hours";
"MuteFor.Hours_many" = "Mute for %@ hours";
"MuteFor.Hours_0" = "Mute for %@ hours";

"MuteFor.Days_1" = "Mute for 1 day";
"MuteFor.Days_2" = "Mute for 2 days";
"MuteFor.Days_3_10" = "Mute for %@ days";
"MuteFor.Days_any" = "Mute for %@ days";
"MuteFor.Days_many" = "Mute for %@ days";
"MuteFor.Days_0" = "Mute for %@ days";

"MutedForTime.Minutes_1" = "1 minute";
"MutedForTime.Minutes_any" = "%@ minutes";

"MutedForTime.Hours_1" = "1 hour";
"MutedForTime.Hours_any" = "%@ hours";

"MutedForTime.Days_1" = "1 day";
"MutedForTime.Days_any" = "%@ days";

"MuteExpires.Minutes_1" = "in 1 minute";
"MuteExpires.Minutes_2" = "in 2 minutes";
"MuteExpires.Minutes_3_10" = "in %@ minutes";
"MuteExpires.Minutes_any" = "in %@ minutes";
"MuteExpires.Minutes_many" = "in %@ minutes";
"MuteExpires.Minutes_0" = "in %@ minutes";

"MuteExpires.Hours_1" = "in 1 hour";
"MuteExpires.Hours_2" = "in 2 hours";
"MuteExpires.Hours_3_10" = "in %@ hours";
"MuteExpires.Hours_any" = "in %@ hours";
"MuteExpires.Hours_many" = "in %@ hours";
"MuteExpires.Hours_0" = "in %@ hours";

"MuteExpires.Days_1" = "in 1 day";
"MuteExpires.Days_2" = "in 2 days";
"MuteExpires.Days_3_10" = "in %@ days";
"MuteExpires.Days_any" = "in %@ days";
"MuteExpires.Days_many" = "in %@ days";
"MuteExpires.Days_0" = "in %@ days";

"SharedMedia.EmptyTitle" = "No media files yet";
"SharedMedia.EmptyText" = "Share photos and videos in this chat\n — or this paperclip stays unhappy.";
"SharedMedia.EmptyFilesText" = "You can send and receive\nfiles of any type up to 1.5 GB each\nand access them anywhere.";

"ShareFileTip.Title" = "Sharing Files";
"ShareFileTip.Text" = "You can share **uncompressed** media files from your Camera Roll here.\n\nTo share files of any other type, open them on your %@ (e.g. in your browser), tap **Open in...** or the action button and choose Telegram.";
"ShareFileTip.CloseTip" = "Close Tip";

"DialogList.SearchSectionDialogs" = "Chats and Contacts";
"DialogList.SearchSectionChats" = "Chats";
"DialogList.SearchSectionGlobal" = "Global Search";
"DialogList.SearchSectionMessages" = "Messages";

"Username.LinkHint" = "This link opens a chat with you in Telegram:[\nhttps://t.me/%@]";
"Username.LinkCopied" = "Copied link to clipboard";

"SharedMedia.DeleteItemsConfirmation_1" = "Delete media file?";
"SharedMedia.DeleteItemsConfirmation_2" = "Delete 2 media files?";
"SharedMedia.DeleteItemsConfirmation_3_10" = "Delete %@ media files?";
"SharedMedia.DeleteItemsConfirmation_any" = "Delete %@ media files?";
"SharedMedia.DeleteItemsConfirmation_many" = "Delete %@ media files?";
"SharedMedia.DeleteItemsConfirmation_0" = "Delete %@ media files?";

"PrivacySettings.Passcode" = "Passcode Lock";
"PasscodeSettings.Title" = "Passcode Lock";
"PasscodeSettings.TurnPasscodeOn" = "Turn Passcode On";
"PasscodeSettings.TurnPasscodeOff" = "Turn Passcode Off";
"PasscodeSettings.ChangePasscode" = "Change Passcode";
"PasscodeSettings.Help" = "When you set up an additional passcode, a lock icon will appear on the chats page. Tap it to lock and unlock the app.\n\nNote: if you forget the passcode, you'll need to delete and reinstall the app. All secret chats will be lost.";
"PasscodeSettings.UnlockWithTouchId" = "Unlock with Touch ID";
"PasscodeSettings.SimplePasscode" = "Simple Passcode";
"PasscodeSettings.SimplePasscodeHelp" = "A simple passcode is a 4 digit number.";
"PasscodeSettings.EncryptData" = "Encrypt Local Database";
"PasscodeSettings.EncryptDataHelp" = "Experimental feature, use with caution. Encrypt your local Telegram data, using a derivative of your passcode as the key.";

"EnterPasscode.EnterTitle" = "Enter your Telegram Passcode";
"EnterPasscode.ChangeTitle" = "Change Passcode";
"EnterPasscode.EnterPasscode" = "Enter your Telegram Passcode";
"EnterPasscode.EnterNewPasscodeNew" = "Enter a passcode";
"EnterPasscode.EnterNewPasscodeChange" = "Enter your new passcode";
"EnterPasscode.RepeatNewPasscode" = "Re-enter your new passcode";
"EnterPasscode.EnterCurrentPasscode" = "Enter your current passcode";
"EnterPasscode.TouchId" = "Unlock Telegram";

"DialogList.PasscodeLockHelp" = "Tap to lock Telegram";

"PasscodeSettings.AutoLock" = "Auto-Lock";
"PasscodeSettings.AutoLock.Disabled" = "Disabled";
"PasscodeSettings.AutoLock.IfAwayFor_1minute" = "If away for 1 min";
"PasscodeSettings.AutoLock.IfAwayFor_5minutes" = "If away for 5 min";
"PasscodeSettings.AutoLock.IfAwayFor_1hour" = "If away for 1 hour";
"PasscodeSettings.AutoLock.IfAwayFor_5hours" = "If away for 5 hours";

"PasscodeSettings.FailedAttempts_1" = "1 Failed Passcode Attempt";
"PasscodeSettings.FailedAttempts_2" = "2 Failed Passcode Attempts";
"PasscodeSettings.FailedAttempts_3_10" = "%@ Failed Passcode Attempts";
"PasscodeSettings.FailedAttempts_any" = "%@ Failed Passcode Attempt";
"PasscodeSettings.FailedAttempts_many" = "%@ Failed Passcode Attempts";
"PasscodeSettings.FailedAttempts_0" = "%@ Failed Passcode Attempts";
"PasscodeSettings.TryAgainIn1Minute" = "Try again in 1 minute";

"AccessDenied.Title" = "Please Allow Access";

"AccessDenied.Contacts" = "Telegram messaging is based on your existing contact list.\n\nPlease go to Settings > Privacy > Contacts and set Telegram to ON.";

"AccessDenied.VoiceMicrophone" = "Telegram needs access to your microphone to send voice messages.\n\nPlease go to Settings > Privacy > Microphone and set Telegram to ON.";

"AccessDenied.VideoMicrophone" = "Telegram needs access to your microphone to record sound in videos recording.\n\nPlease go to Settings > Privacy > Microphone and set Telegram to ON.";

"AccessDenied.MicrophoneRestricted" = "Microphone access is restricted for Telegram.\n\nPlease go to Settings > General > Restrictions > Microphone and set Telegram to ON.";


"AccessDenied.Camera" = "Telegram needs access to your camera to take photos and videos.\n\nPlease go to Settings > Privacy > Camera and set Telegram to ON.";

"AccessDenied.CameraRestricted" = "Camera access is restricted for Telegram.\n\nPlease go to Settings > General > Restrictions > Camera and set Telegram to ON.";

"AccessDenied.CameraDisabled" = "Camera access is globally restricted on your phone.\n\nPlease go to Settings > General > Restrictions and set Camera to ON";

"AccessDenied.PhotosAndVideos" = "Telegram needs access to your photo library to send photos and videos.\n\nPlease go to Settings > Privacy > Photos and set Telegram to ON.";

"AccessDenied.SaveMedia" = "Telegram needs access to your photo library to save photos and videos.\n\nPlease go to Settings > Privacy > Photos and set Telegram to ON.";

"AccessDenied.PhotosRestricted" = "Photo access is restricted for Telegram.\n\nPlease go to Settings > General > Restrictions > Photos and set Telegram to ON.";

"AccessDenied.LocationDenied" = "Telegram needs access to your location so that you can share it with your contacts.\n\nPlease go to Settings > Privacy > Location Services and set Telegram to ON.";

"AccessDenied.LocationDisabled" = "Telegram needs access to your location so that you can share it with your contacts.\n\nPlease go to Settings > Privacy > Location Services and set it to ON.";

"AccessDenied.LocationTracking" = "Telegram needs access to your location to show you on the map.\n\nPlease go to Settings > Privacy > Location Services and set it to ON.";

"AccessDenied.Settings" = "Settings";

"WebSearch.RecentClearConfirmation" = "Are you sure you want to clear recent images?";

"FeatureDisabled.Oops" = "Oops";

"Conversation.ContextMenuReply" = "Reply";

"ForwardedMessages_1" = "Forwarded message";
"ForwardedMessages_2" = "2 forwarded messages";
"ForwardedMessages_3_10" = "%@ forwarded messages";
"ForwardedMessages_any" = "%@ forwarded messages";
"ForwardedMessages_many" = "%@ forwarded messages";
"ForwardedMessages_0" = "%@ forwarded messages";

"ForwardedFiles_1" = "Forwarded file";
"ForwardedFiles_2" = "2 forwarded files";
"ForwardedFiles_3_10" = "%@ forwarded files";
"ForwardedFiles_any" = "%@ forwarded files";
"ForwardedFiles_many" = "%@ forwarded files";
"ForwardedFiles_0" = "%@ forwarded files";

"ForwardedStickers_1" = "Forwarded sticker";
"ForwardedStickers_2" = "2 forwarded stickers";
"ForwardedStickers_3_10" = "%@ forwarded stickers";
"ForwardedStickers_any" = "%@ forwarded stickers";
"ForwardedStickers_many" = "%@ forwarded stickers";
"ForwardedStickers_0" = "%@ forwarded stickers";

"ForwardedPhotos_1" = "Forwarded photo";
"ForwardedPhotos_2" = "2 forwarded photos";
"ForwardedPhotos_3_10" = "%@ forwarded photos";
"ForwardedPhotos_any" = "%@ forwarded photos";
"ForwardedPhotos_many" = "%@ forwarded photos";
"ForwardedPhotos_0" = "%@ forwarded photos";

"ForwardedVideos_1" = "Forwarded video";
"ForwardedVideos_2" = "2 forwarded videos";
"ForwardedVideos_3_10" = "%@ forwarded videos";
"ForwardedVideos_any" = "%@ forwarded videos";
"ForwardedVideos_many" = "%@ forwarded videos";
"ForwardedVideos_0" = "%@ forwarded videos";

"ForwardedAudios_1" = "Forwarded audio";
"ForwardedAudios_2" = "2 forwarded audios";
"ForwardedAudios_3_10" = "%@ forwarded audios";
"ForwardedAudios_any" = "%@ forwarded audios";
"ForwardedAudios_many" = "%@ forwarded audios";
"ForwardedAudios_0" = "%@ forwarded audios";

"ForwardedLocations_1" = "Forwarded location";
"ForwardedLocations_2" = "2 forwarded locations";
"ForwardedLocations_3_10" = "%@ forwarded locations";
"ForwardedLocations_any" = "%@ forwarded locations";
"ForwardedLocations_many" = "%@ forwarded locations";
"ForwardedLocations_0" = "%@ forwarded locations";

"ForwardedGifs_1" = "Forwarded GIF";
"ForwardedGifs_2" = "2 forwarded GIFs";
"ForwardedGifs_3_10" = "%@ forwarded GIFs";
"ForwardedGifs_any" = "%@ forwarded GIFs";
"ForwardedGifs_many" = "%@ forwarded GIFs";
"ForwardedGifs_0" = "%@ forwarded GIFs";

"ForwardedContacts_1" = "Forwarded contact";
"ForwardedContacts_2" = "2 forwarded contacts";
"ForwardedContacts_3_10" = "%@ forwarded contacts";
"ForwardedContacts_any" = "%@ forwarded contacts";
"ForwardedContacts_many" = "%@ forwarded contacts";
"ForwardedContacts_0" = "%@ forwarded contacts";

"ForwardedAuthors2" = "%@, %@";

"PrivacySettings.TwoStepAuth" = "Two-Step Verification";
"TwoStepAuth.Title" = "Two-Step Verification";
"TwoStepAuth.SetPassword" = "Set Additional Password";
"TwoStepAuth.SetPasswordHelp" = "You can set a password that will be required when you log in on a new device in addition to the code you get in the SMS.";
"TwoStepAuth.SetupPasswordTitle" = "Your Password";

"TwoStepAuth.SetupHintTitle" = "Password Hint";
"TwoStepAuth.SetupHint" = "Please create a hint for your password:";

"TwoStepAuth.ChangePassword" = "Change Password";
"TwoStepAuth.RemovePassword" = "Turn Password Off";
"TwoStepAuth.SetupEmail" = "Set Recovery E-Mail";
"TwoStepAuth.ChangeEmail" = "Change Recovery E-Mail";
"TwoStepAuth.PendingEmailHelp" = "Your recovery e-mail %@ is not yet active and pending confirmation.";
"TwoStepAuth.GenericHelp" = "You have enabled Two-Step verification.\nYou'll need the password you set up here to log in to your Telegram account.";

"TwoStepAuth.ConfirmationTitle" = "Two-Step Verification";
"TwoStepAuth.ConfirmationText" = "Please check your e-mail and click on the validation link to complete Two-Step Verification setup. Be sure to check the spam folder as well.";
"TwoStepAuth.ConfirmationAbort" = "Abort Two-Step Verification Setup";

"TwoStepAuth.SetupPasswordEnterPasswordNew" = "Enter a password:";
"TwoStepAuth.SetupPasswordEnterPasswordChange" = "Please enter your new password:";
"TwoStepAuth.SetupPasswordConfirmPassword" = "Please re-enter your password:";
"TwoStepAuth.SetupPasswordConfirmFailed" = "Passwords don't match. Please try again.";

"TwoStepAuth.EnterPasswordTitle" = "Password";
"TwoStepAuth.EnterPasswordPassword" = "Password";
"TwoStepAuth.EnterPasswordHint" = "Hint: %@";
"TwoStepAuth.EnterPasswordHelp" = "You have enabled Two-Step Verification, so your account is protected with an additional password.";
"TwoStepAuth.EnterPasswordInvalid" = "Invalid password. Please try again.";
"TwoStepAuth.EnterPasswordForgot" = "Forgot password?";

"TwoStepAuth.EmailTitle" = "Recovery E-Mail";
"TwoStepAuth.EmailSkip" = "Skip";
"TwoStepAuth.EmailSkipAlert" = "No, seriously.\n\nIf you forget your password, you will lose access to your Telegram account. There will be no way to restore it.";
"TwoStepAuth.Email" = "E-Mail";
"TwoStepAuth.EmailPlaceholder" = "Your E-Mail";
"TwoStepAuth.EmailHelp" = "Please add your valid e-mail. It is the only way to recover a forgotten password.";
"TwoStepAuth.EmailInvalid" = "Invalid e-mail address. Please try again.";
"TwoStepAuth.EmailSent" = "We have sent you an e-mail to confirm your address.";
"TwoStepAuth.PasswordSet" = "Your password for Two-Step Verification is now active.";
"TwoStepAuth.PasswordRemoveConfirmation" = "Are you sure you want to disable your password?";
"TwoStepAuth.EmailCodeExpired" = "This confirmation code has expired. Please try again.";

"TwoStepAuth.RecoveryUnavailable" = "Since you haven't provided a recovery e-mail when setting up your password, your remaining options are either to remember your password or to reset your account.";
"TwoStepAuth.RecoveryFailed" = "Your remaining options are either to remember your password or to reset your account.";
"TwoStepAuth.ResetAccountHelp" = "You will lose all your chats and messages, along with any media and files you've shared, if you proceed with resetting your account.";
"TwoStepAuth.ResetAccountConfirmation" = "You will lose all your chats and messages, along with any media and files you've shared, if you proceed with resetting your account.";

"TwoStepAuth.RecoveryTitle" = "E-Mail Code";
"TwoStepAuth.RecoveryCode" = "Code";
"TwoStepAuth.RecoveryCodeHelp" = "Please check your e-mail and enter the 6-digit code we've sent there to deactivate your cloud password.";
"TwoStepAuth.RecoveryCodeInvalid" = "Invalid code. Please try again.";
"TwoStepAuth.RecoveryCodeExpired" = "We have sent you a new 6-digit code.";
"TwoStepAuth.RecoveryEmailUnavailable" = "Having trouble accessing your e-mail %@?";

"TwoStepAuth.FloodError" = "Limit exceeded. Please try again later.";

"Conversation.FilePhotoOrVideo" = "Photo or Video";
"Conversation.FileICloudDrive" = "iCloud Drive";
"Conversation.FileDropbox" = "Dropbox";

"Conversation.FileOpenIn" = "Open in...";
"Conversation.FileHowToText" = "To share files of any type, open them on your %@ (e.g. in your browser), tap **Open in...** or the action button and choose Telegram.";

"Map.LocationTitle" = "Location";
"Map.OpenInMaps" = "Open in Maps";
"Map.OpenInHereMaps" = "Open in HERE Maps";
"Map.OpenInYandexMaps" = "Open in Yandex Maps";
"Map.OpenInYandexNavigator" = "Open in Yandex Navigator";
"Map.OpenIn" = "Open In";

"Map.SendThisLocation" = "Send This Location";
"Map.SendMyCurrentLocation" = "Send My Current Location";
"Map.Locating" = "Locating...";
"Map.ChooseAPlace" = "Or choose a place";
"Map.AccurateTo" = "Accurate to %@";
"Map.Search" = "Search places nearby";
"Map.ShowPlaces" = "Show places";
"Map.LoadError" = "An error occurred. Please try again.";
"Map.LocatingError" = "Failed to locate";
"Map.Unknown" = "Unknown location";

"Map.DistanceAway" = "%@ away";
"Map.ETAMinutes_0" = "%@ min";
"Map.ETAMinutes_1" = "%@ min";
"Map.ETAMinutes_2" = "%@ min";
"Map.ETAMinutes_3_10" = "%@ min";
"Map.ETAMinutes_any" = "%@ min";
"Map.ETAMinutes_many" = "%@ min";
"Map.ETAMinutes_0" = "%@ min";
"Map.ETAHours_1" = "%@ h";
"Map.ETAHours_2" = "%@ h";
"Map.ETAHours_3_10" = "%@ h";
"Map.ETAHours_any" = "%@ h";
"Map.ETAHours_many" = "%@ h";

"ChangePhone.ErrorOccupied" = "The number %@ is already connected to a Telegram account. Please delete that account before migrating to the new number.";

"AccessDenied.LocationTracking" = "Telegram needs access to your location to show you on the map.\n\nPlease go to Settings > Privacy > Location Services and set it to ON.";

"PrivacySettings.AuthSessions" = "Active Sessions";
"AuthSessions.Title" = "Active Sessions";
"AuthSessions.CurrentSession" = "CURRENT SESSION";
"AuthSessions.TerminateOtherSessions" = "Terminate all other sessions";
"AuthSessions.TerminateOtherSessionsHelp" = "Logs out all devices except for this one.";
"AuthSessions.TerminateSession" = "Terminate session";
"AuthSessions.OtherSessions" = "ACTIVE SESSIONS";
"AuthSessions.EmptyTitle" = "No other sessions";
"AuthSessions.EmptyText" = "You can log in to Telegram from other mobile, tablet and desktop devices, using the same phone number. All your data will be instantly synchronized.";
"AuthSessions.AppUnofficial" = "(ID: %@)";

"WebPreview.GettingLinkInfo" = "Getting Link Info...";

"Preview.OpenInInstagram" = "Open in Instagram";

"MediaPicker.AddCaption" = "Add a caption...";

"GroupInfo.InviteByLink" = "Invite to Group via Link";

"GroupInfo.InviteLink.Title" = "Invite Link";
"GroupInfo.InviteLink.LinkSection" = "LINK";
"GroupInfo.InviteLink.Help" = "Anyone who has Telegram installed will be able to join your group by following this link.";
"GroupInfo.InviteLink.CopyLink" = "Copy Link";
"GroupInfo.InviteLink.RevokeLink" = "Revoke Link";
"GroupInfo.InviteLink.ShareLink" = "Share Link";
"GroupInfo.InviteLink.RevokeAlert.Text" = "Are you sure you want to revoke this link? Once you do, no one will be able to join the group using it.";
"GroupInfo.InviteLink.RevokeAlert.Revoke" = "Revoke";
"GroupInfo.InviteLink.RevokeAlert.Success" = "The previous invite link is now inactive. A new invite link has just been generated.";
"GroupInfo.InviteLink.CopyAlert.Success" = "Link copied to clipboard.";

"UserInfo.ShareMyContactInfo" = "Share My Contact Info";

"GroupInfo.InvitationLinkAcceptChannel" = "Do you want to join the channel \"%@\"?";
"GroupInfo.InvitationLinkDoesNotExist" = "Sorry, this group does not seem to exist.";
"GroupInfo.InvitationLinkGroupFull" = "Sorry, this group is already full.";

"Core.ServiceUserStatus" = "Service Notifications";

"Notification.JoinedGroupByLink" = "%@ joined the group via invite link";

"ChatSettings.Other" = "OTHER";
"ChatSettings.Stickers" = "Stickers";

"StickerPacksSettings.Title" = "Stickers";
"StickerPacksSettings.ShowStickersButton" = "Show Stickers Tab";
"StickerPacksSettings.ShowStickersButtonHelp" = "A sticker icon will appear in the input field.";

"StickerPacksSettings.StickerPacksSection" = "STICKER SETS";
"StickerPacksSettings.ManagingHelp" = "Artists are welcome to add their own sticker sets using our @stickers bot.\n\nTap on a sticker to view and add the whole set.";

"StickerPack.BuiltinPackName" = "Great Minds";
"StickerPack.StickerCount_1" = "1 sticker";
"StickerPack.StickerCount_2" = "2 stickers";
"StickerPack.StickerCount_3_10" = "%@ stickers";
"StickerPack.StickerCount_any" = "%@ stickers";
"StickerPack.StickerCount_many" = "%@ stickers";
"StickerPack.StickerCount_0" = "%@ stickers";

"StickerPack.AddStickerCount_1" = "Add 1 Sticker";
"StickerPack.AddStickerCount_2" = "Add 2 Stickers";
"StickerPack.AddStickerCount_3_10" = "Add %@ Stickers";
"StickerPack.AddStickerCount_any" = "Add %@ Stickers";
"StickerPack.AddStickerCount_many" = "Add %@ Stickers";
"StickerPack.AddStickerCount_0" = "Add %@ Stickers";

"Conversation.ContextMenuStickerPackAdd" = "Add Stickers";
"Conversation.ContextMenuStickerPackInfo" = "Info";

"MediaPicker.Nof" = "%@ of";

"UserInfo.ShareBot" = "Share";
"UserInfo.InviteBotToGroup" = "Add To Group";
"Profile.BotInfo" = "about";

"Target.SelectGroup" = "Choose Group";
"Target.InviteToGroupConfirmation" = "Add the bot to \"%@\"?";
"Target.InviteToGroupErrorAlreadyInvited" = "The bot is already a member of the group.";
"Bot.GenericBotStatus" = "bot";
"Bot.GenericSupportStatus" = "support";
"Bot.DescriptionTitle" = "What can this bot do?";
"Bot.GroupStatusReadsHistory" = "has access to messages";
"Bot.GroupStatusDoesNotReadHistory" = "has no access to messages";
"Bot.Start" = "Start";
"UserInfo.BotSettings" = "Settings";
"UserInfo.BotHelp" = "Help";

"Contacts.SearchLabel" = "Search for contacts or usernames";
"ChatSearch.SearchPlaceholder" = "Search";

"WatchRemote.NotificationText" = "Open this notification on your phone to view the message from your Apple Watch";
"WatchRemote.AlertTitle" = "Message from your Apple Watch";
"WatchRemote.AlertText" = "Open the message here?";
"WatchRemote.AlertOpen" = "Open";

"Conversation.SearchPlaceholder" = "Search this chat";
"Conversation.SearchNoResults" = "No Results";

"GroupInfo.AddUserLeftError" = "Sorry, if a person left a group, only a mutual contact can bring them back (they need to have your phone number, and you need theirs).";

"DialogList.SearchSectionRecent" = "Recent";

"DialogList.DeleteBotConfirmation" = "Delete";
"DialogList.DeleteBotConversationConfirmation" = "Delete and Stop";
"Bot.Stop" = "Stop Bot";
"Bot.Unblock" = "Restart Bot";

"Login.PhoneNumberHelp" = "Help";
"Login.EmailPhoneSubject" = "Invalid number %@";
"Login.EmailPhoneBody" = "I'm trying to use my mobile phone number: %@\nBut Telegram says it's invalid. Please help.\nAdditional Info: %@, %@.";

"SharedMedia.TitleLink" = "Shared Links";
"SharedMedia.EmptyLinksText" = "All links shared in this chat will appear here.";

"SharedMedia.Link_1" = "1 link";
"SharedMedia.Link_2" = "2 links";
"SharedMedia.Link_3_10" = "%@ links";
"SharedMedia.Link_any" = "%@ links";
"SharedMedia.Link_many" = "%@ links";
"SharedMedia.Link_0" = "%@ links";

"Compose.NewChannel" = "New Channel";
"GroupInfo.ChannelListNamePlaceholder" = "Channel Name";

"Channel.MessagePhotoUpdated" = "Channel photo updated";
"Channel.MessagePhotoRemoved" = "Channel photo removed";
"Channel.MessageTitleUpdated" = "Channel renamed to \"%@\" ";
"Channel.TitleInfo" = "Channel Info";

"Channel.UpdatePhotoItem" = "Set Channel Photo";

"Channel.LinkItem" = "share link";
"Channel.Edit.AboutItem" = "Description";
"Channel.Edit.LinkItem" = "Link";

"Channel.Username.Title" = "Link";
"Channel.Username.Help" = "You can choose a channel name on **Telegram**. If you do, other people will be able to find your channel by this name.\n\nYou can use **a-z**, **0-9** and underscores. Minimum length is **5** characters.";
"Channel.Username.LinkHint" = "This link opens your channel in Telegram:[\nhttps://t.me/%@]";
"Channel.Username.InvalidTooShort" = "Channel names must have at least 5 characters.";
"Channel.Username.InvalidStartsWithNumber" = "Channel names can't start with a number.";
"Channel.Username.InvalidCharacters" = "Sorry, this name is invalid.";
"Channel.Username.InvalidTaken" = "Sorry, this name is already taken.";
"Channel.Username.CheckingUsername" = "Checking name...";
"Channel.Username.UsernameIsAvailable" = "%@ is available.";

"Channel.LeaveChannel" = "Leave Channel";

"Channel.About.Title" = "Description";

"Channel.About.Placeholder" = "Description (Optional)";
"Channel.About.Help" = "You can provide an optional description for your channel.";
"Group.About.Help" = "You can provide an optional description for your group.";

"Channel.Status" = "channel";
"Group.Status" = "group";

"Compose.NewChannel.Members" = "MEMBERS";

"ChannelInfo.ConfirmLeave" = "Leave Channel";
"Channel.JoinChannel" = "Join";
"Forward.ChannelReadOnly" = "Sorry, you can't post to this channel.";

"Channel.ErrorAccessDenied" = "Sorry, this channel is private.";
"Group.ErrorAccessDenied" = "Sorry, this group is private.";
"CommentsGroup.ErrorAccessDenied" = "Sorry, you can't access this chat because you were banned by an admin.";
"Conversation.InputTextBroadcastPlaceholder" = "Broadcast";

"Channel.NotificationLoading" = "Loading...";

"Compose.ChannelTokenListPlaceholder" = "Search for contacts or usernames";
"Compose.GroupTokenListPlaceholder" = "Search for contacts or usernames";

"Compose.ChannelMembers" = "Members";

"Channel.Setup.TypeHeader" = "CHANNEL TYPE";
"Channel.Setup.TypePrivate" = "Private";
"Channel.Setup.TypePublic" = "Public";
"Channel.Setup.TypePublicHelp" = "Public channels can be found in search, anyone can join them.";
"Channel.Setup.TypePrivateHelp" = "Private channels can only be joined via an invite link.";

"Channel.Setup.Title" = "Channel";

"Channel.Username.CreatePublicLinkHelp" = "People can share this link with others and find your channel using Telegram search.";
"Channel.Username.CreatePrivateLinkHelp" = "People can join your channel by following this link. You can revoke the link at any time.";

"Channel.Setup.PublicNoLink" = "Please choose a link for your public channel, so that people can find it in search and share with others.\n\nIf you're not interested, we suggest creating a private channel instead.";

"Channel.Edit.PrivatePublicLinkAlert" = "Please note that if you choose a public link for your channel, anyone will be able to find it in search and join.\n\nDo not create this link if you want your channel to stay private.";

"Channel.Info.Description" = "description";

"Channel.Info.Management" = "Admins";
"Channel.Info.Banned" = "Blacklist";
"Channel.Info.Members" = "Members";

"Channel.Members.AddMembers" = "Add Subscribers";
"Channel.Members.AddMembersHelp" = "Only channel admins can see this list.";
"Channel.Members.Title" = "Members";
"Channel.BlackList.Title" = "Blacklist";
"Channel.Management.Title" = "Admins";
"Channel.Management.LabelCreator" = "Creator";
"Channel.Management.LabelEditor" = "Admin";

"Channel.Management.AddModerator" = "Add Admin";
"Channel.Management.AddModeratorHelp" = "You can add admins to help you manage your channel.";

"Channel.Members.InviteLink" = "Invite via Link";

"Channel.Management.ErrorNotMember" = "%@ hasn't joined the channel yet. Do you want to invite them?";

"Channel.Moderator.AccessLevelRevoke" = "Dismiss Admin";

"Channel.Moderator.Title" = "Admin";

"Notification.ChannelInviter" = "%@ invited you to this channel";
"Notification.ChannelInviterSelf" = "You joined this channel";

"Notification.GroupInviter" = "%@ invited you to this group";
"Notification.GroupInviterSelf" = "You joined this group";

"ChannelInfo.DeleteChannel" = "Delete Channel";
"ChannelInfo.DeleteChannelConfirmation" = "Wait! Deleting this channel will remove all members and all messages will be lost. Delete the channel anyway?";

"ChannelInfo.ChannelForbidden" = "Sorry, the channel \"%@\" is no longer accessible.";
"ChannelInfo.AddParticipantConfirmation" = "Add %@ to the channel?";

"PhotoEditor.FadeTool" = "Fade";
"PhotoEditor.TintTool" = "Tint";
"PhotoEditor.ShadowsTint" = "Shadows";
"PhotoEditor.HighlightsTint" = "Highlights";
"PhotoEditor.CurvesTool" = "Curves";
"PhotoEditor.CurvesAll" = "All";
"PhotoEditor.CurvesRed" = "Red";
"PhotoEditor.CurvesGreen" = "Green";
"PhotoEditor.CurvesBlue" = "Blue";

"Channel.ErrorAddBlocked" = "Sorry, you can't add this user to channels.";
"Channel.ErrorAddTooMuch" = "Sorry, you can only add the first 200 members to a channel. Note that an unlimited number of people may join via the channel's link.";

"ChannelIntro.Title" = "What is a Channel?";
"ChannelIntro.Text" = "Channels are a new tool for\nbroadcasting your messages\nto large audiences.";
"ChannelIntro.CreateChannel" = "Create Channel";

"ShareMenu.Send" = "Send";

"Conversation.ReportSpam" = "Report Spam";
"Conversation.ReportSpamAndLeave" = "Report Spam and Leave";
"Conversation.ReportSpamConfirmation" = "Are you sure you want to report spam from this user?";
"Conversation.ReportSpamGroupConfirmation" = "Are you sure you want to report spam from this group?";
"Conversation.ReportSpamChannelConfirmation" = "Are you sure you want to report spam from this channel?";
"SharedMedia.EmptyMusicText" = "All music shared in this chat will appear here.";

"ChatSettings.AutoPlayAnimations" = "Autoplay GIFs";

"GroupInfo.ChatAdmins" = "Add Admins";

"ChatAdmins.Title" = "Chat Admins";
"ChatAdmins.AllMembersAreAdmins" = "All Members Are Admins";
"ChatAdmins.AllMembersAreAdminsOnHelp" = "All members can add new members, edit name and photo of the group.";
"ChatAdmins.AllMembersAreAdminsOffHelp" = "Only admins can add and remove members, edit name and photo of the group.";
"ChatAdmins.AdminLabel" = "admin";

"Group.MessagePhotoUpdated" = "Group photo updated";
"Group.MessagePhotoRemoved" = "Group photo removed";

"Group.UpgradeNoticeHeader" = "MEMBERS LIMIT REACHED";

"Group.UpgradeNoticeText1" = "To go over the limit and get additional features, upgrade to a supergroup:";
"Group.UpgradeNoticeText2" = "•  Supergroups can get up to {supergroup_member_limit} members\n•  New members see the entire chat history\n•  Admins delete messages for everyone\n•  Notifications are muted by default";
"GroupInfo.UpgradeButton" = "Upgrade to supergroup";
"Group.UpgradeConfirmation" = "Warning: this action is irreversible. It is not possible to downgrade a supergroup to a regular group.";

"Notification.GroupActivated" = "Group deactivated";

"GroupInfo.DeactivatedStatus" = "Group Deactivated";

"Notification.RenamedGroup" = "Group renamed";

"Group.ErrorAddTooMuchBots" = "Sorry, you've reached the maximum number of bots for this group.";
"Group.ErrorAddTooMuchAdmins" = "Sorry, you've reached the maximum number of admins for this group.";
"Group.ErrorAddBlocked" = "Sorry, you can't add this user to groups.";
"Group.ErrorNotMutualContact" = "Sorry, you can only add mutual contacts to groups at the moment.";

"Conversation.SendMessageErrorFlood" = "Sorry, you can only send messages to mutual contacts at the moment.";
"Generic.ErrorMoreInfo" = "More Info";

"ChannelInfo.DeleteGroup" = "Delete Group";
"ChannelInfo.DeleteGroupConfirmation" = "Wait! Deleting this group will remove all members and all messages will be lost. Delete the group anyway?";

"ReportPeer.Report" = "Report";

"ReportPeer.ReasonSpam" = "Spam";
"ReportPeer.ReasonViolence" = "Violence";
"ReportPeer.ReasonPornography" = "Pornography";
"ReportPeer.ReasonChildAbuse" = "Child Abuse";
"ReportPeer.ReasonOther" = "Other";

"ReportPeer.AlertSuccess" = "Thank you!\nYour report will be reviewed by our team very soon.";

"Login.TermsOfServiceLabel" = "By signing up,\nyou agree to the [Terms of Service].";
"Login.TermsOfServiceHeader" = "Terms of Service";

"ReportPeer.ReasonOther.Placeholder" = "Description";
"ReportPeer.ReasonOther.Title" = "Report";
"ReportPeer.ReasonOther.Send" = "Send";

"Group.Management.AddModeratorHelp" = "You can add admins to help you manage your group.";

"Watch.AppName" = "Telegram";
"Watch.Compose.AddContact" = "Choose Contact";
"Watch.Compose.CreateMessage" = "Create Message";
"Watch.Compose.CurrentLocation" = "Current Location";
"Watch.Compose.Send" = "Send";
"Watch.Contacts.NoResults" = "No matching\ncontacts found";
"Watch.ChatList.NoConversationsTitle" = "No Conversations";
"Watch.ChatList.NoConversationsText" = "To start messaging,\npress firmly, then tap\nNew Message";
"Watch.ChatList.Compose" = "New Message";

"Watch.Conversation.Reply" = "Reply";
"Watch.Conversation.Unblock" = "Unblock";
"Watch.Conversation.UserInfo" = "Info";
"Watch.Conversation.GroupInfo" = "Group Info";
"Watch.Bot.Restart" = "Restart";

"Watch.UserInfo.Title" = "Info";
"Watch.UserInfo.Service" = "service notifications";

"Watch.UserInfo.Block" = "Block";
"Watch.UserInfo.Unblock" = "Unblock";
"Watch.UserInfo.Mute_1" = "Mute for 1 hour";
"Watch.UserInfo.Mute_2" = "Mute for 2 hours";
"Watch.UserInfo.Mute_3_10" = "Mute for %@ hours";
"Watch.UserInfo.Mute_any" = "Mute for %@ hours";
"Watch.UserInfo.Mute_many" = "Mute for %@ hours";
"Watch.UserInfo.Mute_0" = "Mute for %@ hours";
"Watch.UserInfo.MuteTitle" = "Mute";
"Watch.UserInfo.Unmute" = "Unmute";

"Watch.GroupInfo.Title" = "Group Info";
"Watch.ChannelInfo.Title" = "Channel Info";

"Watch.Message.ForwardedFrom" = "Forwarded from";

"Watch.Notification.Joined" = "Joined Telegram";

"Watch.MessageView.Title" = "Message";
"Watch.MessageView.Forward" = "Forward";
"Watch.MessageView.Reply" = "Reply";
"Watch.MessageView.ViewOnPhone" = "View On Phone";

"Watch.PhotoView.Title" = "Photo";

"Watch.Stickers.Recents" = "Recents";
"Watch.Stickers.RecentPlaceholder" = "Your most frequently used stickers will appear here";
"Watch.Stickers.StickerPacks" = "Sticker Sets";

"Watch.Location.Current" = "Current Location";
"Watch.Location.Access" = "Allow Telegram to access location on your phone";

"Watch.AuthRequired" = "Log in to Telegram on your phone to get started";

"Watch.NoConnection" = "No Connection";
"Watch.ConnectionDescription" = "Your Watch needs to be connected for the app to work";

"Watch.Time.ShortTodayAt" = "Today %@";
"Watch.Time.ShortYesterdayAt" = "Yesterday %@";
"Watch.Time.ShortWeekdayAt" = "%1$@ %2$@";
"Watch.Time.ShortFullAt" = "%1$@ %2$@";

"Watch.LastSeen.JustNow" = "just now";
"Watch.LastSeen.MinutesAgo_1" = "1 minute ago";
"Watch.LastSeen.MinutesAgo_2" = "2 minutes ago";
"Watch.LastSeen.MinutesAgo_3_10" = "%@ minutes ago";
"Watch.LastSeen.MinutesAgo_any" = "%@ minutes ago";
"Watch.LastSeen.MinutesAgo_many" = "%@ minutes ago";
"Watch.LastSeen.MinutesAgo_0" = "%@ minutes ago";
"Watch.LastSeen.HoursAgo_1" = "1 hour ago";
"Watch.LastSeen.HoursAgo_2" = "2 hours ago";
"Watch.LastSeen.HoursAgo_3_10" = "%@ hours ago";
"Watch.LastSeen.HoursAgo_any" = "%@ hours ago";
"Watch.LastSeen.HoursAgo_many" = "%@ hours ago";
"Watch.LastSeen.HoursAgo_0" = "%@ hours ago";
"Watch.LastSeen.YesterdayAt" = "yesterday at %@";
"Watch.LastSeen.AtDate" = "%@";
"Watch.LastSeen.Lately" = "recently";
"Watch.LastSeen.WithinAWeek" = "within a week";
"Watch.LastSeen.WithinAMonth" = "within a month";
"Watch.LastSeen.ALongTimeAgo" = "a long time ago";

"Watch.Suggestion.OK" = "OK";
"Watch.Suggestion.Thanks" = "Thanks!";
"Watch.Suggestion.WhatsUp" = "What's up?";
"Watch.Suggestion.TalkLater" = "Talk later?";
"Watch.Suggestion.CantTalk" = "Can't talk now...";
"Watch.Suggestion.HoldOn" = "Hold on a sec...";
"Watch.Suggestion.BRB" = "BRB";
"Watch.Suggestion.OnMyWay" = "I'm on my way.";
"Cache.Photos" = "Photos";
"Cache.Videos" = "Videos";
"Cache.Music" = "Music";
"Cache.Files" = "Files";
"Cache.Clear" = "Clear (%@)";
"Cache.ClearNone" = "Clear";
"Cache.ClearProgress" = "Please Wait...";
"Cache.ClearEmpty" = "Empty";
"Cache.ByPeerHeader" = "CHATS";
"Cache.Indexing" = "Telegram is calculating current cache size.\nThis can take a few minutes.";

"ExplicitContent.AlertTitle" = "Sorry";
"ExplicitContent.AlertChannel" = "You can't access this channel because it violates App Store rules.";

"StickerSettings.ContextHide" = "Archive";

"Conversation.LinkDialogSave" = "Save";
"Conversation.GifTooltip" = "Tap here to access saved GIFs";

"AttachmentMenu.PhotoOrVideo" = "Photo or Video";
"AttachmentMenu.File" = "File";

"AttachmentMenu.SendPhoto_1" = "Send 1 Photo";
"AttachmentMenu.SendPhoto_2" = "Send 2 Photos";
"AttachmentMenu.SendPhoto_3_10" = "Send %@ Photos";
"AttachmentMenu.SendPhoto_any" = "Send %@ Photos";
"AttachmentMenu.SendPhoto_many" = "Send %@ Photos";
"AttachmentMenu.SendPhoto_0" = "Send %@ Photos";

"AttachmentMenu.SendVideo_1" = "Send 1 Video";
"AttachmentMenu.SendVideo_2" = "Send 2 Videos";
"AttachmentMenu.SendVideo_3_10" = "Send %@ Videos";
"AttachmentMenu.SendVideo_any" = "Send %@ Videos";
"AttachmentMenu.SendVideo_many" = "Send %@ Videos";
"AttachmentMenu.SendVideo_0" = "Send %@ Videos";

"AttachmentMenu.SendGif_1" = "Send 1 GIF";
"AttachmentMenu.SendGif_2" = "Send 2 GIFs";
"AttachmentMenu.SendGif_3_10" = "Send %@ GIFs";
"AttachmentMenu.SendGif_any" = "Send %@ GIFs";
"AttachmentMenu.SendGif_many" = "Send %@ GIFs";
"AttachmentMenu.SendGif_0" = "Send %@ GIFs";

"AttachmentMenu.SendItem_1" = "Send 1 Item";
"AttachmentMenu.SendItem_2" = "Send 2 Items";
"AttachmentMenu.SendItem_3_10" = "Send %@ Items";
"AttachmentMenu.SendItem_any" = "Send %@ Items";
"AttachmentMenu.SendItem_many" = "Send %@ Items";
"AttachmentMenu.SendItem_0" = "Send %@ Items";

"AttachmentMenu.SendAsFile" = "Send as File";
"AttachmentMenu.SendAsFiles" = "Send as Files";

"Conversation.Processing" = "Processing...";

"Conversation.MessageViaUser" = "via %@";

"CreateGroup.SoftUserLimitAlert" = "You will be able to add more users after you finish creating the group and convert it to a supergroup.";

"Privacy.GroupsAndChannels" = "Groups";
"Privacy.GroupsAndChannels.WhoCanAddMe" = "WHO CAN ADD ME TO GROUP CHATS";
"Privacy.GroupsAndChannels.CustomHelp" = "You can restrict who can add you to groups and channels with granular precision.";
"Privacy.GroupsAndChannels.AlwaysAllow" = "Always Allow";
"Privacy.GroupsAndChannels.NeverAllow" = "Never Allow";
"Privacy.GroupsAndChannels.CustomShareHelp" = "These users will or will not be able to add you to groups and channels regardless of the settings above.";

"Privacy.GroupsAndChannels.AlwaysAllow.Title" = "Always Allow";
"Privacy.GroupsAndChannels.AlwaysAllow.Placeholder" = "Always allow...";
"Privacy.GroupsAndChannels.NeverAllow.Title" = "Never Allow";
"Privacy.GroupsAndChannels.NeverAllow.Placeholder" = "Never allow...";

"Privacy.GroupsAndChannels.InviteToGroupError" = "Sorry, you cannot add %@ to groups because of %@'s privacy settings.";
"Privacy.GroupsAndChannels.InviteToChannelError" = "Sorry, you cannot add %@ to channels because of %@'s privacy settings.";
"Privacy.GroupsAndChannels.InviteToChannelMultipleError" = "Sorry, you can't create a group with these users due to their privacy settings.";

"ChannelMembers.WhoCanAddMembers" = "Who can add members";
"ChannelMembers.WhoCanAddMembers.AllMembers" = "All Members";
"ChannelMembers.WhoCanAddMembers.Admins" = "Only Admins";
"ChannelMembers.WhoCanAddMembersAllHelp" = "Everybody can add new members.";
"ChannelMembers.WhoCanAddMembersAdminsHelp" = "Only admins can add new members.";

"ChannelMembers.GroupAdminsTitle" = "GROUP ADMINS";
"ChannelMembers.ChannelAdminsTitle" = "CHANNEL ADMINS";
"MusicPlayer.VoiceNote" = "Voice Message";

"PrivacyLastSeenSettings.WhoCanSeeMyTimestamp" = "WHO CAN SEE MY TIMESTAMP";

"PrivacyLastSeenSettings.GroupsAndChannelsHelp" = "Change who can add you to groups and channels.";
"MusicPlayer.VoiceNote" = "Voice Message";

"Watch.Microphone.Access" = "Allow Telegram to access the microphone on your phone";

"Settings.AppleWatch" = "Apple Watch";
"AppleWatch.Title" = "Apple Watch";
"AppleWatch.ReplyPresets" = "REPLY PRESETS";
"AppleWatch.ReplyPresetsHelp" = "You can select one of these default replies when you compose or reply to a message, or you can change them to anything you like.";

"KeyCommand.FocusOnInputField" = "Write Message";
"KeyCommand.Find" = "Search";
"KeyCommand.ScrollUp" = "Scroll Up";
"KeyCommand.ScrollDown" = "Scroll Down";
"KeyCommand.NewMessage" = "New Message";
"KeyCommand.JumpToPreviousChat" = "Jump to Previous Chat";
"KeyCommand.JumpToNextChat" = "Jump to Next Chat";
"KeyCommand.JumpToPreviousUnreadChat" = "Jump to Previous Unread Chat";
"KeyCommand.JumpToNextUnreadChat" = "Jump to Next Unread Chat";
"KeyCommand.SendMessage" = "Send Message";
"KeyCommand.ChatInfo" = "Chat Info";

"Conversation.SecretLinkPreviewAlert" = "Would you like to enable extended link previews in Secret Chats? Note that link previews are generated on Telegram servers.";
"Conversation.SecretChatContextBotAlert" = "Please note that inline bots are provided by third-party developers. For the bot to work, the symbols you type after the bot's username are sent to the respective developer.";

"Map.OpenInWaze" = "Open in Waze";

"ShareMenu.CopyShareLink" = "Copy Link";

"Channel.SignMessages" = "Sign Messages";
"Channel.SignMessages.Help" = "Add names of the admins to the messages they post.";

"Channel.EditMessageErrorGeneric" = "Sorry, you can't edit this message.";

"Conversation.InputTextSilentBroadcastPlaceholder" = "Silent Broadcast";
"Conversation.SilentBroadcastTooltipOn" = "Members will be notified when you post";
"Conversation.SilentBroadcastTooltipOff" = "Members will not be notified when you post";

"Settings.About" = "Bio";
"GroupInfo.LabelAdmin" = "admin";

"Conversation.Pin" = "Pin";
"Conversation.Unpin" = "Unpin";
"Conversation.Report" = "Report Spam";
"Conversation.PinnedMessage" = "Pinned Message";
"Conversation.PinnedPreviousMessage" = "Previous Message";

"Conversation.Moderate.Delete" = "Delete Message";
"Conversation.Moderate.Ban" = "Ban User";
"Conversation.Moderate.Report" = "Report Spam";
"Conversation.Moderate.DeleteAllMessages" = "Delete All From %@";

"Group.Username.InvalidTooShort" = "Group names must have at least 5 characters.";
"Group.Username.InvalidStartsWithNumber" = "Group names can't start with a number.";

"Notification.PinnedTextMessage" = "%@ pinned \"%@\" ";
"Notification.PinnedPhotoMessage" = "%@ pinned a photo";
"Notification.PinnedVideoMessage" = "%@ pinned a video";
"Notification.PinnedRoundMessage" = "%@ pinned a video message";
"Notification.PinnedAudioMessage" = "%@ pinned a voice message";
"Notification.PinnedDocumentMessage" = "%@ pinned a file";
"Notification.PinnedAnimationMessage" = "%@ pinned a GIF";
"Notification.PinnedStickerMessage" = "%@ pinned a sticker";
"Notification.PinnedLocationMessage" = "%@ pinned a map";
"Notification.PinnedContactMessage" = "%@ pinned a contact";
"Notification.PinnedDeletedMessage" = "%@ pinned deleted message";
"Notification.PinnedPollMessage" = "%@ pinned a poll";
"Notification.PinnedQuizMessage" = "%@ pinned a quiz";

"Message.PinnedTextMessage" = "pinned \"%@\" ";
"Message.PinnedPhotoMessage" = "pinned photo";
"Message.PinnedVideoMessage" = "pinned video";
"Message.PinnedAudioMessage" = "pinned voice message";
"Message.PinnedDocumentMessage" = "pinned file";
"Message.PinnedAnimationMessage" = "pinned GIF";
"Message.PinnedStickerMessage" = "pinned sticker";
"Message.PinnedLocationMessage" = "pinned location";
"Message.PinnedContactMessage" = "pinned contact";
"Message.PinnedGenericMessage" = "%@ pinned a message";

"Notification.PinnedMessage" = "pinned message";

"GroupInfo.ConvertToSupergroup" = "Convert to Supergroup";

"ConvertToSupergroup.Title" = "Supergroup";
"ConvertToSupergroup.HelpTitle" = "**In supergroups:**";
"ConvertToSupergroup.HelpText" = "• New members can see the full message history\n• Deleted messages will disappear for all members\n• Admins can pin important messages\n• Creator can set a public link for the group";

"ConvertToSupergroup.Note" = "**Note**: this action can't be undone.";

"GroupInfo.GroupType" = "Group Type";

"Group.Setup.TypeHeader" = "GROUP TYPE";
"Group.Setup.TypePublicHelp" = "Public groups can be found in search, chat history is available to everyone and anyone can join.";
"Group.Setup.TypePrivateHelp" = "Private groups can only be joined if you were invited or have an invite link.";

"Group.Username.CreatePublicLinkHelp" = "People can share this link with others and find your group using Telegram search.";
"Group.Username.CreatePrivateLinkHelp" = "People can join your group by following this link. You can revoke the link at any time.";

"Conversation.PinMessageAlertGroup" = "Pin this message and notify all members of the group?";
"Conversation.PinMessageAlert.OnlyPin" = "Only Pin";
"Conversation.PinMessageAlert.PinAndNotifyMembers" = "Pin and notify all members";

"Conversation.UnpinMessageAlert" = "Would you like to unpin this message?";

"Settings.About.Title" = "Bio";
"Settings.About.Help" = "Any details such as age, occupation or city.\nExample: 23 y.o. designer from San Francisco.";

"Profile.About" = "bio";

"Conversation.StatusKickedFromChannel" = "you were removed from the channel";

"Generic.OpenHiddenLinkAlert" = "Open %@?";

"Resolve.ErrorNotFound" = "Sorry, this user doesn't seem to exist.";

"StickerPack.Share" = "Share";
"StickerPack.Send" = "Send Sticker";

"StickerPack.RemoveStickerCount_1" = "Remove 1 Sticker";
"StickerPack.RemoveStickerCount_2" = "Remove 2 Stickers";
"StickerPack.RemoveStickerCount_3_10" = "Remove %@ Stickers";
"StickerPack.RemoveStickerCount_any" = "Remove %@ Stickers";
"StickerPack.RemoveStickerCount_many" = "Remove %@ Stickers";
"StickerPack.RemoveStickerCount_0" = "Remove %@ Stickers";

"StickerPack.HideStickers" = "Hide Stickers";
"StickerPack.ShowStickers" = "Show Stickers";

"ShareMenu.ShareTo" = "Share to";
"ShareMenu.SelectChats" = "Select chats";
"ShareMenu.Comment" = "Add a comment...";

"MediaPicker.Videos" = "Videos";

"Coub.TapForSound" = "Tap for sound";

"Preview.SaveGif" = "Save GIF";
"Preview.DeleteGif" = "Delete GIF";
"Preview.CopyAddress" = "Copy Address";

"Conversation.ShareBotLocationConfirmationTitle" = "Share Your Location?";
"Conversation.ShareBotLocationConfirmation" = "This will send your current location to the bot.";

"Conversation.ShareBotContactConfirmationTitle" = "Share Your Phone Number?";
"Conversation.ShareBotContactConfirmation" = "The bot will know your phone number. This can be useful for integration with other services.";

"Conversation.ShareInlineBotLocationConfirmation" = "This bot would like to know your location each time you send it a request. This can be used to provide location-specific results.";

"StickerPack.ErrorNotFound" = "Sorry, this sticker set doesn't seem to exist.";

"Camera.TapAndHoldForVideo" = "Tap and hold for video";

"DialogList.RecentTitlePeople" = "People";

"Conversation.MessageEditedLabel" = "edited";
"Conversation.EditingMessagePanelTitle" = "Edit Message";

"DialogList.Draft" = "Draft";
"Embed.PlayingInPIP" = "This video is playing in Picture in Picture";

"StickerPacksSettings.FeaturedPacks" = "Trending Stickers";
"FeaturedStickerPacks.Title" = "Trending Stickers";

"Invitation.JoinGroup" = "Join Group";
"Invitation.Members_1" = "1 member:";
"Invitation.Members_2" = "2 members:";
"Invitation.Members_3_10" = "%@ members:";
"Invitation.Members_any" = "%@ members:";
"Invitation.Members_many" = "%@ members:";
"Invitation.Members_0" = "%@ members:";

"StickerPacksSettings.ArchivedPacks" = "Archived Stickers";
"StickerPacksSettings.ArchivedPacks.Info" = "You can have up to 200 sticker sets installed.\nUnused stickers are archived when you add more.";

"Conversation.CloudStorageInfo.Title" = "Your Cloud Storage";
"Conversation.ClousStorageInfo.Description1" = "• Forward messages here to save them";
"Conversation.ClousStorageInfo.Description2" = "• Send media and files to store them";
"Conversation.ClousStorageInfo.Description3" = "• Access this chat from any device";
"Conversation.ClousStorageInfo.Description4" = "• Use search to quickly find things";

"Conversation.CloudStorage.ChatStatus" = "chat with yourself";

"ArchivedPacksAlert.Title" = "Some of your older sticker sets have been archived. You can reactivate them in the Sticker Settings.";

"StickerSettings.ContextInfo" = "If you archive a sticker set, you can quickly restore it later from the Archived Stickers section.";

"Contacts.TopSection" = "CONTACTS";

"Login.ResetAccountProtected.Title" = "Reset Account";
"Login.ResetAccountProtected.Text" = "Since the account %@ is active and protected by a password, we will delete it in 1 week for security purposes.\n\nYou can cancel this process at any time.";
"Login.ResetAccountProtected.TimerTitle" = "You'll be able to reset your account in:";
"Login.ResetAccountProtected.Reset" = "Reset";
"Login.ResetAccountProtected.LimitExceeded" = "Your recent attempts to reset this account have been cancelled by its active user. Please try again in 7 days.";

"Login.CodeSentCall" = "We are calling your phone to dictate a code.";

"Login.WillSendSms" = "You can request an SMS in %@";
"Login.SmsRequestState2" = "Requesting an SMS from Telegram...";
"Login.SmsRequestState3" = "Telegram sent you an SMS\n[Didn't get the code?]";

"CancelResetAccount.Title" = "Cancel Account Reset";
"CancelResetAccount.TextSMS" = "Somebody with access to your phone number %@ has requested to delete your Telegram account and reset your 2-Step Verification password.\n\nIf it wasn't you, please enter the code we've just sent you via SMS to your number.";

"CancelResetAccount.Success" = "The deletion process was cancelled for your account %@.";
"MediaPicker.MomentsDateRangeSameMonthYearFormat" = "{month} {day1} – {day2}, {year}";

"Paint.Clear" = "Clear All";
"Paint.ClearConfirm" = "Clear Painting";
"Paint.Delete" = "Delete";
"Paint.Edit" = "Edit";
"Paint.Duplicate" = "Duplicate";
"Paint.Stickers" = "Stickers";
"Paint.RecentStickers" = "Recent";
"Paint.Masks" = "Masks";

"Paint.Outlined" = "Outlined";
"Paint.Regular" = "Regular";

"MediaPicker.VideoMuteDescription" = "Sound is now muted, so the video will autoplay and loop like a GIF.";


"Group.Username.RemoveExistingUsernamesInfo" = "Sorry, you have reserved too many public usernames. You can revoke the link from one of your older groups or channels, or create a private entity instead.";

"ServiceMessage.GameScoreExtended_1" = "{name} scored %@ in {game}";
"ServiceMessage.GameScoreExtended_2" = "{name} scored %@ in {game}";
"ServiceMessage.GameScoreExtended_3_10" = "{name} scored %@ in {game}";
"ServiceMessage.GameScoreExtended_any" = "{name} scored %@ in {game}";
"ServiceMessage.GameScoreExtended_many" = "{name} scored %@ in {game}";
"ServiceMessage.GameScoreExtended_0" = "{name} scored %@ in {game}";

"ServiceMessage.GameScoreSelfExtended_1" = "You scored %@ in {game}";
"ServiceMessage.GameScoreSelfExtended_2" = "You scored %@ in {game}";
"ServiceMessage.GameScoreSelfExtended_3_10" = "You scored %@ in {game}";
"ServiceMessage.GameScoreSelfExtended_any" = "You scored %@ in {game}";
"ServiceMessage.GameScoreSelfExtended_many" = "You scored %@ in {game}";
"ServiceMessage.GameScoreSelfExtended_0" = "You scored %@ in {game}";

"ServiceMessage.GameScoreSimple_1" = "{name} scored %@";
"ServiceMessage.GameScoreSimple_2" = "{name} scored %@";
"ServiceMessage.GameScoreSimple_3_10" = "{name} scored %@";
"ServiceMessage.GameScoreSimple_any" = "{name} scored %@";
"ServiceMessage.GameScoreSimple_many" = "{name} scored %@";
"ServiceMessage.GameScoreSimple_0" = "{name} scored %@";

"ServiceMessage.GameScoreSelfSimple_1" = "You scored %@";
"ServiceMessage.GameScoreSelfSimple_2" = "You scored %@";
"ServiceMessage.GameScoreSelfSimple_3_10" = "You scored %@";
"ServiceMessage.GameScoreSelfSimple_any" = "You scored %@";
"ServiceMessage.GameScoreSelfSimple_many" = "You scored %@";
"ServiceMessage.GameScoreSelfSimple_0" = "You scored %@";

"Notification.GameScoreExtended_1" = "scored %@ in {game}";
"Notification.GameScoreExtended_2" = "scored %@ in {game}";
"Notification.GameScoreExtended_3_10" = "scored %@ in {game}";
"Notification.GameScoreExtended_any" = "scored %@ in {game}";
"Notification.GameScoreExtended_many" = "scored %@ in {game}";
"Notification.GameScoreExtended_0" = "scored %@ in {game}";

"Notification.GameScoreSelfExtended_1" = "scored %@ in {game}";
"Notification.GameScoreSelfExtended_2" = "scored %@ in {game}";
"Notification.GameScoreSelfExtended_3_10" = "scored %@ in {game}";
"Notification.GameScoreSelfExtended_any" = "scored %@ in {game}";
"Notification.GameScoreSelfExtended_many" = "scored %@ in {game}";
"Notification.GameScoreSelfExtended_0" = "scored %@ in {game}";

"Notification.GameScoreSimple_1" = "scored %@";
"Notification.GameScoreSimple_2" = "scored %@";
"Notification.GameScoreSimple_3_10" = "scored %@";
"Notification.GameScoreSimple_any" = "scored %@";
"Notification.GameScoreSimple_many" = "scored %@";
"Notification.GameScoreSimple_0" = "scored %@";

"Notification.GameScoreSelfSimple_1" = "scored %@";
"Notification.GameScoreSelfSimple_2" = "scored %@";
"Notification.GameScoreSelfSimple_3_10" = "scored %@";
"Notification.GameScoreSelfSimple_any" = "scored %@";
"Notification.GameScoreSelfSimple_many" = "scored %@";
"Notification.GameScoreSelfSimple_0" = "scored %@";

"Stickers.Install" = "ADD";
"Stickers.Installed" = "ADDED";

"MaskStickerSettings.Title" = "Masks";
"MaskStickerSettings.Info" = "You can add masks to photos and videos you send. To do this, open the photo editor before sending a photo or video.";

"StickerPack.Add" = "Add";
"StickerPack.AddMaskCount_1" = "Add 1 Mask";
"StickerPack.AddMaskCount_2" = "Add 2 Masks";
"StickerPack.AddMaskCount_3_10" = "Add %@ Masks";
"StickerPack.AddMaskCount_any" = "Add %@ Masks";
"StickerPack.AddMaskCount_many" = "Add %@ Masks";
"StickerPack.AddMaskCount_0" = "Add %@ Masks";

"StickerPack.RemoveMaskCount_1" = "Remove 1 Mask";
"StickerPack.RemoveMaskCount_2" = "Remove 2 Masks";
"StickerPack.RemoveMaskCount_3_10" = "Remove %@ Masks";
"StickerPack.RemoveMaskCount_any" = "Remove %@ Masks";
"StickerPack.RemoveMaskCount_many" = "Remove %@ Masks";
"StickerPack.RemoveMaskCount_0" = "Remove %@ Masks";

"Conversation.BotInteractiveUrlAlert" = "Allow %@ to pass your Telegram name and id (not your phone number) to pages you open with this bot?";
"StickerPacksSettings.ArchivedMasks" = "Archived Masks";
"StickerSettings.MaskContextInfo" = "If you archive a set of masks, you can quickly restore it later from the Archived Masks section.";
"StickerPacksSettings.ArchivedMasks.Info" = "You can have up to 200 sets of masks.
Unused sets are archived when you add more.";

"CloudStorage.Title" = "Cloud Storage";

"Widget.AuthRequired" = "Log in to Telegram";
"Widget.NoUsers" = "Start messaging to see your friends here";
"Widget.GalleryTitle" = "Telegram";
"Widget.GalleryDescription" = "Select chats";

"ShareMenu.CopyShareLinkGame" = "Copy link to game";

"Message.PinnedGame" = "pinned a game";
"Message.AuthorPinnedGame" = "%@ pinned a game";

"Target.ShareGameConfirmationPrivate" = "Share the game with %@?";
"Target.ShareGameConfirmationGroup" = "Share the game with \"%@\"?";

"Activity.PlayingGame" = "playing game";
"Activity.UploadingVideoMessage" = "sending video";

"DialogList.SinglePlayingGameSuffix" = "%@ is playing a game";

"UserInfo.GroupsInCommon" = "Groups In Common";
"Conversation.InstantPagePreview" = "INSTANT VIEW";

"StickerPack.ViewPack" = "View Sticker Set";
"InstantPage.AuthorAndDateTitle" = "By %1$@ • %2$@";
"InstantPage.FeedbackButton" = "Leave feedback about this preview";
"Conversation.JumpToDate" = "Jump To Date";
"Conversation.AddToReadingList" = "Add to Reading List";

"AccessDenied.CallMicrophone" = "Telegram needs access to your microphone for voice calls.\n\nPlease go to Settings > Privacy > Microphone and set Telegram to ON.";

"Call.EncryptionKey.Title" = "Encryption Key";

"Application.Name" = "Telegram";
"DialogList.Pin" = "Pin";
"DialogList.Unpin" = "Unpin";
"DialogList.PinLimitError" = "Sorry, you can pin no more than %@ chats to the top.";
"DialogList.UnknownPinLimitError" = "Sorry, you can't pin any more chats to the top.";

"Conversation.DeleteMessagesForMe" = "Delete for me";
"Conversation.DeleteMessagesFor" = "Delete for me and %@";
"Conversation.DeleteMessagesForEveryone" = "Delete for everyone";

"NetworkUsageSettings.Title" = "Network Usage";
"NetworkUsageSettings.Cellular" = "Cellular";
"NetworkUsageSettings.Wifi" = "Wi-Fi";

"NetworkUsageSettings.GeneralDataSection" = "MESSAGES";
"NetworkUsageSettings.MediaImageDataSection" = "PHOTOS";
"NetworkUsageSettings.MediaVideoDataSection" = "VIDEOS";
"NetworkUsageSettings.MediaAudioDataSection" = "AUDIO";
"NetworkUsageSettings.MediaDocumentDataSection" = "DOCUMENTS";
"NetworkUsageSettings.TotalSection" = "TOTAL BYTES";
"NetworkUsageSettings.BytesSent" = "Bytes Sent";
"NetworkUsageSettings.BytesReceived" = "Bytes Received";

"NetworkUsageSettings.ResetStats" = "Reset Statistics";
"NetworkUsageSettings.ResetStatsConfirmation" = "Do you want to reset your usage statistics?";
"NetworkUsageSettings.CellularUsageSince" = "Cellular usage since %@";
"NetworkUsageSettings.WifiUsageSince" = "Wi-Fi usage since %@";

"Settings.CallSettings" = "Voice Calls";

"Calls.TabTitle" = "Calls";
"Calls.All" = "All";
"Calls.Missed" = "Missed";

"CallSettings.Title" = "Voice Calls";
"CallSettings.RecentCalls" = "Recent Calls";
"CallSettings.TabIcon" = "Show Calls Tab";
"CallSettings.TabIconDescription" = "A call icon will appear in the tab bar.";
"CallSettings.UseLessData" = "Use Less Data";
"CallSettings.Never" = "Never";
"CallSettings.OnMobile" = "On Mobile Network";
"CallSettings.Always" = "Always";
"CallSettings.UseLessDataLongDescription" = "Using less data may improve your experience on bad networks, but will slightly decrease audio quality.";

"Calls.CallTabTitle" = "Calls Tab";
"Calls.CallTabDescription" = "You can add a Calls Tab to the tab bar.";
"Calls.NotNow" = "Not Now";
"Calls.AddTab" = "Add Tab";
"Calls.NewCall" = "New Call";

"Calls.RatingTitle" = "Please rate the quality\nof your Telegram call";
"Calls.SubmitRating" = "Submit";

"Call.Seconds_1" = "%@ second";
"Call.Seconds_2" = "%@ seconds";
"Call.Seconds_3_10" = "%@ seconds";
"Call.Seconds_any" = "%@ seconds";
"Call.Seconds_many" = "%@ seconds";
"Call.Seconds_0" = "%@ seconds";
"Call.Minutes_1" = "%@ minute";
"Call.Minutes_2" = "%@ minutes";
"Call.Minutes_3_10" = "%@ minutes";
"Call.Minutes_any" = "%@ minutes";
"Call.Minutes_many" = "%@ minutes";
"Call.Minutes_0" = "%@ minutes";
"Call.Hours_1" = "%@ hour";
"Call.Hours_2" = "%@ hours";
"Call.Hours_3_10" = "%@ hours";
"Call.Hours_any" = "%@ hours";
"Call.Hours_many" = "%@ hours";
"Call.Hours_0" = "%@ hours";
"Call.Days_1" = "%@ day";
"Call.Days_2" = "%@ days";
"Call.Days_3_10" = "%@ days";
"Call.Days_any" = "%@ days";
"Call.Days_many" = "%@ days";
"Call.Days_0" = "%@ days";


"Call.ShortSeconds_1" = "%@ sec";
"Call.ShortSeconds_2" = "%@ sec";
"Call.ShortSeconds_3_10" = "%@ sec";
"Call.ShortSeconds_any" = "%@ sec";
"Call.ShortSeconds_many" = "%@ sec";
"Call.ShortSeconds_0" = "%@ sec";
"Call.ShortMinutes_1" = "%@ min";
"Call.ShortMinutes_2" = "%@ min";
"Call.ShortMinutes_3_10" = "%@ min";
"Call.ShortMinutes_any" = "%@ min";
"Call.ShortMinutes_many" = "%@ min";
"Call.ShortMinutes_0" = "%@ min";

"Notification.CallTimeFormat" = "%1$@ (%2$@)"; // 1 - type, 2 - duration
"Notification.CallOutgoing" = "Outgoing Call";
"Notification.VideoCallOutgoing" = "Outgoing Video Call";
"Notification.CallIncoming" = "Incoming Call";
"Notification.VideoCallIncoming" = "Incoming Video Call";
"Notification.CallMissed" = "Missed Call";
"Notification.VideoCallMissed" = "Missed Video Call";
"Notification.CallCanceled" = "Cancelled Call";
"Notification.VideoCallCanceled" = "Cancelled Video Call";
"Notification.CallOutgoingShort" = "Outgoing";
"Notification.CallIncomingShort" = "Incoming";
"Notification.CallMissedShort" = "Missed";
"Notification.CallCanceledShort" = "Cancelled";
"Notification.CallFormat" = "%1$@, %2$@"; // 1 - time, 2 - duration

"Call.ConnectionErrorTitle" = "Unable to Call";
"Call.ConnectionErrorMessage" = "Please check your internet connection and try again.";

"Call.CallAgain" = "Call Again";

"Login.PhoneFloodError" = "Sorry, you have deleted and re-created your account too many times recently. Please wait for a few days before signing up again.";

"Checkout.Title" = "Checkout";
"Checkout.TotalAmount" = "Total";
"Checkout.TotalPaidAmount" = "Total Paid";
"Checkout.PaymentMethod" = "Payment Method";
"Checkout.ShippingMethod" = "Shipping Method";
"Checkout.ShippingAddress" = "Shipping Information";
"Checkout.Name" = "Name";
"Checkout.Email" = "E-Mail";
"Checkout.Phone" = "Phone";
"Checkout.PayPrice" = "Pay %@";
"Checkout.PayNone" = "Pay";

"Checkout.PaymentMethod.Title" = "Payment Method";
"Checkout.PaymentMethod.New" = "New Card...";

"Checkout.NewCard.Title" = "New Card";
"Checkout.NewCard.PaymentCard" = "PAYMENT CARD";
"Checkout.NewCard.SaveInfo" = "Save Payment Information";
"Checkout.NewCard.SaveInfoEnableHelp" = "You can save your payment information for future use.\nPlease [turn on Two-Step Verification] to enable this.";
"Checkout.NewCard.SaveInfoHelp" = "You can save your payment information for future use.";
"Checkout.NewCard.CardholderNameTitle" = "CARDHOLDER";
"Checkout.NewCard.CardholderNamePlaceholder" = "Cardholder Name";
"Checkout.NewCard.PostcodeTitle" = "BILLING ADDRESS";
"Checkout.NewCard.PostcodePlaceholder" = "Zip Code";

"Checkout.ShippingOption.Title" = "Shipping Method";

"Checkout.ErrorProviderAccountInvalid" = "This bot can't accept payments at the moment. Please try again later.";
"Checkout.ErrorProviderAccountTimeout" = "This bot can't process payments at the moment. Please try again later.";
"Checkout.ErrorInvoiceAlreadyPaid" = "You have already paid for this item.";

"Checkout.ErrorGeneric" = "An error occurred while processing your payment. Your card has not been billed.";
"Checkout.ErrorPaymentFailed" = "Payment failed. Your card has not been billed.";
"Checkout.ErrorPrecheckoutFailed" = "The bot couldn't process your payment. Your card has not been billed.";

"CheckoutInfo.Title" = "Shipping Information";
"CheckoutInfo.ShippingInfoTitle" = "SHIPPING ADDRESS";
"CheckoutInfo.ShippingInfoAddress1" = "Address 1";
"CheckoutInfo.ShippingInfoAddress1Placeholder" = "Address";
"CheckoutInfo.ShippingInfoAddress2" = "Address 2";
"CheckoutInfo.ShippingInfoAddress2Placeholder" = "Address";
"CheckoutInfo.ShippingInfoState" = "State";
"CheckoutInfo.ShippingInfoStatePlaceholder" = "State";
"CheckoutInfo.ShippingInfoCity" = "City";
"CheckoutInfo.ShippingInfoCityPlaceholder" = "City";
"CheckoutInfo.ShippingInfoCountry" = "Country";
"CheckoutInfo.ShippingInfoCountryPlaceholder" = "Country";
"CheckoutInfo.ShippingInfoPostcode" = "Postcode";
"CheckoutInfo.ShippingInfoPostcodePlaceholder" = "Postcode";
"CheckoutInfo.ReceiverInfoTitle" = "RECEIVER";
"CheckoutInfo.ReceiverInfoName" = "Name";
"CheckoutInfo.ReceiverInfoNamePlaceholder" = "Name Surname";
"CheckoutInfo.ReceiverInfoEmail" = "Email";
"CheckoutInfo.ReceiverInfoEmailPlaceholder" = "Email";
"CheckoutInfo.ReceiverInfoPhone" = "Phone";
"CheckoutInfo.SaveInfo" = "Save Info";
"CheckoutInfo.SaveInfoHelp" = "You can save your shipping information for future use.";
"CheckoutInfo.Pay" = "Pay";

"Checkout.Receipt.Title" = "Receipt";

"Message.ReplyActionButtonShowReceipt" = "Show Receipt";
"Message.InvoiceLabel" = "INVOICE";

"CheckoutInfo.ErrorShippingNotAvailable" = "Shipping to the selected country is not available.";
"CheckoutInfo.ErrorPostcodeInvalid" = "Please enter a valid postcode.";
"CheckoutInfo.ErrorStateInvalid" = "Please enter a valid state.";
"CheckoutInfo.ErrorCityInvalid" = "Please enter a valid city.";
"CheckoutInfo.ErrorNameInvalid" = "Please enter a valid name.";
"CheckoutInfo.ErrorEmailInvalid" = "Please enter a valid e-mail address.";
"CheckoutInfo.ErrorPhoneInvalid" = "Please enter a valid phone number.";

"Checkout.WebConfirmation.Title" = "Complete Payment";
"Checkout.PasswordEntry.Title" = "Payment Confirmation";
"Checkout.PasswordEntry.Pay" = "Pay";
"Checkout.PasswordEntry.Text" = "Your card %@ is on file. To pay with this card, please enter your 2-Step-Verification password.";

"Checkout.SavePasswordTimeout" = "Would you like to save your password for %@?";
"Checkout.SavePasswordTimeoutAndTouchId" = "Would you like to save your password for %@ and use Touch ID instead?";
"Checkout.PayWithTouchId" = "Pay with Touch ID";
"Checkout.EnterPassword" = "Enter Password";

"Your_card_has_expired" = "Your card has expired.";

/* Error when the card was declined by the credit card networks */
"Your_card_was_declined" = "Your card was declined.";

/* Error when the card's expiration month is not valid */
"Your_cards_expiration_month_is_invalid" ="You've entered an invalid expiration month.";

/* Error when the card's expiration year is not valid */
"Your_cards_expiration_year_is_invalid" ="You've entered an invalid expiration year.";

/* Error when the card number is not valid */
"Your_cards_number_is_invalid" = "You've entered an invalid card number.";

/* Error when the card's CVC is not valid */
"Your_cards_security_code_is_invalid" = "You've entered an invalid security code.";

"MESSAGE_INVOICE" = "%1$@ sent you an invoice for %2$@";
"CHAT_MESSAGE_INVOICE" = "%1$@ sent an invoice for %3$@ to the group %2$@";
"PINNED_INVOICE" = "%1$@ pinned an invoice";

"Message.PinnedInvoice" = "pinned an invoice";

"User.DeletedAccount" = "Deleted Account";

"Settings.SaveEditedPhotos" = "Save Edited Photos";

"Message.PaymentSent" = "Payment: %@";
"Notification.PaymentSent" = "You have just successfully transferred {amount} to {name} for {title}";
"Notification.PaymentSentNoTitle" = "You have just successfully transferred {amount} to {name}";

"Notification.PaymentSentRecurringInit" = "You have just successfully transferred {amount} to {name} for {title} and allowed future reccurrent payments";
"Notification.PaymentSentRecurringInitNoTitle" = "You have just successfully transferred {amount} to {name} and allowed future reccurrent payments";

"Notification.PaymentSentRecurringUsed" = "You have just successfully transferred {amount} to {name} for {title} via recurrent payments";
"Notification.PaymentSentRecurringUsedNoTitle" = "You have just successfully transferred {amount} to {name} via recurrent payments";

"Common.NotNow" = "Not Now";

"Calls.RatingFeedback" = "Write a comment...";

"Call.StatusIncoming" = "Telegram Audio...";
"Call.IncomingVoiceCall" = "Incoming Voice Call";
"Call.IncomingVideoCall" = "Incoming Video Call";
"Call.StatusRequesting" = "Contacting...";
"Call.StatusWaiting" = "Waiting...";
"Call.StatusRinging" = "Ringing...";
"Call.StatusConnecting" = "Connecting...";
"Call.StatusOngoing" = "Telegram Audio %@";
"Call.StatusEnded" = "Call Ended";
"Call.StatusFailed" = "Call Failed";
"Call.StatusBusy" = "Busy";
"Call.Accept" = "Accept";
"Call.Decline" = "Decline";

"Call.StatusBar" = "Touch to return to call %@";

"Call.ParticipantVersionOutdatedError" = "%@'s app does not support calls. They need to update their app before you can call them.";
"Call.ParticipantVideoVersionOutdatedError" = "%@'s app does not support video calls. They need to update their app before you can call them.";

"Privacy.Calls" = "Voice Calls";

"Privacy.Calls.WhoCanCallMe" = "WHO CAN CALL ME";
"Privacy.Calls.CustomHelp" = "You can restrict who can call you with granular precision.";
"Privacy.Calls.AlwaysAllow" = "Always Allow";
"Privacy.Calls.NeverAllow" = "Never Allow";
"Privacy.Calls.CustomShareHelp" = "These users will or will not be able to call you regardless of the settings above.";

"Privacy.Calls.AlwaysAllow.Title" = "Always Allow";
"Privacy.Calls.AlwaysAllow.Placeholder" = "Always allow...";
"Privacy.Calls.NeverAllow.Title" = "Never Allow";
"Privacy.Calls.NeverAllow.Placeholder" = "Never allow...";

"PhotoEditor.QualityTool" = "Quality";
"PhotoEditor.QualityVeryLow" = "Very Low";
"PhotoEditor.QualityLow" = "Low";
"PhotoEditor.QualityMedium" = "Medium";
"PhotoEditor.QualityHigh" = "High";
"PhotoEditor.QualityVeryHigh" = "Very High";

"Settings.SaveEditedPhotos" = "Save Edited Photos";

"Calls.NoCallsPlaceholder" = "Your recent calls will appear here";
"Calls.NoMissedCallsPlacehoder" = "You have no missed calls";

"Call.CallInProgressTitle" = "Call in Progress";
"Call.CallInProgressMessage" = "Finish call with %1$@ and start a new one with %2$@?";
"Call.CallInProgressVoiceChatMessage" = "Finish call with %1$@ and start a voice chat with %2$@?";
"Call.CallInProgressLiveStreamMessage" = "Finish call with %1$@ and start a live stream with %2$@?";
"Call.ExternalCallInProgressMessage" = "Please finish the current call first.";

"Call.VoiceChatInProgressTitle" = "Voice Chat in Progress";
"Call.LiveStreamInProgressTitle" = "Live Stream in Progress";
"Call.VoiceChatInProgressMessage" = "Leave voice chat in %1$@ and start a new one with %2$@?";
"Call.LiveStreamInProgressMessage" = "Leave live stream in %1$@ and start a new one with %2$@?";
"Call.VoiceChatInProgressCallMessage" = "Leave voice chat in %1$@ and start a call with %2$@?";
"Call.LiveStreamInProgressCallMessage" = "Leave live stream in %1$@ and start a call with %2$@?";

"Call.Message" = "Message";

"UserInfo.TapToCall" = "Tap to make an end-to-end encrypted call";
"Call.GroupFormat" = "%1$@ (%2$@)";

"NetworkUsageSettings.CallDataSection" = "CALLS";

"Call.PrivacyErrorMessage" = "Sorry, %@ doesn't accept calls.";

"Notification.CallBack" = "Call Back";

"Call.AudioRouteSpeaker" = "Speaker";
"Call.AudioRouteHeadphones" = "Headphones";
"Call.AudioRouteHide" = "Hide";

"Call.PhoneCallInProgressMessage" = "You can’t place a Telegram call if you’re already on a phone call.";
"Call.RecordingDisabledMessage" = "Please end your call before recording a voice message.";

"Call.EmojiDescription" = "If these emoji are the same on %@'s screen, this call is 100%% secure.";

"Message.VideoMessage" = "Video Message";

"Conversation.HoldForAudio" = "Hold to record audio. Tap to switch to video.";
"Conversation.HoldForVideo" = "Hold to record video. Tap to switch to audio.";

"UserInfo.TelegramCall" = "Telegram Call";
"UserInfo.PhoneCall" = "Phone Call";

"SharedMedia.CategoryMedia" = "Media";
"SharedMedia.CategoryDocs" = "Docs";
"SharedMedia.CategoryLinks" = "Links";
"SharedMedia.CategoryOther" = "Audio";

"AccessDenied.VideoMessageCamera" = "Telegram needs access to your camera to send video messages.\n\nPlease go to Settings > Privacy > Camera and set Telegram to ON.";
"AccessDenied.VideoMessageMicrophone" = "Telegram needs access to your microphone to send video messages.\n\nPlease go to Settings > Privacy > Microphone and set Telegram to ON.";

"ChatSettings.AutomaticVideoMessageDownload" = "AUTOMATIC VIDEO MESSAGE DOWNLOAD";

"ForwardedVideoMessages_1" = "Forwarded video message";
"ForwardedVideoMessages_2" = "2 forwarded video messages";
"ForwardedVideoMessages_3_10" = "%@ forwarded video messages";
"ForwardedVideoMessages_any" = "%@ forwarded video messages";
"ForwardedVideoMessages_many" = "%@ forwarded video messages";
"ForwardedVideoMessages_0" = "%@ forwarded video messages";

"Conversation.DiscardVoiceMessageTitle" = "Discard Voice Message";
"Conversation.DiscardVoiceMessageDescription" = "Are you sure you want to stop recording and discard\nyour voice message?";
"Conversation.DiscardVoiceMessageAction" = "Discard";

"Message.ForwardedMessageShort" = "Forwarded From\n%@";

"Checkout.LiabilityAlertTitle" = "Warning";

"Settings.AppLanguage" = "Language";
"Settings.AppLanguage.Unofficial" = "UNOFFICIAL";

"InstantPage.AutoNightTheme" = "Auto-Night Theme";

"Privacy.PaymentsTitle" = "PAYMENTS";
"Privacy.PaymentsClearInfo" = "Clear payment & shipping info";
"Privacy.PaymentsClearInfoHelp" = "You can delete your shipping info and instruct all payment providers to remove your saved credit cards. Note that Telegram never stores your credit card data.";
"Privacy.PaymentsClear.PaymentInfo" = "Payment Info";
"Privacy.PaymentsClear.ShippingInfo" = "Shipping Info";

"Channel.EditAdmin.PermissionsHeader" = "WHAT CAN THIS ADMIN DO?";
"Channel.EditAdmin.PermissionChangeInfo" = "Change Channel Info";
"Group.EditAdmin.PermissionChangeInfo" = "Change Group Info";
"Channel.EditAdmin.PermissionPostMessages" = "Post Messages";
"Channel.EditAdmin.PermissionEditMessages" = "Edit Messages";
"Channel.EditAdmin.PermissionDeleteMessages" = "Delete Messages";
"Channel.EditAdmin.PermissionBanUsers" = "Ban Users";
"Channel.EditAdmin.PermissionInviteSubscribers" = "Add Subscribers";
"Channel.EditAdmin.PermissionInviteMembers" = "Add Members";
"Channel.EditAdmin.PermissionInviteViaLink" = "Invite Users via Link";
"Channel.EditAdmin.PermissionPinMessages" = "Pin Messages";
"Channel.EditAdmin.PermissionAddAdmins" = "Add New Admins";

"Channel.EditAdmin.PermissinAddAdminOn" = "This Admin will be able to add new admins with the same (or more limited) permissions.";
"Channel.EditAdmin.PermissinAddAdminOff" = "This Admin will not be able to add new admins.";

"Login.ContinueWithLocalization" = "Continue with English";
"Localization.LanguageName" = "English";
"Localization.ChooseLanguage" = "Choose Your Language";
"Localization.EnglishLanguageName" = "English";
"Localization.LanguageOther" = "Other";
"Localization.LanguageCustom" = "Custom";

"Channel.BanUser.Title" = "Ban User";
"Channel.BanUser.PermissionsHeader" = "User Restrictions";
"Channel.BanUser.PermissionReadMessages" = "Can Read Messages";
"Channel.BanUser.PermissionSendMessages" = "Can Send Messages";
"Channel.BanUser.PermissionSendMedia" = "Can Send Media";
"Channel.BanUser.PermissionSendStickersAndGifs" = "Can Send Stickers & GIFs";
"Channel.BanUser.PermissionEmbedLinks" = "Can Embed Links";
"Channel.BanUser.PermissionSendPolls" = "Send Polls";
"Channel.BanUser.PermissionChangeGroupInfo" = "Change Group Info";
"Channel.BanUser.PermissionAddMembers" = "Add Members";
"Channel.BanUser.Unban" = "Unban";

"Channel.BanUser.BlockFor" = "Block For";

"Channel.BanList.BlockedTitle" = "BLOCKED";
"Channel.BanList.RestrictedTitle" = "RESTRICTED";

"Group.Info.AdminLog" = "Recent Actions";
"Channel.AdminLog.InfoPanelTitle" = "What Is This?";
"Channel.AdminLog.InfoPanelAlertTitle" = "What is the event log?";
"Channel.AdminLog.InfoPanelAlertText" = "This is a list of all service actions taken by the group's members and admins in the last 48 hours.";
"Channel.AdminLog.InfoPanelChannelAlertText" = "This is a list of all service actions taken by the channel's admins in the last 48 hours.";

"Channel.AdminLog.BanReadMessages" = "Read Messages";
"Channel.AdminLog.BanSendMessages" = "Send Messages";
"Channel.AdminLog.BanSendMedia" = "Send Media";
"Channel.AdminLog.BanSendStickersAndGifs" = "Send Stickers & GIFs";
"Channel.AdminLog.BanEmbedLinks" = "Embed Links";
"Channel.AdminLog.MessageRestricted" = "%@ changed restrictions for %@ (%@)";
"Channel.AdminLog.MessageAdmin" = "%@ changed privileges for %@ (%@)";
"Channel.AdminLog.ChangeInfo" = "Change Info";
"Channel.AdminLog.PinMessages" = "Pin Messages";
"Channel.AdminLog.AddMembers" = "Add Members";
"Channel.AdminLog.SendPolls" = "Send Polls";

"Channel.AdminLog.CanChangeInfo" = "Change Info";
"Channel.AdminLog.CanSendMessages" = "Post Messages";
"Channel.AdminLog.CanDeleteMessages" = "Delete Messages";
"Channel.AdminLog.CanBanUsers" = "Ban Users";
"Channel.AdminLog.CanInviteUsers" = "Add Users";
"Channel.AdminLog.CanPinMessages" = "Pin Messages";
"Channel.AdminLog.CanAddAdmins" = "Add New Admins";
"Channel.AdminLog.CanBeAnonymous" = "Remain Anonymous";
"Channel.AdminLog.CanEditMessages" = "Edit Messages";
"Channel.AdminLog.CanManageCalls" = "Manage Voice Chats";
"Channel.AdminLog.CanManageLiveStreams" = "Manage Live Streams";

"Channel.AdminLog.MessageToggleInvitesOn" = "%@ enabled group invites";
"Channel.AdminLog.MessageToggleInvitesOff" = "%@ disabled group invites";

"Channel.AdminLog.MessageUnpinned" = "%@ unpinned message";

"Channel.AdminLog.MessageToggleSignaturesOn" = "%@ enabled signatures";
"Channel.AdminLog.MessageToggleSignaturesOff" = "%@ disabled signatures";

"Channel.AdminLog.MessageChangedGroupUsername" = "%@ changed group link:";
"Channel.AdminLog.MessageChangedChannelUsername" = "%@ changed channel link:";
"Channel.AdminLog.MessageRemovedGroupUsername" = "%@ removed group link";
"Channel.AdminLog.MessageRemovedChannelUsername" = "%@ removed channel link";

"Channel.AdminLog.MessageChangedGroupAbout" = "%@ edited group description";
"Channel.AdminLog.MessageChangedChannelAbout" = "%@ edited channel description";

"Channel.AdminLog.MessageEdited" = "%@ edited message:";
"Channel.AdminLog.CaptionEdited" = "%@ edited caption:";
"Channel.AdminLog.MessageDeleted" = "%@ deleted message:";
"Channel.AdminLog.MessagePinned" = "%@ pinned message:";
"Channel.AdminLog.MessageUnpinnedExtended" = "%@ unpinned message:";

"Channel.AdminLog.MessageInvitedName" = "invited %1$@";
"Channel.AdminLog.MessageInvitedNameUsername" = "invited %1$@ (%2$@)";
"Channel.AdminLog.MessageKickedName" = "banned %1$@";
"Channel.AdminLog.MessageKickedNameUsername" = "banned %1$@ (%2$@)";
"Channel.AdminLog.MessageUnkickedName" = "unbanned %1$@";
"Channel.AdminLog.MessageUnkickedNameUsername" = "unbanned %1$@ (%2$@)";
"Channel.AdminLog.MessageRestrictedName" = "changed restrictions for %1$@";
"Channel.AdminLog.MessageRestrictedNameUsername" = "changed restrictions for %1$@ (%2$@)";
"Channel.AdminLog.MessagePromotedName" = "changed privileges for %1$@";
"Channel.AdminLog.MessagePromotedNameUsername" = "changed privileges for %1$@ (%2$@)";
"Channel.AdminLog.MessageRestrictedUntil" = "until %@";
"Channel.AdminLog.MessageRestrictedForever" = "indefinitely";
"Channel.AdminLog.MessageRestrictedNewSetting" = "now: %@";

"Channel.AdminLog.MessagePreviousMessage" = "Original message";
"Channel.AdminLog.MessagePreviousCaption" = "Original caption";
"Channel.AdminLog.MessagePreviousLink" = "Previous link";
"Channel.AdminLog.MessagePreviousDescription" = "Previous description";

"Contacts.MemberSearchSectionTitleGroup" = "Group Members";

"Channel.AdminLog.TitleAllEvents" = "All Actions";
"Channel.AdminLog.TitleSelectedEvents" = "Selected Actions";
"Channel.AdminLogFilter.Title" = "Filter";
"Channel.AdminLogFilter.EventsTitle" = "ACTIONS";
"Channel.AdminLogFilter.EventsAll" = "All Actions";
"Channel.AdminLogFilter.EventsRestrictions" = "New Restrictions";
"Channel.AdminLogFilter.EventsAdmins" = "New Admins";
"Channel.AdminLogFilter.EventsNewMembers" = "New Members";
"Channel.AdminLogFilter.EventsInfo" = "Group Info";
"Channel.AdminLogFilter.ChannelEventsInfo" = "Channel Info";
"Channel.AdminLogFilter.EventsDeletedMessages" = "Deleted Messages";
"Channel.AdminLogFilter.EventsEditedMessages" = "Edited Messages";
"Channel.AdminLogFilter.EventsPinned" = "Pinned Messages";
"Channel.AdminLogFilter.EventsLeaving" = "Members Removed";
"Channel.AdminLogFilter.EventsCalls" = "Voice Chats";
"Channel.AdminLogFilter.EventsLiveStreams" = "Live Streams";
"Channel.AdminLogFilter.EventsInviteLinks" = "Invite Links";
"Channel.AdminLogFilter.AdminsTitle" = "ADMINS";
"Channel.AdminLogFilter.AdminsAll" = "All Admins";

"Group.ErrorSendRestrictedStickers" = "Sorry, the admins of this group have restricted you from sending stickers.";
"Group.ErrorSendRestrictedMedia" = "Sorry, the admins of this group have restricted you from sending media.";

"SharedMedia.ViewInChat" = "View in Chat";

"Channel.Info.BlackList" = "Blacklist";

"Channel.Management.PromotedBy" = "Promoted by %@";
"DialogList.LanguageTooltip" = "You can change the language later in Settings";

"Contacts.PhoneNumber" = "Phone Number";
"Contacts.AddPhoneNumber" = "Add %@";
"Contacts.ShareTelegram" = "Share Telegram";

"Conversation.ViewChannel" = "VIEW CHANNEL";
"Conversation.ViewGroup" = "VIEW GROUP";
"Conversation.ViewBot" = "VIEW BOT";

"GroupInfo.ActionPromote" = "Promote";
"GroupInfo.ActionRestrict" = "Restrict";

"Conversation.RestrictedTextTimed" = "The admins of this group have restricted you from writing here until %@.";
"Conversation.RestrictedText" = "The admins of this group have restricted you from writing here.";
"Conversation.DefaultRestrictedText" = "Writing messages isn’t allowed in this group.";

"Conversation.RestrictedInlineTimed" = "The admins of this group have restricted you from posting inline content here until %@.";
"Conversation.RestrictedInline" = "The admins of this group have restricted you from posting inline content here.";
"Conversation.DefaultRestrictedInline" = "Posting inline content isn’t allowed in this group.";

"Conversation.RestrictedMediaTimed" = "The admins of this group have restricted you from posting media content here until %@.";
"Conversation.RestrictedMedia" = "The admins of this group have restricted you from posting media content here.";
"Conversation.DefaultRestrictedMedia" = "Posting media content isn’t allowed in this group.";

"Conversation.RestrictedStickersTimed" = "The admins of this group have restricted you from posting stickers here until %@.";
"Conversation.RestrictedStickers" = "The admins of this group have restricted you from posting stickers here.";
"Conversation.DefaultRestrictedStickers" = "Posting stickers isn’t allowed in this group.";

"ChatSettings.ConnectionType.Title" = "CONNECTION TYPE";
"ChatSettings.ConnectionType.UseProxy" = "Use Proxy";
"ChatSettings.ConnectionType.UseSocks5" = "SOCKS5";

"SocksProxySetup.Title" = "Proxy";

"SocksProxySetup.TypeNone" = "Disabled";
"SocksProxySetup.TypeSocks" = "SOCKS5";

"SocksProxySetup.Connection" = "CONNECTION";
"SocksProxySetup.Hostname" = "Server";
"SocksProxySetup.Port" = "Port";

"SocksProxySetup.Credentials" = "CREDENTIALS (OPTIONAL)";
"SocksProxySetup.Username" = "Username";
"SocksProxySetup.Password" = "Password";

"Channel.AdminLog.EmptyTitle" = "No actions here yet";
"Channel.AdminLog.EmptyText" = "No service actions were taken by the channel members and admins in the last 48 hours.";
"Group.AdminLog.EmptyText" = "No service actions were taken by the group's members and admins in the last 48 hours.";
"Broadcast.AdminLog.EmptyText" = "No service actions were taken by the channel's admins in the last 48 hours.";

"Channel.AdminLog.EmptyFilterTitle" = "No actions found";
"Channel.AdminLog.EmptyFilterQueryText" = "No recent actions that contain '%@' have been found.";
"Channel.AdminLog.EmptyFilterText" = "No recent actions that match your query have been found.";

"Channel.AdminLog.EmptyMessageText" = "Empty";

"Camera.Title" = "Take Photo or Video";

"Channel.Members.AddAdminErrorNotAMember" = "Sorry, you can't add this user as an admin because they are not a member of this group and you are not allowed to invite them.";

"Channel.Members.AddAdminErrorBlacklisted" = "Sorry, you can't add this user as an admin because they are in the blacklist and you can't unban them.";

"Channel.Members.AddBannedErrorAdmin" = "Sorry, you can't ban this user because they are an admin in this group and you are not allowed to demote them.";

"Group.Members.AddMemberBotErrorNotAllowed" = "Sorry, you don't have the necessary permissions to add bots to this group.";

"Privacy.Calls.P2P" = "Peer-to-Peer";
"Privacy.Calls.P2PHelp" = "Disabling peer-to-peer will relay all calls through Telegram servers to avoid revealing your IP address, but will slightly decrease audio quality.";

"Privacy.Calls.Integration" = "iOS Call Integration";
"Privacy.Calls.IntegrationHelp" = "iOS Call Integration shows Telegram calls on the lock screen and in the system's call history. If iCloud sync is enabled, your call history is shared with Apple.";

"Call.ReportPlaceholder" = "What went wrong?";
"Call.ReportIncludeLog" = "Send technical information";
"Call.ReportIncludeLogDescription" = "This won't reveal the contents of your conversation, but will help us fix the issue sooner.";
"Call.ReportSkip" = "Skip";
"Call.ReportSend" = "Send";

"Channel.EditAdmin.CannotEdit" = "You cannot edit the rights of this admin.";
"Call.RateCall" = "Rate This Call";
"Call.ShareStats" = "Share Statistics";

"Settings.ApplyProxyAlert" = "Are you sure you want to enable this proxy?\nServer: %1$@\nPort: %2$@\n\nYou can change your proxy server later it in the Settings (Data and Storage).";
"Settings.ApplyProxyAlertCredentials" = "Are you sure you want to enable this proxy?\nServer: %1$@\nPort: %2$@\nUsername: %3$@\nPassword: %4$@\n\nYou can change your proxy server later it in the Settings (Data and Storage).";
"Settings.ApplyProxyAlertEnable" = "Enable";

"Channel.Management.RestrictedBy" = "Restricted by %@";

"Stickers.FrequentlyUsed" = "Recently Used";

"Contacts.ImportersCount_1" = "1 contact on Telegram";
"Contacts.ImportersCount_2" = "2 contacts on Telegram";
"Contacts.ImportersCount_3_10" = "%@ contacts on Telegram";
"Contacts.ImportersCount_any" = "%@ contacts on Telegram";
"Contacts.ImportersCount_many" = "%@ contacts on Telegram";
"Contacts.ImportersCount_0" = "%@ contacts on Telegram";

"Conversation.ContextMenuBan" = "Restrict";

"SocksProxySetup.UseForCalls" = "Use for calls";
"SocksProxySetup.UseForCallsHelp" = "Proxy servers may degrade the quality of your calls.";

"InviteText.URL" = "https://telegram.org/dl";
"InviteText.SingleContact" = "Hey, I'm using Telegram to chat. Join me! Download it here: %@";
"InviteText.ContactsCountText_1" = "Hey, I'm using Telegram to chat. Join me! Download it here: {url}";
"InviteText.ContactsCountText_2" = "Hey, I'm using Telegram to chat – and so are 2 of our other contacts. Join us! Download it here: {url}";
"InviteText.ContactsCountText_3_10" = "Hey, I'm using Telegram to chat – and so are %@ of our other contacts. Join us! Download it here: {url}";
"InviteText.ContactsCountText_any" = "Hey, I'm using Telegram to chat – and so are %@ of our other contacts. Join us! Download it here: {url}";
"InviteText.ContactsCountText_many" = "Hey, I'm using Telegram to chat – and so are %@ of our other contacts. Join us! Download it here: {url}";
"InviteText.ContactsCountText_0" = "Hey, I'm using Telegram to chat. Join me! Download it here: {url}";

"Invite.LargeRecipientsCountWarning" = "Please note that it may take some time for your device to send all of these invitations";

"Contacts.InviteSearchLabel" = "Search for contacts";

"Message.ImageExpired" = "Photo has expired";
"Message.VideoExpired" = "Video has expired";

"SecretImage.Title" = "Disappearing Photo";
"SecretVideo.Title" = "Disappearing Video";
"SecretGif.Title" = "Disappearing GIF";
"SecretTimer.ImageDescription" = "If you set a timer, the photo will self-destruct after it was viewed.";
"SecretTimer.VideoDescription" = "If you set a timer, the video will self-destruct after it was viewed.";

"PhotoEditor.TiltShift" = "Tilt Shift";

"Notification.SecretChatMessageScreenshotSelf" = "You took a screenshot!";

"Settings.AboutEmpty" = "Add";

"SecretImage.NotViewedYet" = "%@ hasn't opened this photo yet";
"SecretVideo.NotViewedYet" = "%@ hasn't played this video yet";
"SecretGIF.NotViewedYet" = "%@ hasn't played this GIF yet";

"UserInfo.About.Placeholder" = "Bio";

"Call.StatusNoAnswer" = "No Answer";

"Conversation.SearchByName.Prefix" = "from: ";
"Conversation.SearchByName.Placeholder" = "Search Members";

"Login.PhoneBannedError" = "Your phone was banned.";

"Clipboard.SendPhoto" = "Send Photo";

"HashtagSearch.AllChats" = "All Chats";

"Stickers.AddToFavorites" = "Add to Favorites";
"Stickers.RemoveFromFavorites" = "Remove from Favorites";

"Channel.Info.Stickers" = "Group Sticker Set";
"Channel.Stickers.Placeholder" = "stickerset";
"Channel.Stickers.YourStickers" = "CHOOSE FROM YOUR STICKERS";

"Stickers.FavoriteStickers" = "Favorite Stickers";
"Stickers.GroupStickers" = "Group Stickers";
"Stickers.GroupChooseStickerPack" = "CHOOSE STICKER SET";
"Stickers.GroupStickersHelp" = "You can choose a set that will be available to all group members when they are chatting in this group.";

"Channel.AdminLog.MessageChangedGroupStickerPack" = "%@ changed group sticker set";
"Channel.AdminLog.MessageRemovedGroupStickerPack" = "%@ removed group sticker set";

"Conversation.ContextMenuCopyLink" = "Copy Link";

"Channel.Stickers.Searching" = "Searching...";
"Channel.Stickers.NotFound" = "No such sticker set found";
"Channel.Stickers.NotFoundHelp" = "Try again or choose from the list below";
"Channel.Stickers.CreateYourOwn" = "You can create your own custom sticker set using @stickers bot.";

"MediaPicker.TimerTooltip" = "You can now set a self-destruct timer";

"UserInfo.BlockConfirmation" = "Block %@?";

"FastTwoStepSetup.Title" = "Password & Email";
"FastTwoStepSetup.PasswordSection" = "PASSWORD";
"FastTwoStepSetup.PasswordPlaceholder" = "Enter a password";
"FastTwoStepSetup.PasswordConfirmationPlaceholder" = "Re-enter your password";
"FastTwoStepSetup.PasswordHelp" = "Please create a password to protect your payment info. You'll be asked to enter it when you log in.";
"FastTwoStepSetup.EmailSection" = "RECOVERY E-MAIL";
"FastTwoStepSetup.EmailPlaceholder" = "Your E-Mail";
"FastTwoStepSetup.EmailHelp" = "Please add your valid e-mail. It is the only way to recover a forgotten password.";

"Conversation.ViewMessage" = "VIEW MESSAGE";
"Conversation.ViewPost" = "VIEW POST";

"GroupInfo.GroupHistory" = "History For New Members";
"GroupInfo.GroupHistoryVisible" = "Visible";
"GroupInfo.GroupHistoryHidden" = "Hidden";

"Group.Setup.HistoryTitle" = "Chat History Settings";
"Group.Setup.HistoryHeader" = "HISTORY FOR NEW MEMBERS";
"Group.Setup.HistoryVisible" = "Visible";
"Group.Setup.HistoryHidden" = "Hidden";

"Group.Setup.HistoryVisibleHelp" = "New members will see messages that were sent before they joined.";
"Group.Setup.HistoryHiddenHelp" = "New members won't see earlier messages.";
"Group.Setup.BasicHistoryHiddenHelp" = "New members won't see more than 100 previous messages.";


"Channel.AdminLog.MessageGroupPreHistoryVisible" = "%@ made the group history visible for new members";
"Channel.AdminLog.MessageGroupPreHistoryHidden" = "%@ made the group history hidden from new members";

"Map.PullUpForPlaces" = "PULL UP TO SEE PLACES NEARBY";
"Map.ShareLiveLocation" = "Share My Live Location for...";
"Map.ShareLiveLocationHelp" = "Updated in real time as you move";
"Map.StopLiveLocation" = "Stop Sharing Location";
"Map.Directions" = "Directions";
"Map.DirectionsDriveEta" = "%@ drive";
"Map.Location" = "Location";
"Map.YouAreHere" = "you are here";
"Map.LiveLocationShowAll" = "Show All";

"Map.LiveLocationTitle" = "Live Location";
"Map.LiveLocationPrivateDescription" = "Choose for how long %@ will see your accurate location.";
"Map.LiveLocationGroupDescription" = "Choose for how long people in this chat will see your accurate location.";
"Map.LiveLocationFor15Minutes" = "for 15 minutes";
"Map.LiveLocationFor1Hour" = "for 1 hour";
"Map.LiveLocationFor8Hours" = "for 8 hours";
"Map.LiveLocationShortHour" = "%@h";

"Message.LiveLocation" = "Live Location";
"Conversation.LiveLocation" = "Live Location";

"Conversation.LiveLocationYou" = "You";
"Conversation.LiveLocationYouAnd" = "*You* and %@";
"Conversation.LiveLocationMembersCount_1" = "1 member";
"Conversation.LiveLocationMembersCount_2" = "2 members";
"Conversation.LiveLocationMembersCount_3_10" = "%@ members";
"Conversation.LiveLocationMembersCount_any" = "%@ members";
"Conversation.LiveLocationMembersCount_many" = "%@ members";
"Conversation.LiveLocationMembersCount_0" = "%@ members";

"Conversation.Admin" = "admin";

"LiveLocationUpdated.JustNow" = "updated just now";
"LiveLocationUpdated.MinutesAgo_0" = "updated %@ minutes ago"; //three to ten
"LiveLocationUpdated.MinutesAgo_1" = "updated 1 minute ago"; //one
"LiveLocationUpdated.MinutesAgo_2" = "updated 2 minutes ago"; //two
"LiveLocationUpdated.MinutesAgo_3_10" = "updated %@ minutes ago"; //three to ten
"LiveLocationUpdated.MinutesAgo_many" = "updated %@ minutes ago"; // more than ten
"LiveLocationUpdated.MinutesAgo_any" = "updated %@ minutes ago"; // more than ten
"LiveLocationUpdated.TodayAt" = "updated at %@";
"LiveLocationUpdated.YesterdayAt" = "updated yesterday at %@";

"LiveLocation.MenuChatsCount_1" = "You are sharing Live Location with 1 chat.";
"LiveLocation.MenuChatsCount_2" = "You are sharing Live Location with 2 chats.";
"LiveLocation.MenuChatsCount_3_10" = "You are sharing Live Location with %@ chats.";
"LiveLocation.MenuChatsCount_any" = "You are sharing Live Location with %@ chats.";
"LiveLocation.MenuChatsCount_many" = "You are sharing Live Location with %@ chats.";
"LiveLocation.MenuChatsCount_0" = "You are sharing Live Location with %@ chats.";
"LiveLocation.MenuStopAll" = "Stop All";

"DialogList.LiveLocationSharingTo" = "sharing with %@";
"DialogList.LiveLocationChatsCount_1" = "sharing with 1 chat";
"DialogList.LiveLocationChatsCount_2" = "sharing with 2 chats";
"DialogList.LiveLocationChatsCount_3_10" = "sharing with %@ chats";
"DialogList.LiveLocationChatsCount_any" = "sharing with %@ chats";
"DialogList.LiveLocationChatsCount_many" = "sharing with %@ chats";
"DialogList.LiveLocationChatsCount_0" = "sharing with %@ chats";

"Notification.PinnedLiveLocationMessage" = "%@ pinned a live location";
"Message.PinnedLiveLocationMessage" = "pinned live location";

"NotificationSettings.ContactJoined" = "New Contacts";

"AccessDenied.LocationAlwaysDenied" = "If you'd like to share your Live Location with friends, Telegram needs location access when the app is in the background.\n\nPlease go to Settings > Privacy > Location Services and set Telegram to Always.";

"UserInfo.UnblockConfirmation" = "Unblock %@?";

"Login.BannedPhoneSubject" = "Banned phone number: %@";
"Login.BannedPhoneBody" = "I'm trying to use my mobile phone number: %@\nBut Telegram says it's banned. Please help.";

"Conversation.StopLiveLocation" = "Stop Sharing";

"Settings.SavedMessages" = "Saved Messages";
"Conversation.SavedMessages" = "Saved Messages";
"DialogList.SavedMessages" = "Saved Messages";

"MediaPicker.TapToUngroupDescription" = "Tap to send media separately";
"MediaPicker.GroupDescription" = "Group media into one message";
"MediaPicker.UngroupDescription" = "Show media as separate messages";

"EditProfile.Title" = "Edit Profile";
"EditProfile.NameAndPhotoHelp" = "Enter your name and add an optional profile photo.";

"Settings.SetUsername" = "Set Username";

"DialogList.SearchSubtitleFormat" = "%1$@, %2$@";

"Media.ShareThisPhoto" = "This Photo";
"Media.SharePhoto_1" = "%@ Photo";
"Media.SharePhoto_2" = "All %@ Photos";
"Media.SharePhoto_3_10" = "All %@ Photos";
"Media.SharePhoto_any" = "All %@ Photos";
"Media.SharePhoto_many" = "All %@ Photos";
"Media.SharePhoto_0" = "All %@ Photos";

"Media.ShareThisVideo" = "This Video";
"Media.ShareVideo_1" = "%@ Video";
"Media.ShareVideo_2" = "All %@ Videos";
"Media.ShareVideo_3_10" = "All %@ Videos";
"Media.ShareVideo_any" = "All %@ Videos";
"Media.ShareVideo_many" = "All %@ Videos";
"Media.ShareVideo_0" = "All %@ Videos";

"Media.ShareItem_1" = "%@ Item";
"Media.ShareItem_2" = "All %@ Items";
"Media.ShareItem_3_10" = "All %@ Items";
"Media.ShareItem_any" = "All %@ Items";
"Media.ShareItem_many" = "All %@ Items";
"Media.ShareItem_0" = "All %@ Items";

"Settings.ViewPhoto" = "View Photo";

"DialogList.SavedMessagesTooltip" = "You can find your Saved Messages in Settings";

"PasscodeSettings.UnlockWithFaceId" = "Unlock with Face ID";
"Checkout.SavePasswordTimeoutAndFaceId" = "Would you like to save your password for %@ and use Face ID instead?";
"Checkout.PayWithFaceId" = "Pay with Face ID";

"Conversation.StatusSubscribers_0" = "%@ subscribers";
"Conversation.StatusSubscribers_1" = "%@ subscriber";
"Conversation.StatusSubscribers_2" = "%@ subscribers";
"Conversation.StatusSubscribers_3_10" = "%@ subscribers";
"Conversation.StatusSubscribers_many" = "%@ subscribers";
"Conversation.StatusSubscribers_any" = "%@ subscribers";

"DialogList.SavedMessagesHelp" = "Forward messages here for quick access";

"PrivacySettings.PasscodeAndTouchId" = "Passcode & Touch ID";
"PrivacySettings.PasscodeAndFaceId" = "Passcode & Face ID";

"TwoStepAuth.AdditionalPassword" = "Additional Password";

"PasscodeSettings.HelpTop" = "When you set up an additional passcode, a lock icon will appear on the chats page. Tap it to lock and unlock the app.";
"PasscodeSettings.HelpBottom" = "Note: if you forget the passcode, you'll need to delete and reinstall the app. All secret chats will be lost.";

"Channel.Setup.TypePublicHelp" = "Public channels can be found in search, channel history is available to everyone and anyone can join.";
"Channel.Setup.TypePrivateHelp" = "Private channels can only be joined if you were invited or have an invite link.";
"Group.Username.InvalidTooShort" = "Group names must have at least 5 characters.";
"Group.Username.InvalidStartsWithNumber" = "Group names can't start with a number.";
"Group.Username.CreatePublicLinkHelp" = "People can share this link with others and find your group using Telegram search.";
"Channel.TypeSetup.Title" = "Channel Type";

"Group.Setup.TypePrivate" = "Private";
"Group.Setup.TypePublic" = "Public";

"Channel.Info.Subscribers" = "Subscribers";
"Channel.Subscribers.Title" = "Subscribers";
"Conversation.InfoGroup" = "Group";

"Privacy.PaymentsClearInfoDoneHelp" = "Payment & shipping info cleared.";

"InfoPlist.NSContactsUsageDescription" = "Telegram will continuously upload your contacts to its heavily encrypted cloud servers to let you connect with your friends across all your devices.";
"InfoPlist.NSLocationWhenInUseUsageDescription" = "When you send your location to your friends, Telegram needs access to show them a map.";
"InfoPlist.NSCameraUsageDescription" = "We need this so that you can take and share photos and videos, as well as make video calls.";
"InfoPlist.NSPhotoLibraryUsageDescription" = "We need this so that you can share photos and videos from your photo library.";
"InfoPlist.NSPhotoLibraryAddUsageDescription" = "We need this so that you can save photos and videos to your photo library.";
"InfoPlist.NSMicrophoneUsageDescription" = "We need this so that you can record and share voice messages and videos with sound.";
"InfoPlist.NSSiriUsageDescription" = "You can use Siri to send messages.";
"InfoPlist.NSLocationAlwaysAndWhenInUseUsageDescription" = "When you choose to share your Live Location with friends in a chat, Telegram needs background access to your location to keep them updated for the duration of the live sharing.";
"InfoPlist.NSLocationAlwaysUsageDescription" = "When you choose to share your live location with friends in a chat, Telegram needs background access to your location to keep them updated for the duration of the live sharing. You also need this to send locations from an Apple Watch.";
"InfoPlist.NSLocationWhenInUseUsageDescription" = "When you send your location to your friends, Telegram needs access to show them a map.";
"InfoPlist.NSFaceIDUsageDescription" = "You can use Face ID to unlock the app.";

"Privacy.Calls.P2PNever" = "Never";
"Privacy.Calls.P2PContacts" = "My Contacts";
"Privacy.Calls.P2PAlways" = "Always";

"ChatSettings.AutoDownloadTitle" = "AUTO-DOWNLOAD MEDIA";
"ChatSettings.AutoDownloadEnabled" = "Auto-Download Media";
"ChatSettings.AutoDownloadPhotos" = "Photos";
"ChatSettings.AutoDownloadVideos" = "Videos";
"ChatSettings.AutoDownloadDocuments" = "Documents";
"ChatSettings.AutoDownloadVoiceMessages" = "Voice Messages";
"ChatSettings.AutoDownloadVideoMessages" = "Video Messages";
"ChatSettings.AutoDownloadReset" = "Reset Auto-Download Settings";

"AutoDownloadSettings.Title" = "Auto-Download";

"AutoDownloadSettings.PhotosTitle" = "Photos";
"AutoDownloadSettings.VideosTitle" = "Videos";
"AutoDownloadSettings.DocumentsTitle" = "Documents";
"AutoDownloadSettings.VoiceMessagesTitle" = "Voice Messages";
"AutoDownloadSettings.VideoMessagesTitle" = "Video Messages";

"AutoDownloadSettings.Cellular" = "CELLULAR";
"AutoDownloadSettings.WiFi" = "WI-FI";
"AutoDownloadSettings.Contacts" = "Contacts";
"AutoDownloadSettings.PrivateChats" = "Other Private Chats";
"AutoDownloadSettings.GroupChats" = "Group Chats";
"AutoDownloadSettings.Channels" = "Channels";
"AutoDownloadSettings.LimitBySize" = "LIMIT BY SIZE";
"AutoDownloadSettings.UpTo" = "up to %@";
"AutoDownloadSettings.Unlimited" = "unlimited";

"AutoDownloadSettings.Reset" = "Reset";
"AutoDownloadSettings.ResetHelp" = "Undo all custom auto-download settings.";

"SaveIncomingPhotosSettings.Title" = "Save Incoming Photos";
"SaveIncomingPhotosSettings.From" = "SAVE INCOMING PHOTOS FROM";

"Channel.AdminLog.ChannelEmptyText" = "No service actions were taken by the channel's subscribers and admins in the last 48 hours.";
"Channel.AdminLogFilter.EventsNewSubscribers" = "New Subscribers";
"Channel.AdminLogFilter.EventsLeavingSubscribers" = "Subscribers Removed";

"Conversation.ClearPrivateHistory" = "This will delete all messages and media in this chat from your Telegram cloud. Your chat partner will still have them.";
"Conversation.ClearGroupHistory" = "This will delete all messages and media in this chat from your Telegram cloud. Other members of the group will still have them.";
"Conversation.ClearSecretHistory" = "This will delete all messages and media in this chat for both you and your chat partner.";
"Conversation.ClearSelfHistory" = "This will delete all messages and media in this chat from your Telegram cloud.";

"MediaPicker.LivePhotoDescription" = "The live photo will be sent as a GIF.";

"Settings.Appearance" = "Appearance";
"Appearance.Title" = "Appearance";
"Appearance.Preview" = "CHAT PREVIEW";
"Appearance.ColorTheme" = "COLOR THEME";
"Appearance.ThemeDayClassic" = "Day Classic";
"Appearance.ThemeDay" = "Day";
"Appearance.ThemeNight" = "Night";
"Appearance.ThemeNightBlue" = "Night Blue";
"Appearance.PreviewReplyAuthor" = "Lucio";
"Appearance.PreviewReplyText" = "Reinhardt, we need to find you some...";
"Appearance.PreviewIncomingText" = "Ah you kids today with techno music! Enjoy the classics, like Hasselhoff!";
"Appearance.PreviewOutgoingText" = "I can't take you seriously right now. Sorry..";
"Appearance.AccentColor" = "Accent Color";
"Appearance.PickAccentColor" = "Pick an Accent Color";

"Appearance.AutoNightTheme" = "Auto-Night Theme";
"Appearance.AutoNightThemeDisabled" = "Disabled";

"AutoNightTheme.Title" = "Auto-Night Theme";
"AutoNightTheme.Disabled" = "Disabled";
"AutoNightTheme.Scheduled" = "Scheduled";
"AutoNightTheme.Automatic" = "Automatic";

"AutoNightTheme.ScheduleSection" = "SCHEDULE";
"AutoNightTheme.UseSunsetSunrise" = "Use Location Sunset & Sunrise";
"AutoNightTheme.ScheduledFrom" = "From";
"AutoNightTheme.ScheduledTo" = "To";

"AutoNightTheme.UpdateLocation" = "Update Location";
"AutoNightTheme.LocationHelp" = "Calculating sunset & sunrise times requires a one-time check of your approximate location. Note that this location is stored locally on your device only.\n\nSunset: %@\nSunrise: %@";
"AutoNightTheme.NotAvailable" = "N/A";

"AutoNightTheme.AutomaticSection" = "BRIGHTNESS THRESHOLD";
"AutoNightTheme.AutomaticHelp" = "Switch to night theme when brightness is %@%% or less. Auto-brightness should be enabled for this feature to work correctly.";

"AutoNightTheme.PreferredTheme" = "PREFERRED THEME";

"AuthSessions.Sessions" = "Sessions";
"AuthSessions.LoggedIn" = "Websites";
"AuthSessions.LogOutApplications" = "Disconnect All Websites";
"AuthSessions.LogOutApplicationsHelp" = "You can log in on websites that support signing in with Telegram.";
"AuthSessions.LoggedInWithTelegram" = "CONNECTED WEBSITES";
"AuthSessions.LogOut" = "Disconnect";
"AuthSessions.Message" = "You allowed this bot to message you when you logged in on %@.";

"Conversation.ContextMenuReport" = "Report";

"Stickers.Search" = "Search Stickers";
"Stickers.NoStickersFound" = "No Stickers Found";

"Camera.Discard" = "Discard All";

"Stickers.SuggestStickers" = "Suggest Stickers by Emoji";
"Stickers.SuggestAll" = "All Sets";
"Stickers.SuggestAdded" = "My Sets";
"Stickers.SuggestNone" = "None";

"Settings.Proxy" = "Proxy";
"Settings.ProxyDisabled" = "Disabled";
"Settings.ProxyConnecting" = "Connecting...";
"Settings.ProxyConnected" = "Connected";

"SocksProxySetup.UseProxy" = "Use Proxy";
"SocksProxySetup.SavedProxies" = "SAVED PROXIES";
"SocksProxySetup.AddProxy" = "Add Proxy";
"SocksProxySetup.SaveProxy" = "Save Proxy";
"SocksProxySetup.ConnectAndSave" = "Connect Proxy";
"SocksProxySetup.AddProxyTitle" = "Add Proxy";
"SocksProxySetup.ProxyDetailsTitle" = "Proxy Details";
"SocksProxySetup.ProxyStatusChecking" = "checking...";
"SocksProxySetup.ProxyStatusPing" = "%@ ms ping";
"SocksProxySetup.ProxyStatusUnavailable" = "unavailable";
"SocksProxySetup.ProxyStatusConnecting" = "connecting";
"SocksProxySetup.ProxyStatusConnected" = "connected";

"SocksProxySetup.ProxyType" = "TYPE";
"SocksProxySetup.ProxySocks5" = "SOCKS5";
"SocksProxySetup.ProxyTelegram" = "MTProto";
"SocksProxySetup.HostnamePlaceholder" = "Server";
"SocksProxySetup.PortPlaceholder" = "Port";
"SocksProxySetup.UsernamePlaceholder" = "Username";
"SocksProxySetup.PasswordPlaceholder" = "Password";
"SocksProxySetup.Secret" = "Secret";
"SocksProxySetup.SecretPlaceholder" = "Secret";
"SocksProxySetup.RequiredCredentials" = "CREDENTIALS";

"SocksProxySetup.Connecting" = "Connecting...";
"SocksProxySetup.FailedToConnect" = "Failed to connect";

"SocksProxySetup.ProxyEnabled" = "Proxy\nEnabled";

"DialogList.AdLabel" = "Proxy Sponsor";
"DialogList.AdNoticeAlert" = "The proxy you are using displays a sponsored channel in your chat list.";
"SocksProxySetup.AdNoticeHelp" = "This proxy may display a sponsored channel in your chat list. This doesn't reveal your Telegram traffic.";

"SocksProxySetup.ShareProxyList" = "Share Proxy List";

"Privacy.SecretChatsTitle" = "SECRET CHATS";
"Privacy.SecretChatsLinkPreviews" = "Link Previews";
"Privacy.SecretChatsLinkPreviewsHelp" = "Link previews will be generated on Telegram servers. We do not store data about the links you send.";

"Privacy.ContactsTitle" = "CONTACTS";
"Privacy.ContactsSync" = "Sync Contacts";
"Privacy.ContactsSyncHelp" = "Turn on to continuously sync contacts from this device with your account.";
"Privacy.ContactsReset" = "Delete Synced Contacts";
"Privacy.ContactsResetConfirmation" = "This will remove your contacts from the Telegram servers.\nIf 'Sync Contacts' is enabled, contacts will be re-synced.";

"Login.TermsOfServiceDecline" = "Decline";
"Login.TermsOfServiceAgree" = "Agree & Continue";

"Login.TermsOfService.ProceedBot" = "Please agree and proceed to %@.";

"Login.TermsOfServiceSignupDecline" = "We're very sorry, but this means you can't sign up for Telegram.\n\nUnlike others, we don't use your data for ad targeting or other commercial purposes. Telegram only stores the information it needs to function as a feature-rich cloud service. You can adjust how we use your data (e.g., delete synced contacts) in Privacy & Security settings.\n\nBut if you're generally not OK with Telegram's modest needs, it won't be possible for us to provide this service.";

"UserInfo.BotPrivacy" = "Privacy Policy";

"PrivacyPolicy.Title" = "Privacy Policy and Terms of Service";
"PrivacyPolicy.Decline" = "Decline";
"PrivacyPolicy.Accept" = "Agree & Continue";

"PrivacyPolicy.AgeVerificationTitle" = "Age Verification";
"PrivacyPolicy.AgeVerificationMessage" = "Tap Agree to confirm that you are %@ or over.";
"PrivacyPolicy.AgeVerificationAgree" = "Agree";

"PrivacyPolicy.DeclineTitle" = "Decline";
"PrivacyPolicy.DeclineMessage" = "We're very sorry, but this means we must part ways here. Unlike others, we don't use your data for ad targeting or other commercial purposes. Telegram only stores the information it needs to function as a feature-rich cloud service. You can adjust how we use your data (e.g., delete synced contacts) in Privacy & Security settings.\n\nBut if you're generally not OK with Telegram's modest needs, it won't be possible for us to provide this service.";
"PrivacyPolicy.DeclineDeclineAndDelete" = "Decline and Delete";

"PrivacyPolicy.DeclineLastWarning" = "Warning, this will irreversibly delete your Telegram account along with all the data you store in the Telegram cloud.\n\nWe will provide a tool to download your data before June, 23 – so you may want to wait a little before deleting.";
"PrivacyPolicy.DeclineDeleteNow" = "Delete Now";

"Settings.Passport" = "Telegram Passport";

"Passport.Title" = "Passport";

"Passport.RequestHeader" = "%@ requests access to your personal data to sign you up for their services.";

"Passport.InfoTitle" = "What is Telegram Passport?";
"Passport.InfoText" = "With **Telegram Passport** you can easily sign up for websites and services that require identity verification.\n\nYour information, personal data, and documents are protected by end-to-end encryption. Nobody, including Telegram, can access them without your permission.";
"Passport.InfoLearnMore" = "Learn More";
"Passport.InfoFAQ_URL" = "https://telegram.org/faq#passport";

"Passport.PassportInformation" = "PASSPORT INFORMATION";
"Passport.RequestedInformation" = "REQUESTED INFORMATION";
"Passport.FieldIdentity" = "Identity Document";
"Passport.FieldIdentityDetailsHelp" = "Fill in your personal details";
"Passport.FieldIdentityUploadHelp" = "Upload a scan of your passport or other ID";
"Passport.FieldIdentitySelfieHelp" = "Take a selfie with your document";
"Passport.FieldAddress" = "Residential Address";
"Passport.FieldAddressHelp" = "Please provide your address";
"Passport.FieldAddressUploadHelp" = "Upload proof of your address";
"Passport.FieldPhone" = "Phone Number";
"Passport.FieldPhoneHelp" = "Provide your contact phone number";
"Passport.FieldEmail" = "Email Address";
"Passport.FieldEmailHelp" = "Provide your contact email address";
"Passport.PrivacyPolicy" = "You accept the [%1$@ Privacy Policy] and allow their @%2$@ to send you messages.";
"Passport.AcceptHelp" = "You are sending your documents directly to %1$@ and allowing their @%2$@ to send you messages.";
"Passport.Authorize" = "Authorize";

"Passport.DeletePassport" = "Delete Telegram Passport";
"Passport.DeletePassportConfirmation" = "Are you sure you want to delete your Telegram Passport? All details will be lost.";

"Passport.PasswordHelp" = "Please enter your Telegram Password\nto decrypt your data";
"Passport.PasswordPlaceholder" = "Enter your password";
"Passport.InvalidPasswordError" = "Invalid password. Please try again.";
"Passport.FloodError" = "Limit exceeded. Please try again later.";
"Passport.UpdateRequiredError" = "Sorry, your Telegram app is out of date and can’t handle this request. Please update Telegram.";

"Passport.ForgottenPassword" = "Forgotten Password";
"Passport.PasswordReset" = "All documents uploaded to your Telegram Passport will be lost. You will be able to upload new documents.";

"Passport.PasswordDescription" = "Please create a password to secure your personal data with end-to-end encryption.\n\nThis password will also be required whenever you log in to Telegram on a new device.";
"Passport.PasswordCreate" = "Create a Password";
"Passport.PasswordCompleteSetup" = "Complete Password Setup";
"Passport.PasswordNext" = "Next";

"Passport.DeletePersonalDetails" = "Delete Personal Details";
"Passport.DeletePersonalDetailsConfirmation" = "Are you sure you want to delete personal details?";

"Passport.DeleteAddress" = "Delete Address";
"Passport.DeleteAddressConfirmation" = "Are you sure you want to delete address?";

"Passport.DeleteDocument" = "Delete Document";
"Passport.DeleteDocumentConfirmation" = "Are you sure you want to delete this document? All details will be lost.";

"Passport.ScansHeader" = "SCANS";
"Passport.Scans.Upload" = "Upload Scan";
"Passport.Scans.UploadNew" = "Upload Additional Scan";
"Passport.Scans.ScanIndex" = "Scan %@";

"Passport.Identity.TypePersonalDetails" = "Personal Details";
"Passport.Identity.TypePassport" = "Passport";
"Passport.Identity.TypePassportUploadScan" = "Upload a scan of your passport";
"Passport.Identity.TypeInternalPassport" = "Internal Passport";
"Passport.Identity.TypeInternalPassportUploadScan" = "Upload a scan of your internal passport";
"Passport.Identity.TypeIdentityCard" = "Identity Card";
"Passport.Identity.TypeIdentityCardUploadScan" = "Upload a scan of your identity card";
"Passport.Identity.TypeDriversLicense" = "Driver's License";
"Passport.Identity.TypeDriversLicenseUploadScan" = "Upload a scan of your driver's license";

"Passport.Identity.AddPersonalDetails" = "Add Personal Details";
"Passport.Identity.AddPassport" = "Add Passport";
"Passport.Identity.AddInternalPassport" = "Add Internal Passport";
"Passport.Identity.AddIdentityCard" = "Add Identity Card";
"Passport.Identity.AddDriversLicense" = "Add Driver's License";

"Passport.Identity.EditPersonalDetails" = "Edit Personal Details";
"Passport.Identity.EditPassport" = "Edit Passport";
"Passport.Identity.EditInternalPassport" = "Edit Internal Passport";
"Passport.Identity.EditIdentityCard" = "Edit Identity Card";
"Passport.Identity.EditDriversLicense" = "Edit Driver's License";

"Passport.Identity.DocumentDetails" = "DOCUMENT DETAILS";
"Passport.Identity.Name" = "First Name";
"Passport.Identity.NamePlaceholder" = "First Name";
"Passport.Identity.MiddleName" = "Middle Name";
"Passport.Identity.MiddleNamePlaceholder" = "Middle Name";
"Passport.Identity.Surname" = "Last Name";
"Passport.Identity.SurnamePlaceholder" = "Last Name";
"Passport.Identity.DateOfBirth" = "Date of Birth";
"Passport.Identity.DateOfBirthPlaceholder" = "Date of Birth";
"Passport.Identity.Gender" = "Gender";
"Passport.Identity.GenderPlaceholder" = "Gender";
"Passport.Identity.GenderMale" = "Male";
"Passport.Identity.GenderFemale" = "Female";
"Passport.Identity.Country" = "Citizenship";
"Passport.Identity.CountryPlaceholder" = "Citizenship";
"Passport.Identity.ResidenceCountry" = "Residence";
"Passport.Identity.ResidenceCountryPlaceholder" = "Residence";
"Passport.Identity.DocumentNumber" = "Document #";
"Passport.Identity.DocumentNumberPlaceholder" = "Document Number";
"Passport.Identity.IssueDate" = "Issue Date";
"Passport.Identity.IssueDatePlaceholder" = "Issue Date";
"Passport.Identity.ExpiryDate" = "Expiry Date";
"Passport.Identity.ExpiryDatePlaceholder" = "Expiry Date";
"Passport.Identity.ExpiryDateNone" = "None";
"Passport.Identity.DoesNotExpire" = "Does Not Expire";

"Passport.Identity.FilesTitle" = "REQUESTED FILES";
"Passport.Identity.ScansHelp" = "The document must contain your photograph, first and last name, date of birth, document number, country of issue, and expiry date.";
"Passport.Identity.FilesView" = "View";
"Passport.Identity.FilesUploadNew" = "Upload New";
"Passport.Identity.MainPage" = "Main Page";
"Passport.Identity.MainPageHelp" = "Upload a main page photo of the document";
"Passport.Identity.FrontSide" = "Front Side";
"Passport.Identity.FrontSideHelp" = "Upload a front side photo of the document";
"Passport.Identity.ReverseSide" = "Reverse Side";
"Passport.Identity.ReverseSideHelp" = "Upload a reverse side photo of the document";
"Passport.Identity.Selfie" = "Selfie";
"Passport.Identity.SelfieHelp" = "Upload a selfie holding this document";
"Passport.Identity.Translation" = "Translation";
"Passport.Identity.TranslationHelp" = "Upload a translation of this document";

"Passport.Address.TypeResidentialAddress" = "Residential Address";
"Passport.Address.TypePassportRegistration" = "Passport Registration";
"Passport.Address.TypeUtilityBill" = "Utility Bill";
"Passport.Address.TypeBankStatement" = "Bank Statement";
"Passport.Address.TypeRentalAgreement" = "Tenancy Agreement";
"Passport.Address.TypeTemporaryRegistration" = "Temporary Registration";

"Passport.Address.AddResidentialAddress" = "Add Residential Address";
"Passport.Address.AddPassportRegistration" = "Add Passport Registration";
"Passport.Address.AddUtilityBill" = "Add Utility Bill";
"Passport.Address.AddBankStatement" = "Add Bank Statement";
"Passport.Address.AddRentalAgreement" = "Add Tenancy Agreement";
"Passport.Address.AddTemporaryRegistration" = "Add Temporary Registration";

"Passport.Address.EditResidentialAddress" = "Edit Residential Address";
"Passport.Address.EditPassportRegistration" = "Edit Passport Registration";
"Passport.Address.EditUtilityBill" = "Edit Utility Bill";
"Passport.Address.EditBankStatement" = "Edit Bank Statement";
"Passport.Address.EditRentalAgreement" = "Edit Tenancy Agreement";
"Passport.Address.EditTemporaryRegistration" = "Edit Temporary Registration";

"Passport.Address.Address" = "ADDRESS";
"Passport.Address.Street" = "Street";
"Passport.Address.Street1Placeholder" = "Street and number, P.O. box";
"Passport.Address.Street2Placeholder" = "Apt., suite, unit, building, floor";
"Passport.Address.Postcode" = "Postcode";
"Passport.Address.PostcodePlaceholder" = "Postcode";
"Passport.Address.City" = "City";
"Passport.Address.CityPlaceholder" = "City";
"Passport.Address.Region" = "Region";
"Passport.Address.RegionPlaceholder" = "State / Province / Region";
"Passport.Address.Country" = "Country";
"Passport.Address.CountryPlaceholder" = "Country";

"Passport.Address.ScansHelp" = "The document must contain your first and last name, your residential address, a stamp / barcode / QR code / logo, and issue date, no more than 3 months ago.";

"Passport.Phone.Title" = "Phone Number";
"Passport.Phone.UseTelegramNumber" = "Use %@";
"Passport.Phone.UseTelegramNumberHelp" = "Use the same phone number as on Telegram.";
"Passport.Phone.EnterOtherNumber" = "OR ENTER NEW PHONE NUMBER";
"Passport.Phone.Help" = "Note: You will receive a confirmation code on the phone number you provide.";
"Passport.Phone.Delete" = "Delete Phone Number";

"Passport.Email.Title" = "Email";
"Passport.Email.UseTelegramEmail" = "Use %@";
"Passport.Email.UseTelegramEmailHelp" = "Use the same address as on Telegram.";
"Passport.Email.EnterOtherEmail" = "OR ENTER NEW EMAIL ADDRESS";
"Passport.Email.EmailPlaceholder" = "Enter your email address";
"Passport.Email.Help" = "Note: You will receive a confirmation code to the email address you provide.";
"Passport.Email.Delete" = "Delete Email Address";
"Passport.Email.CodeHelp" = "Please enter the confirmation code we've just sent to %@";

"Notification.PassportValuesSentMessage" = "%1$@ received the following documents: %2$@";
"Notification.PassportValuePersonalDetails" = "personal details";
"Notification.PassportValueProofOfIdentity" = "proof of identity";
"Notification.PassportValueAddress" = "your address";
"Notification.PassportValueProofOfAddress" = "proof of address";
"Notification.PassportValuePhone" = "phone number";
"Notification.PassportValueEmail" = "email address";

"FastTwoStepSetup.HintSection" = "HINT";
"FastTwoStepSetup.HintPlaceholder" = "Enter a hint";
"FastTwoStepSetup.HintHelp" = "Please create an optional hint for your password.";

"Passport.DiscardMessageTitle" = "Discard Changes";
"Passport.DiscardMessageDescription" = "Are you sure you want to discard all changes?";
"Passport.DiscardMessageAction" = "Discard";

"Passport.ScanPassport" = "Scan Your Passport";
"Passport.ScanPassportHelp" = "Scan your passport or identity card with machine-readable zone to fill personal details automatically.";

"TwoStepAuth.PasswordRemovePassportConfirmation" = "Are you sure you want to disable your password?\n\nWarning! All data saved in your Telegram Passport will be lost!";

"Application.Update" = "Update";

"Conversation.EditingMessagePanelMedia" = "Tap to edit media";
"Conversation.EditingMessageMediaChange" = "Change Photo or Video";
"Conversation.EditingMessageMediaEditCurrentPhoto" = "Edit Current Photo";
"Conversation.EditingMessageMediaEditCurrentVideo" = "Edit Current Video";

"Conversation.InputTextCaptionPlaceholder" = "Caption";

"Conversation.ViewContactDetails" = "VIEW CONTACT";

"DialogList.Read" = "Read";
"DialogList.Unread" = "Unread";

"ContactInfo.Title" = "Contact Info";
"ContactInfo.PhoneLabelHome" = "home";
"ContactInfo.PhoneLabelWork" = "work";
"ContactInfo.PhoneLabelMobile" = "mobile";
"ContactInfo.PhoneLabelMain" = "main";
"ContactInfo.PhoneLabelHomeFax" = "home fax";
"ContactInfo.PhoneLabelWorkFax" = "work fax";
"ContactInfo.PhoneLabelPager" = "pager";
"ContactInfo.PhoneLabelOther" = "other";
"ContactInfo.URLLabelHomepage" = "homepage";
"ContactInfo.BirthdayLabel" = "birthday";
"ContactInfo.Job" = "job";

"UserInfo.NotificationsDefault" = "Default";
"UserInfo.NotificationsDefaultSound" = "Default (%@)";

"DialogList.ProxyConnectionIssuesTooltip" = "Can’t connect to your preferred proxy.\nTap to change settings.";

"Conversation.TapAndHoldToRecord" = "Tap and hold to record";

"Privacy.TopPeers" = "Suggest Frequent Contacts";
"Privacy.TopPeersHelp" = "Display people you message frequently at the top of the search section for quick access.";
"Privacy.TopPeersWarning" = "This will delete all data about the people you message frequently as well the inline bots you are likely to use.";
"Privacy.TopPeersDelete" = "Delete";

"Conversation.EditingCaptionPanelTitle" = "Edit Caption";

"Passport.CorrectErrors" = "Tap to correct errors";

"Passport.NotLoggedInMessage" = "Please log in to your account to use Telegram Passport";

"Update.Title" = "Telegram Update";
"Update.AppVersion" = "Telegram %@";
"Update.UpdateApp" = "Update Telegram";
"Update.Skip" = "Skip";

"ReportPeer.ReasonCopyright" = "Copyright";

"PrivacySettings.DataSettings" = "Data Settings";
"PrivacySettings.DataSettingsHelp" = "Control which of your data is stored in the cloud and used by Telegram to enable advanced features.";

"PrivateDataSettings.Title" = "Data Settings";
"Privacy.ChatsTitle" = "CHATS";
"Privacy.DeleteDrafts" = "Delete All Cloud Drafts";

"UserInfo.NotificationsDefaultEnabled" = "Default (Enabled)";
"UserInfo.NotificationsDefaultDisabled" = "Default (Disabled)";

"Notifications.MessageNotificationsExceptions" = "Exceptions";
"Notifications.GroupNotificationsExceptions" = "Exceptions";

"Notifications.ExceptionsNone" = "None";
"Notifications.Exceptions_1" = "%@ chat";
"Notifications.Exceptions_2" = "%@ chats";
"Notifications.Exceptions_3_10" = "%@ chats";
"Notifications.Exceptions_any" = "%@ chats";
"Notifications.Exceptions_many" = "%@ chats";
"Notifications.Exceptions_0" = "%@ chats";

"Notifications.ExceptionMuteExpires.Minutes_1" = "In 1 minute";
"Notifications.ExceptionMuteExpires.Minutes_2" = "In 2 minutes";
"Notifications.ExceptionMuteExpires.Minutes_3_10" = "In %@ minutes";
"Notifications.ExceptionMuteExpires.Minutes_any" = "In %@ minutes";
"Notifications.ExceptionMuteExpires.Minutes_many" = "In %@ minutes";
"Notifications.ExceptionMuteExpires.Minutes_0" = "In %@ minutes";

"Notifications.ExceptionMuteExpires.Hours_1" = "In 1 hour";
"Notifications.ExceptionMuteExpires.Hours_2" = "In 2 hours";
"Notifications.ExceptionMuteExpires.Hours_3_10" = "In %@ hours";
"Notifications.ExceptionMuteExpires.Hours_any" = "In %@ hours";
"Notifications.ExceptionMuteExpires.Hours_many" = "In %@ hours";
"Notifications.ExceptionMuteExpires.Hours_0" = "In %@ hours";

"Notifications.ExceptionMuteExpires.Days_1" = "In 1 day";
"Notifications.ExceptionMuteExpires.Days_2" = "In 2 days";
"Notifications.ExceptionMuteExpires.Days_3_10" = "In %@ days";
"Notifications.ExceptionMuteExpires.Days_any" = "In %@ days";
"Notifications.ExceptionMuteExpires.Days_many" = "In %@ days";
"Notifications.ExceptionMuteExpires.Days_0" = "In %@ days";

"Notifications.ExceptionsTitle" = "Exceptions";
"Notifications.ExceptionsChangeSound" = "Change Sound (%@)";
"Notifications.ExceptionsDefaultSound" = "Default";
"Notifications.ExceptionsMuted" = "Muted";
"Notifications.ExceptionsUnmuted" = "Unmuted";
"Notifications.AddExceptionTitle" = "Add Exception";

"Notifications.ExceptionsMessagePlaceholder" = "This section will list all private chats with non-default notification settings.";
"Notifications.ExceptionsGroupPlaceholder" = "This section will list all groups and channels with non-default notification settings.";

"Passport.Identity.LatinNameHelp" = "Enter your name using the Latin alphabet";
"Passport.Identity.NativeNameTitle" = "YOUR NAME IN %@";
"Passport.Identity.NativeNameGenericTitle" = "NAME IN DOCUMENT LANGUAGE";
"Passport.Identity.NativeNameHelp" = "Your name in the language of the country that issued the document.";
"Passport.Identity.NativeNameGenericHelp" = "Your name in the language of the country (%@) that issued the document.";

"Passport.Identity.Translations" = "TRANSLATION";
"Passport.Identity.TranslationsHelp" = "Upload scans of verified translation of the document.";
"Passport.FieldIdentityTranslationHelp" = "Upload a translation of your document";
"Passport.FieldAddressTranslationHelp" = "Upload a translation of your document";

"Passport.FieldOneOf.Or" = "%1$@ or %2$@";
"Passport.Identity.UploadOneOfScan" = "Upload a scan of your %@";
"Passport.Address.UploadOneOfScan" = "Upload a scan of your %@";

"Passport.Address.TypeUtilityBillUploadScan" = "Upload a scan of your utiliity bill";
"Passport.Address.TypeBankStatementUploadScan" = "Upload a scan of your bank statement";
"Passport.Address.TypeRentalAgreementUploadScan" = "Upload a scan of your tenancy agreement";
"Passport.Address.TypePassportRegistrationUploadScan" = "Upload a scan of your passport registration";
"Passport.Address.TypeTemporaryRegistrationUploadScan" = "Upload a scan of your temporary registration";

"Passport.Identity.OneOfTypePassport" = "passport";
"Passport.Identity.OneOfTypeInternalPassport" = "internal passport";
"Passport.Identity.OneOfTypeIdentityCard" = "identity card";
"Passport.Identity.OneOfTypeDriversLicense" = "driver's license";

"Passport.Address.OneOfTypePassportRegistration" = "passport registration";
"Passport.Address.OneOfTypeUtilityBill" = "utility bill";
"Passport.Address.OneOfTypeBankStatement" = "bank statement";
"Passport.Address.OneOfTypeRentalAgreement" = "tenancy agreement";
"Passport.Address.OneOfTypeTemporaryRegistration" = "temporary registration";

"Passport.FieldOneOf.Delimeter" = ", ";
"Passport.FieldOneOf.FinalDelimeter" = " or ";

"Passport.Scans_1" = "%@ scan";
"Passport.Scans_2" = "%@ scans";
"Passport.Scans_3_10" = "%@ scans";
"Passport.Scans_any" = "%@ scans";
"Passport.Scans_many" = "%@ scans";
"Passport.Scans_0" = "%@ scans";

"NotificationsSound.None" = "None";
"NotificationsSound.Note" = "Note";
"NotificationsSound.Aurora" = "Aurora";
"NotificationsSound.Bamboo" = "Bamboo";
"NotificationsSound.Chord" = "Chord";
"NotificationsSound.Circles" = "Circles";
"NotificationsSound.Complete" = "Complete";
"NotificationsSound.Hello" = "Hello";
"NotificationsSound.Input" = "Input";
"NotificationsSound.Keys" = "Keys";
"NotificationsSound.Popcorn" = "Popcorn";
"NotificationsSound.Pulse" = "Pulse";
"NotificationsSound.Synth" = "Synth";

"NotificationsSound.Tritone" = "Tri-tone";
"NotificationsSound.Tremolo" = "Tremolo";
"NotificationsSound.Alert" = "Alert";
"NotificationsSound.Bell" = "Bell";
"NotificationsSound.Calypso" = "Calypso";
"NotificationsSound.Chime" = "Chime";
"NotificationsSound.Glass" = "Glass";
"NotificationsSound.Telegraph" = "Telegraph";

"Settings.CopyPhoneNumber" = "Copy Phone Number";
"Settings.CopyUsername" = "Copy Username";

"Passport.Language.ar" = "Arabic";
"Passport.Language.az" = "Azerbaijani";
"Passport.Language.bg" = "Bulgarian";
"Passport.Language.bn" = "Bangla";
"Passport.Language.cs" = "Czech";
"Passport.Language.da" = "Danish";
"Passport.Language.de" = "German";
"Passport.Language.dv" = "Divehi";
"Passport.Language.dz" = "Dzongkha";
"Passport.Language.el" = "Greek";
"Passport.Language.en" = "English";
"Passport.Language.es" = "Spanish";
"Passport.Language.et" = "Estonian";
"Passport.Language.fa" = "Persian";
"Passport.Language.fr" = "French";
"Passport.Language.he" = "Hebrew";
"Passport.Language.hr" = "Croatian";
"Passport.Language.hu" = "Hungarian";
"Passport.Language.hy" = "Armenian";
"Passport.Language.id" = "Indonesian";
"Passport.Language.is" = "Icelandic";
"Passport.Language.it" = "Italian";
"Passport.Language.ja" = "Japanese";
"Passport.Language.ka" = "Georgian";
"Passport.Language.km" = "Khmer";
"Passport.Language.ko" = "Korean";
"Passport.Language.lo" = "Lao";
"Passport.Language.lt" = "Lithuanian";
"Passport.Language.lv" = "Latvian";
"Passport.Language.mk" = "Macedonian";
"Passport.Language.mn" = "Mongolian";
"Passport.Language.ms" = "Malay";
"Passport.Language.my" = "Burmese";
"Passport.Language.ne" = "Nepali";
"Passport.Language.nl" = "Dutch";
"Passport.Language.pl" = "Polish";
"Passport.Language.pt" = "Portuguese";
"Passport.Language.ro" = "Romanian";
"Passport.Language.ru" = "Russian";
"Passport.Language.sk" = "Slovak";
"Passport.Language.sl" = "Slovenian";
"Passport.Language.th" = "Thai";
"Passport.Language.tk" = "Turkmen";
"Passport.Language.tr" = "Turkish";
"Passport.Language.uk" = "Ukrainian";
"Passport.Language.uz" = "Uzbek";
"Passport.Language.vi" = "Vietnamese";

"Conversation.EmptyGifPanelPlaceholder" = "You have no saved GIFs yet.\nEnter @gif to search.";
"DialogList.MultipleTyping" = "%@ and %@";
"Contacts.NotRegisteredSection" = "Phonebook";

"SocksProxySetup.PasteFromClipboard" = "Paste From Clipboard";

"Share.AuthTitle" = "Log in to Telegram";
"Share.AuthDescription" = "Open Telegram and log in to share.";

"Notifications.DisplayNamesOnLockScreen" = "Names on lock-screen";
"Notifications.DisplayNamesOnLockScreenInfoWithLink" = "Display names in notifications when the device is locked. To disable, make sure that \"Show Previews\" is also set to \"When Unlocked\" or \"Never\" in [iOS Settings]";

"Notifications.Badge" = "BADGE COUNTER";
"Notifications.Badge.IncludeMutedChats" = "Include Muted Chats";
"Notifications.Badge.IncludePublicGroups" = "Include Public Groups";
"Notifications.Badge.IncludeChannels" = "Include Channels";
"Notifications.Badge.CountUnreadMessages" = "Count Unread Messages";
"Notifications.Badge.CountUnreadMessages.InfoOff" = "Switch on to show the number of unread messages instead of chats.";
"Notifications.Badge.CountUnreadMessages.InfoOn" = "Switch off to show the number of unread chats instead of messages.";

"Appearance.ReduceMotion" = "Reduce Motion";
"Appearance.ReduceMotionInfo" = "Disable animations in message bubbles and in the chats list.";

"Appearance.Animations" = "ANIMATIONS";

"Weekday.Monday" = "Monday";
"Weekday.Tuesday" = "Tuesday";
"Weekday.Wednesday" = "Wednesday";
"Weekday.Thursday" = "Thursday";
"Weekday.Friday" = "Friday";
"Weekday.Saturday" = "Saturday";
"Weekday.Sunday" = "Sunday";

"Watch.Message.Call" = "Call";
"Watch.Message.Game" = "Game";
"Watch.Message.Invoice" = "Invoice";
"Watch.Message.Poll" = "Poll";
"Watch.Message.Unsupported" = "Unsupported Message";

"Notifications.ExceptionsResetToDefaults" = "Reset to Defaults";

"AuthSessions.IncompleteAttempts" = "INCOMPLETE LOGIN ATTEMPTS";
"AuthSessions.IncompleteAttemptsInfo" = "These devices have no access to your account. The code was entered correctly, but no correct password was given.";

"AuthSessions.Terminate" = "Terminate";

"ApplyLanguage.ChangeLanguageAlreadyActive" = "The language %1$@ is already active.";
"ApplyLanguage.ChangeLanguageTitle" = "Change Language?";
"ApplyLanguage.ChangeLanguageUnofficialText" = "You are about to apply a custom language pack **%1$@** that is %2$@% complete.\n\nThis will translate the entire interface. You can suggest corrections in the [translation panel]().\n\nYou can change your language back at any time in Settings.";
"ApplyLanguage.ChangeLanguageOfficialText" = "You are about to apply a language pack **%1$@**.\n\nThis will translate the entire interface. You can suggest corrections in the [translation panel]().\n\nYou can change your language back at any time in Settings.";
"ApplyLanguage.ChangeLanguageAction" = "Change";
"ApplyLanguage.ApplyLanguageAction" = "Change";
"ApplyLanguage.UnsufficientDataTitle" = "Insufficient Data";
"ApplyLanguage.UnsufficientDataText" = "Unfortunately, this custom language pack (%1$@) doesn't contain data for Telegram iOS. You can contribute to this language pack using the [translations platform]()";
"ApplyLanguage.LanguageNotSupportedError" = "Sorry, this language doesn't seem to exist.";
"ApplyLanguage.ApplySuccess" = "Language changed";

"TextFormat.Bold" = "Bold";
"TextFormat.Italic" = "Italic";
"TextFormat.Monospace" = "Monospace";

"TwoStepAuth.SetupPasswordTitle" = "Create a Password";
"TwoStepAuth.SetupPasswordDescription" = "Please create a password which will be used to protect your data.";
"TwoStepAuth.ChangePassword" = "Change Password";
"TwoStepAuth.ChangePasswordDescription" = "Please enter a new password which will be used to protect your data.";
"TwoStepAuth.ReEnterPasswordTitle" = "Re-enter your Password";
"TwoStepAuth.ReEnterPasswordDescription" = "Please confirm your password.";
"TwoStepAuth.AddHintTitle" = "Add a Hint";
"TwoStepAuth.AddHintDescription" = "You can create an optional hint for your password.";
"TwoStepAuth.HintPlaceholder" = "Hint";
"TwoStepAuth.RecoveryEmailTitle" = "Recovery Email";
"TwoStepAuth.RecoveryEmailAddDescription" = "Please add your valid e-mail. It is the only way to recover a forgotten password.";
"TwoStepAuth.RecoveryEmailChangeDescription" = "Please enter your new recovery email. It is the only way to recover a forgotten password.";
"TwoStepAuth.ChangeEmail" = "Change Email";
"TwoStepAuth.ConfirmEmailDescription" = "Please enter the code we've just emailed at %1$@.";
"TwoStepAuth.ConfirmEmailCodePlaceholder" = "Code";
"TwoStepAuth.ConfirmEmailResendCode" = "Resend Code";

"TwoStepAuth.SetupPendingEmail" = "Your recovery email %@ needs to be confirmed and is not yet active.\n\nPlease check your email and enter the confirmation code to complete Two-Step Verification setup. Be sure to check the spam folder as well.";
"TwoStepAuth.SetupResendEmailCode" = "Resend Code";
"TwoStepAuth.SetupResendEmailCodeAlert" = "The code has been sent. Please check your e-mail. Be sure to check the spam folder as well.";
"TwoStepAuth.EnterEmailCode" = "Enter Code";

"TwoStepAuth.EnabledSuccess" = "Two-Step verification\nis enabled.";
"TwoStepAuth.DisableSuccess" = "Two-Step verification\nis disabled.";
"TwoStepAuth.PasswordChangeSuccess" = "Your password\nhas been changed.";
"TwoStepAuth.EmailAddSuccess" = "Your recovery e-mail\nhas been added.";
"TwoStepAuth.EmailChangeSuccess" = "Your recovery e-mail\nhas been changed.";

"Conversation.SendMessageErrorGroupRestricted" = "Sorry, you are currently restricted from posting to public groups.";

"InstantPage.TapToOpenLink" = "Tap to open the link:";
"InstantPage.RelatedArticleAuthorAndDateTitle" = "%1$@ • %2$@";

"AuthCode.Alert" = "Your login code is %@. Enter it in the Telegram app where you are trying to log in.\n\nDo not give this code to anyone.";
"Login.CheckOtherSessionMessages" = "Check your Telegram messages";
"Login.SendCodeViaSms" = "Get the code via SMS";
"Login.SendCodeViaCall" = "Call me to dictate the code";
"Login.SendCodeViaFlashCall" = "Get the code via phone call";
"Login.CancelPhoneVerification" = "Do you want to stop the phone number verification process?";
"Login.CancelPhoneVerificationStop" = "Stop";
"Login.CancelPhoneVerificationContinue" = "Continue";
"Login.CodeExpired" = "Code expired, please login again.";
"Login.CancelSignUpConfirmation" = "Do you want to stop the registration process?";

"Passcode.AppLockedAlert" = "Telegram\nLocked";

"ChatList.ReadAll" = "Read All";
"ChatList.Read" = "Read";
"ChatList.DeleteConfirmation_1" = "Delete";
"ChatList.DeleteConfirmation_2" = "Delete 2 Chats";
"ChatList.DeleteConfirmation_3_10" = "Delete %@ Chats";
"ChatList.DeleteConfirmation_any" = "Delete %@ Chats";
"ChatList.DeleteConfirmation_many" = "Delete %@ Chats";
"ChatList.DeleteConfirmation_0" = "Delete %@ Chats";

"Username.TooManyPublicUsernamesError" = "Sorry, you have reserved too many public usernames.";
"Group.Username.RevokeExistingUsernamesInfo" = "You can revoke the link from one of your older groups or channels, or create a private group instead.";
"Channel.Username.RevokeExistingUsernamesInfo" = "You can revoke the link from one of your older groups or channels, or create a private channel instead.";

"InstantPage.Reference" = "Reference";

"Permissions.Skip" = "Skip";

"Permissions.ContactsTitle.v0" = "Sync Your Contacts";
"Permissions.ContactsText.v0" = "See who's on Telegram and switch seamlessly, without having to \"add\" your friends.";
"Permissions.ContactsAllow.v0" = "Allow Access";
"Permissions.ContactsAllowInSettings.v0" = "Allow in Settings";

"Permissions.NotificationsTitle.v0" = "Turn ON Notifications";
"Permissions.NotificationsText.v0" = "Don't miss important messages from your friends and coworkers.";
"Permissions.NotificationsUnreachableText.v0" = "Please note that you partly disabled message notifications in your Settings.";
"Permissions.NotificationsAllow.v0" = "Turn Notifications ON";
"Permissions.NotificationsAllowInSettings.v0" = "Turn ON in Settings";

"Permissions.CellularDataTitle.v0" = "Enable Cellular Data";
"Permissions.CellularDataText.v0" = "Don't worry, Telegram keeps network usage to a minimum. You can further control this in Settings > Data and Storage.";
"Permissions.CellularDataAllowInSettings.v0" = "Turn ON in Settings";

"Permissions.SiriTitle.v0" = "Turn ON Siri";
"Permissions.SiriText.v0" = "Use Siri to send messages and make calls.";
"Permissions.SiriAllow.v0" = "Turn Siri ON";
"Permissions.SiriAllowInSettings.v0" = "Turn ON in Settings";

"Permissions.PrivacyPolicy" = "Privacy Policy";

"Contacts.PermissionsTitle" = "Access to Contacts";
"Contacts.PermissionsText" = "Please allow Telegram access to your phonebook to seamlessly find all your friends.";
"Contacts.PermissionsAllow" = "Allow Access";
"Contacts.PermissionsAllowInSettings" = "Allow in Settings";
"Contacts.PermissionsSuppressWarningTitle" = "Keep contacts disabled?";
"Contacts.PermissionsSuppressWarningText" = "You won't know when your friends join Telegram and become available to chat. We recommend enabling access to contacts in Settings.";
"Contacts.PermissionsKeepDisabled" = "Keep Disabled";
"Contacts.PermissionsEnable" = "Enable";

"Notifications.PermissionsTitle" = "Turn ON Notifications";
"Notifications.PermissionsText" = "Don't miss important messages from your friends and coworkers.";
"Notifications.PermissionsUnreachableTitle" = "Check Notification Settings";
"Notifications.PermissionsUnreachableText" = "Please note that you partly disabled message notifications in your Settings.";
"Notifications.PermissionsAllow" = "Turn Notifications ON";
"Notifications.PermissionsAllowInSettings" = "Turn ON in Settings";
"Notifications.PermissionsOpenSettings" = "Open Settings";
"Notifications.PermissionsSuppressWarningTitle" = "Keep notifications disabled?";
"Notifications.PermissionsSuppressWarningText" = "You may miss important messages on Telegram due to your current settings.\n\nFor better results, enable alerts or banners and try muting certain chats or chat types in Telegram settings.";
"Notifications.PermissionsKeepDisabled" = "Keep Disabled";
"Notifications.PermissionsEnable" = "Enable";

"ChatSettings.DownloadInBackground" = "Background Download";
"ChatSettings.DownloadInBackgroundInfo" = "The app will continue downloading media files for a limited time.";

"Cache.ServiceFiles" = "Service Files";

"SharedMedia.SearchNoResults" = "No Results";
"SharedMedia.SearchNoResultsDescription" = "There were no results for \"%@\".\nTry a new search.";

"MessagePoll.LabelAnonymous" = "Anonymous Poll";
"MessagePoll.LabelClosed" = "Final Results";
"MessagePoll.NoVotes" = "No votes";
"MessagePoll.VotedCount_0" = "%@ votes";
"MessagePoll.VotedCount_1" = "1 vote";
"MessagePoll.VotedCount_2" = "2 votes";
"MessagePoll.VotedCount_3_10" = "%@ votes";
"MessagePoll.VotedCount_many" = "%@ votes";
"MessagePoll.VotedCount_any" = "%@ votes";
"AttachmentMenu.Poll" = "Poll";
"Conversation.PinnedPoll" = "Pinned Poll";
"Conversation.PinnedQuiz" = "Pinned Quiz";

"CreatePoll.Title" = "New Poll";
"CreatePoll.Create" = "Send";
"CreatePoll.TextHeader" = "QUESTION";
"CreatePoll.TextPlaceholder" = "Ask a question";
"CreatePoll.OptionsHeader" = "POLL OPTIONS";
"CreatePoll.OptionPlaceholder" = "Option";
"CreatePoll.AddOption" = "Add an Option";

"CreatePoll.AddMoreOptions_0" = "You can add %@ more options.";
"CreatePoll.AddMoreOptions_1" = "You can add 1 more option.";
"CreatePoll.AddMoreOptions_2" = "You can add 2 more options.";
"CreatePoll.AddMoreOptions_3_10" = "You can add %@ more options.";
"CreatePoll.AddMoreOptions_many" = "You can add %@ more options.";
"CreatePoll.AddMoreOptions_any" = "You can add %@ more options.";
"CreatePoll.AllOptionsAdded" = "You have added the maximum number of options.";

"CreatePoll.CancelConfirmation" = "Are you sure you want to discard this poll?";

"ForwardedPolls_1" = "Forwarded poll";
"ForwardedPolls_2" = "2 forwarded polls";
"ForwardedPolls_3_10" = "%@ forwarded polls";
"ForwardedPolls_any" = "%@ forwarded polls";
"ForwardedPolls_many" = "%@ forwarded polls";
"ForwardedPolls_0" = "%@ forwarded polls";

"Conversation.UnvotePoll" = "Retract Vote";
"Conversation.StopPoll" = "Stop Poll";
"Conversation.StopPollConfirmationTitle" = "If you stop this poll now, nobody will be able to vote in it anymore. This action cannot be undone.";
"Conversation.StopPollConfirmation" = "Stop Poll";

"AttachmentMenu.WebSearch" = "Web Search";

"Conversation.UnsupportedMediaPlaceholder" = "This message is not supported on your version of Telegram. Please update to the latest version.";
"Conversation.UpdateTelegram" = "UPDATE TELEGRAM";

"Cache.LowDiskSpaceText" = "Your phone has run out of available storage. Please free some space to download or upload media.";

"Contacts.SortBy" = "Sort by:";
"Contacts.SortByName" = "Name";
"Contacts.SortByPresence" = "Last Seen Time";
"Contacts.SortedByName" = "Sorted by Name";
"Contacts.SortedByPresence" = "Sorted by Last Seen Time";

"NotificationSettings.ContactJoinedInfo" = "Receive push notifications when one of your contacts becomes available on Telegram.";

"GroupInfo.Permissions" = "Permissions";
"GroupInfo.Permissions.Title" = "Permissions";
"GroupInfo.Permissions.SectionTitle" = "WHAT CAN MEMBERS OF THIS GROUP DO?";
"GroupInfo.Permissions.Removed" = "Removed Users";
"GroupInfo.Permissions.Exceptions" = "EXCEPTIONS";
"GroupInfo.Permissions.AddException" = "Add Exception";
"GroupInfo.Permissions.SearchPlaceholder" = "Search Exceptions";

"GroupInfo.Administrators" = "Administrators";
"GroupInfo.Administrators.Title" = "Administrators";

"GroupPermission.NoSendMessages" = "no messages";
"GroupPermission.NoSendMedia" = "no media";
"GroupPermission.NoSendGifs" = "no GIFs";
"GroupPermission.NoSendPolls" = "no polls";
"GroupPermission.NoSendLinks" = "no links";
"GroupPermission.NoChangeInfo" = "no info";
"GroupPermission.NoAddMembers" = "no add";
"GroupPermission.NoPinMessages" = "no pin";

"GroupPermission.Title" = "Exception";
"GroupPermission.NewTitle" = "New Exception";
"GroupPermission.SectionTitle" = "WHAT CAN THIS MEMBER DO?";
"GroupPermission.Duration" = "Duration";
"GroupPermission.AddedInfo" = "Exception added by %1$@ %2$@";
"GroupPermission.Delete" = "Delete Exception";
"GroupPermission.ApplyAlertText" = "You have changed this user's rights in %@.\nApply Changes?";
"GroupPermission.ApplyAlertAction" = "Apply";
"GroupPermission.AddSuccess" = "Exception Added";
"GroupPermission.NotAvailableInPublicGroups" = "This permission is not available in public groups.";
"GroupPermission.AddMembersNotAvailable" = "You don't have persmission to add members.";

"Channel.EditAdmin.PermissionEnabledByDefault" = "This option is permitted for all members in Group Permissions.";

"GroupPermission.EditingDisabled" = "You cannot edit restrictions of this user.";
"GroupPermission.PermissionDisabledByDefault" = "This option is disabled for all members in Group Permissions.";

"Channel.Management.RemovedBy" = "Removed by %@";

"GroupRemoved.Title" = "Removed Users";
"GroupRemoved.Remove" = "Remove User";
"GroupRemoved.RemoveInfo" = "Users removed from the group by admins cannot rejoin it via invite links.";
"ChannelRemoved.RemoveInfo" = "Users removed from the channel by admins cannot rejoin it via invite links.";
"GroupRemoved.UsersSectionTitle" = "REMOVED USERS";
"GroupRemoved.ViewUserInfo" = "View User Info";
"GroupRemoved.AddToGroup" = "Add To Group";
"GroupRemoved.DeleteUser" = "Delete";

"EmptyGroupInfo.Title" = "You have created a group";
"EmptyGroupInfo.Subtitle" = "Groups can have:";
"EmptyGroupInfo.Line1" = "Up to %@ members";
"EmptyGroupInfo.Line2" = "Persistent chat history";
"EmptyGroupInfo.Line3" = "Public links such as t.me/title";
"EmptyGroupInfo.Line4" = "Admins with different rights";

"WallpaperPreview.Title" = "Background Preview";
"WallpaperPreview.PreviewTopText" = "Press Set to apply the background";
"WallpaperPreview.PreviewBottomText" = "Enjoy the view";

"WallpaperPreview.SwipeTopText" = "Swipe left or right to preview more backgrounds";
"WallpaperPreview.SwipeBottomText" = "Backgrounds for the god of backgrounds!";
"WallpaperPreview.SwipeColorsTopText" = "Swipe left or right to see more colors";
"WallpaperPreview.SwipeColorsBottomText" = "Salmon is a fish, not a color";
"WallpaperPreview.CustomColorTopText" = "Use sliders to adjust color";
"WallpaperPreview.CustomColorBottomText" = "Something to match your curtains";
"WallpaperPreview.CropTopText" = "Pinch and pan to adjust background";
"WallpaperPreview.CropBottomText" = "Pinch me, I'm dreaming";
"WallpaperPreview.Motion" = "Motion";
"WallpaperPreview.Blurred" = "Blurred";
"WallpaperPreview.Pattern" = "Pattern";

"Wallpaper.Search" = "Search Backgrounds";
"Wallpaper.SearchShort" = "Search";
"Wallpaper.SetColor" = "Set a Color";
"Wallpaper.SetCustomBackground" = "Choose from Gallery";
"Wallpaper.SetCustomBackgroundInfo" = "You can set a custom background image and share it with your friends.";

"Wallpaper.DeleteConfirmation_1" = "Delete Background";
"Wallpaper.DeleteConfirmation_2" = "Delete 2 Backgrounds";
"Wallpaper.DeleteConfirmation_3_10" = "Delete %@ Backgrounds";
"Wallpaper.DeleteConfirmation_any" = "Delete %@ Backgrounds";
"Wallpaper.DeleteConfirmation_many" = "Delete %@ Backgrounds";
"Wallpaper.DeleteConfirmation_0" = "Delete %@ Backgrounds";

"WallpaperColors.Title" = "Set a Color";
"WallpaperColors.SetCustomColor" = "Set Custom Color";

"WallpaperSearch.ColorTitle" = "SEARCH BY COLOR";
"WallpaperSearch.Recent" = "RECENT";
"WallpaperSearch.ColorPrefix" = "color: ";
"WallpaperSearch.ColorBlue" = "Blue";
"WallpaperSearch.ColorRed" = "Red";
"WallpaperSearch.ColorOrange" = "Orange";
"WallpaperSearch.ColorYellow" = "Yellow";
"WallpaperSearch.ColorGreen" = "Green";
"WallpaperSearch.ColorTeal" = "Teal";
"WallpaperSearch.ColorPurple" = "Purple";
"WallpaperSearch.ColorPink" = "Pink";
"WallpaperSearch.ColorBrown" = "Brown";
"WallpaperSearch.ColorBlack" = "Black";
"WallpaperSearch.ColorGray" = "Gray";
"WallpaperSearch.ColorWhite" = "White";

"Channel.AdminLog.DefaultRestrictionsUpdated" = "changed default permissions";
"Channel.AdminLog.PollStopped" = "%@ stopped poll";

"ChatList.DeleteChat" = "Delete Chat";
"ChatList.DeleteChatConfirmation" = "Are you sure you want to delete chat\nwith %@?";
"ChatList.DeleteSecretChatConfirmation" = "Are you sure you want to delete secret chat\nwith %@?";
"ChatList.LeaveGroupConfirmation" = "Are you sure you want to leave %@?";
"ChatList.DeleteAndLeaveGroupConfirmation" = "Are you sure you want to leave and delete %@?";
"ChatList.DeleteSavedMessagesConfirmation" = "Are you sure you want to delete\nSaved Messages?";

"Undo.Undo" = "Undo";
"Undo.ChatDeleted" = "Chat deleted";
"Undo.ChatCleared" = "Chat cleared";
"Undo.ChatClearedForBothSides" = "Chat cleared for both sides";
"Undo.ChatClearedForEveryone" = "Chat cleared for everyone";
"Undo.SecretChatDeleted" = "Secret Chat deleted";
"Undo.LeftChannel" = "Left channel";
"Undo.LeftGroup" = "Left group";
"Undo.DeletedChannel" = "Deleted channel";
"Undo.DeletedGroup" = "Deleted group";

"AccessDenied.Wallpapers" = "Telegram needs access to your photo library to set a custom chat background.\n\nPlease go to Settings > Privacy > Photos and set Telegram to ON.";

"Conversation.ChatBackground" = "Chat Background";
"Conversation.ViewBackground" = "VIEW BACKGROUND";

"SocksProxySetup.ShareQRCodeInfo" = "Your friends can add this proxy by scanning this code with phone or in-app camera.";
"SocksProxySetup.ShareQRCode" = "Share QR Code";
"SocksProxySetup.ShareLink" = "Share Lisnk";

"CallFeedback.Title" = "Call Feedback";
"CallFeedback.WhatWentWrong" = "WHAT WENT WRONG?";
"CallFeedback.ReasonEcho" = "I heard my own voice";
"CallFeedback.ReasonNoise" = "I heard background noise";
"CallFeedback.ReasonInterruption" = "The other side kept disappearing";
"CallFeedback.ReasonDistortedSpeech" = "Speech was distorted";
"CallFeedback.ReasonSilentLocal" = "I couldn't hear the other side";
"CallFeedback.ReasonSilentRemote" = "The other side couldn't hear me";
"CallFeedback.ReasonDropped" = "Call ended unexpectedly";
"CallFeedback.VideoReasonDistorted" = "Video was distorted";
"CallFeedback.VideoReasonLowQuality" = "Video was pixelated";
"CallFeedback.AddComment" = "Add an optional comment";
"CallFeedback.IncludeLogs" = "Include technical information";
"CallFeedback.IncludeLogsInfo" = "This won't reveal the contents of your conversation, but will help us fix the issue sooner.";
"CallFeedback.Send" = "Send";
"CallFeedback.Success" = "Thanks for\nyour feedback";

"Settings.AddAccount" = "Add Account";
"WebSearch.SearchNoResults" = "No Results";
"WebSearch.SearchNoResultsDescription" = "There were no results for \"%@\".\nTry a new search.";

"WallpaperPreview.PatternIntensity" = "Pattern Intensity";

"Message.Wallpaper" = "Chat Background";

"Wallpaper.ResetWallpapers" = "Reset Chat Backgrounds";
"Wallpaper.ResetWallpapersInfo" = "Remove all uploaded chat backgrounds and restore pre-installed backgrounds for all themes.";
"Wallpaper.ResetWallpapersConfirmation" = "Reset Chat Backgrounds";

"Proxy.TooltipUnavailable" = "The proxy may be unavailable. Try selecting another one.";

"SocksProxySetup.Status" = "Status";
"Login.PhoneNumberAlreadyAuthorized" = "This account is already logged in from this app.";

"Login.PhoneNumberAlreadyAuthorizedSwitch" = "Switch";

"Call.AnsweringWithAccount" = "Answering as %@";

"AutoDownloadSettings.CellularTitle" = "Using Cellular";
"AutoDownloadSettings.WifiTitle" = "Using Wi-Fi";
"AutoDownloadSettings.AutoDownload" = "Auto-Download Media";
"AutoDownloadSettings.MediaTypes" = "TYPES OF MEDIA";
"AutoDownloadSettings.Photos" = "Photos";
"AutoDownloadSettings.Videos" = "Videos";
"AutoDownloadSettings.Files" = "Files";
"AutoDownloadSettings.VoiceMessagesInfo" = "Voice messages are tiny and always downloaded automatically.";
"AutoDownloadSettings.ResetSettings" = "Reset Auto-Download Settings";
"AutoDownloadSettings.AutodownloadPhotos" = "AUTO-DOWNLOAD PHOTOS";
"AutoDownloadSettings.AutodownloadVideos" = "AUTO-DOWNLOAD VIDEOS AND GIFS";
"AutoDownloadSettings.AutodownloadFiles" = "AUTO-DOWNLOAD FILES AND MUSIC";
"AutoDownloadSettings.MaxVideoSize" = "MAXIMUM VIDEO SIZE";
"AutoDownloadSettings.MaxFileSize" = "MAXIMUM FILE SIZE";
"AutoDownloadSettings.DataUsage" = "DATA USAGE";
"AutoDownloadSettings.DataUsageLow" = "Low";
"AutoDownloadSettings.DataUsageMedium" = "Medium";
"AutoDownloadSettings.DataUsageHigh" = "High";
"AutoDownloadSettings.DataUsageCustom" = "Custom";
"AutoDownloadSettings.OnForAll" = "On for all chats";
"AutoDownloadSettings.OnFor" = "On for %@";
"AutoDownloadSettings.TypeContacts" = "Contacts";
"AutoDownloadSettings.TypePrivateChats" = "PM";
"AutoDownloadSettings.TypeGroupChats" = "Groups";
"AutoDownloadSettings.TypeChannels" = "Channels";
"AutoDownloadSettings.UpToForAll" = "Up to %@ for all chats";
"AutoDownloadSettings.UpToFor" = "Up to %1$@ for %2$@";
"AutoDownloadSettings.OffForAll" = "Off for all chats";
"AutoDownloadSettings.Delimeter" = ", ";
"AutoDownloadSettings.LastDelimeter" = " and ";
"AutoDownloadSettings.PreloadVideo" = "Preload Larger Videos";
"AutoDownloadSettings.PreloadVideoInfo" = "Preload first seconds of videos larger than %@ for instant playback.";

"ChatSettings.AutoDownloadUsingCellular" = "Using Cellular";
"ChatSettings.AutoDownloadUsingWiFi" = "Using Wi-Fi";
"ChatSettings.AutoPlayTitle" = "AUTO-PLAY MEDIA";
"ChatSettings.AutoPlayGifs" = "GIFs";
"ChatSettings.AutoPlayVideos" = "Videos";

"ChatSettings.AutoDownloadSettings.TypePhoto" = "Photos";
"ChatSettings.AutoDownloadSettings.TypeVideo" = "Videos (%@)";
"ChatSettings.AutoDownloadSettings.TypeMedia" = "Media (%@)";
"ChatSettings.AutoDownloadSettings.TypeFile" = "Files (%@)";
"ChatSettings.AutoDownloadSettings.OffForAll" = "Disabled";
"ChatSettings.AutoDownloadSettings.Delimeter" = ", ";

"LogoutOptions.Title" = "Log out";
"LogoutOptions.AlternativeOptionsSection" = "ALTERNATIVE OPTIONS";
"LogoutOptions.AddAccountTitle" = "Add another account";
"LogoutOptions.AddAccountText" = "Set up multiple phone numbers and easily switch between them.";
"LogoutOptions.SetPasscodeTitle" = "Set a Passcode";
"LogoutOptions.SetPasscodeText" = "Lock the app with a passcode so that others can't open it.";
"LogoutOptions.ClearCacheTitle" = "Clear Cache";
"LogoutOptions.ClearCacheText" = "Free up disk space on your device; your media will stay in the cloud.";
"LogoutOptions.ChangePhoneNumberTitle" = "Change Phone Number";
"LogoutOptions.ChangePhoneNumberText" = "Move your contacts, groups, messages and media to a new number.";
"LogoutOptions.ContactSupportTitle" = "Contact Support";
"LogoutOptions.ContactSupportText" = "Tell us about any issues; logging out doesn't usually help.";
"LogoutOptions.LogOut" = "Log Out";
"LogoutOptions.LogOutInfo" = "Remember, logging out kills all your Secret Chats.";

"GroupPermission.PermissionGloballyDisabled" = "This permission is disabled in this group.";

"ChannelInfo.Stats" = "View Statistics";

"Conversation.PressVolumeButtonForSound" = "Press volume button\nto unmute the video";

"ChatList.SelectedChats_1" = "%@ Chat Selected";
"ChatList.SelectedChats_2" = "%@ Chats Selected";
"ChatList.SelectedChats_3_10" = "%@ Chats Selected";
"ChatList.SelectedChats_any" = "%@ Chats Selected";
"ChatList.SelectedChats_many" = "%@ Chats Selected";
"ChatList.SelectedChats_0" = "%@ Chats Selected";

"NotificationSettings.ShowNotificationsFromAccountsSection" = "SHOW NOTIFICATIONS FROM";
"NotificationSettings.ShowNotificationsAllAccounts" = "All Accounts";
"NotificationSettings.ShowNotificationsAllAccountsInfoOn" = "Turn this off if you want to receive notifications only from your active account.";
"NotificationSettings.ShowNotificationsAllAccountsInfoOff" = "Turn this on if you want to receive notifications from all your accounts.";

"Gif.Search" = "Search GIFs";
"Gif.NoGifsFound" = "No GIFs Found";
"Gif.NoGifsPlaceholder" = "You have no saved GIFs yet.";

"Privacy.ProfilePhoto" = "Profile Photo";
"Privacy.Forwards" = "Forwarded Messages";

"Privacy.ProfilePhoto.WhoCanSeeMyPhoto" = "WHO CAN SEE MY PROFILE PHOTO";
"Privacy.ProfilePhoto.CustomHelp" = "You can restrict who can see your profile photo with granular precision.";
"Privacy.ProfilePhoto.AlwaysShareWith.Title" = "Always Share With";
"Privacy.ProfilePhoto.NeverShareWith.Title" = "Never Share With";

"Privacy.Forwards.WhoCanForward" = "WHO CAN ADD LINK TO MY ACCOUNT WHEN FORWARDING MY MESSAGES";
"Privacy.Forwards.CustomHelp" = "When forwarded to other chats, messages you send will not link back to your account.";
"Privacy.Forwards.AlwaysAllow.Title" = "Always Allow";
"Privacy.Forwards.NeverAllow.Title" = "Never Allow";

"Conversation.ContextMenuCancelSending" = "Cancel Sending";

"Conversation.ForwardAuthorHiddenTooltip" = "The account was hidden by the user";

"Privacy.Forwards.Preview" = "PREVIEW";
"Privacy.Forwards.PreviewMessageText" = "Reinhardt, we need to find you some new music.";
"Privacy.Forwards.AlwaysLink" = "Link to your account";
"Privacy.Forwards.LinkIfAllowed" = "Link if allowed by settings below";
"Privacy.Forwards.NeverLink" = "Not a link to your account";

"Chat.UnsendMyMessagesAlertTitle" = "Unsending will also delete messages you sent on %@'s side.";
"Chat.UnsendMyMessages" = "Unsend My Messages";

"Chat.DeleteMessagesConfirmation_1" = "Delete message";
"Chat.DeleteMessagesConfirmation_any" = "Delete %@ messages";

"Settings.Search" = "Search Settings";

"SettingsSearch.FAQ" = "FAQ";

"SettingsSearch.Synonyms.EditProfile.Title" = " ";
"SettingsSearch.Synonyms.EditProfile.Bio" = " ";
"SettingsSearch.Synonyms.EditProfile.PhoneNumber" = " ";
"SettingsSearch.Synonyms.EditProfile.Username" = " ";
"SettingsSearch.Synonyms.EditProfile.AddAccount" = " ";
"SettingsSearch.Synonyms.EditProfile.Logout" = " ";

"SettingsSearch.Synonyms.Calls.Title" = " ";
"SettingsSearch.Synonyms.Calls.CallTab" = " ";

"SettingsSearch.Synonyms.Stickers.Title" = " ";
"SettingsSearch.Synonyms.Stickers.SuggestStickers" = " ";
"SettingsSearch.Synonyms.Stickers.FeaturedPacks" = " ";
"SettingsSearch.Synonyms.Stickers.ArchivedPacks" = " ";
"SettingsSearch.Synonyms.Stickers.Masks" = " ";

"SettingsSearch.Synonyms.Notifications.Title" = " ";
"SettingsSearch.Synonyms.Notifications.MessageNotificationsAlert" = " ";
"SettingsSearch.Synonyms.Notifications.MessageNotificationsPreview" = " ";
"SettingsSearch.Synonyms.Notifications.MessageNotificationsSound" = " ";
"SettingsSearch.Synonyms.Notifications.MessageNotificationsExceptions" = " ";
"SettingsSearch.Synonyms.Notifications.GroupNotificationsAlert" = " ";
"SettingsSearch.Synonyms.Notifications.GroupNotificationsPreview" = " ";
"SettingsSearch.Synonyms.Notifications.GroupNotificationsSound" = " ";
"SettingsSearch.Synonyms.Notifications.GroupNotificationsExceptions" = " ";
"SettingsSearch.Synonyms.Notifications.ChannelNotificationsAlert" = " ";
"SettingsSearch.Synonyms.Notifications.ChannelNotificationsPreview" = " ";
"SettingsSearch.Synonyms.Notifications.ChannelNotificationsSound" = " ";
"SettingsSearch.Synonyms.Notifications.ChannelNotificationsExceptions" = " ";
"SettingsSearch.Synonyms.Notifications.InAppNotificationsSound" = " ";
"SettingsSearch.Synonyms.Notifications.InAppNotificationsVibrate" = " ";
"SettingsSearch.Synonyms.Notifications.InAppNotificationsPreview" = " ";
"SettingsSearch.Synonyms.Notifications.DisplayNamesOnLockScreen" = " ";
"SettingsSearch.Synonyms.Notifications.BadgeIncludeMutedChats" = " ";
"SettingsSearch.Synonyms.Notifications.BadgeIncludeMutedPublicGroups" = " ";
"SettingsSearch.Synonyms.Notifications.BadgeIncludeMutedChannels" = " ";
"SettingsSearch.Synonyms.Notifications.BadgeCountUnreadMessages" = " ";
"SettingsSearch.Synonyms.Notifications.ContactJoined" = " ";
"SettingsSearch.Synonyms.Notifications.ResetAllNotifications" = " ";

"SettingsSearch.Synonyms.Privacy.Title" = " ";
"SettingsSearch.Synonyms.Privacy.BlockedUsers" = " ";
"SettingsSearch.Synonyms.Privacy.LastSeen" = " ";
"SettingsSearch.Synonyms.Privacy.ProfilePhoto" = " ";
"SettingsSearch.Synonyms.Privacy.Forwards" = " ";
"SettingsSearch.Synonyms.Privacy.Calls" = " ";
"SettingsSearch.Synonyms.Privacy.GroupsAndChannels" = " ";
"SettingsSearch.Synonyms.Privacy.Passcode" = " ";
"SettingsSearch.Synonyms.Privacy.PasscodeAndTouchId" = " ";
"SettingsSearch.Synonyms.Privacy.PasscodeAndFaceId" = " ";
"SettingsSearch.Synonyms.Privacy.TwoStepAuth" = "Password";
"SettingsSearch.Synonyms.Privacy.AuthSessions" = " ";
"SettingsSearch.Synonyms.Privacy.DeleteAccountIfAwayFor" = " ";

"SettingsSearch.Synonyms.Privacy.Data.Title" = " ";
"SettingsSearch.Synonyms.Privacy.Data.ContactsReset" = " ";
"SettingsSearch.Synonyms.Privacy.Data.ContactsSync" = " ";
"SettingsSearch.Synonyms.Privacy.Data.TopPeers" = " ";
"SettingsSearch.Synonyms.Privacy.Data.DeleteDrafts" = " ";
"SettingsSearch.Synonyms.Privacy.Data.ClearPaymentsInfo" = " ";
"SettingsSearch.Synonyms.Privacy.Data.SecretChatLinkPreview" = " ";

"SettingsSearch.Synonyms.Data.Title" = " ";
"SettingsSearch.Synonyms.Data.Storage.Title" = "Cache";
"SettingsSearch.Synonyms.Data.Storage.KeepMedia" = " ";
"SettingsSearch.Synonyms.Data.Storage.ClearCache" = " ";
"SettingsSearch.Synonyms.Data.NetworkUsage" = " ";
"SettingsSearch.Synonyms.Data.AutoDownloadUsingCellular" = " ";
"SettingsSearch.Synonyms.Data.AutoDownloadUsingWifi" = " ";
"SettingsSearch.Synonyms.Data.AutoDownloadReset" = " ";
"SettingsSearch.Synonyms.Data.AutoplayGifs" = " ";
"SettingsSearch.Synonyms.Data.AutoplayVideos" = " ";
"SettingsSearch.Synonyms.Data.CallsUseLessData" = " ";
"SettingsSearch.Synonyms.Data.SaveIncomingPhotos" = " ";
"SettingsSearch.Synonyms.Data.SaveEditedPhotos" = " ";
"SettingsSearch.Synonyms.Data.DownloadInBackground" = " ";

"SettingsSearch.Synonyms.Proxy.Title" = "SOCKS5\nMTProto";
"SettingsSearch.Synonyms.Proxy.AddProxy" = " ";
"SettingsSearch.Synonyms.Proxy.UseForCalls" = " ";

"SettingsSearch.Synonyms.Appearance.Title" = " ";
"SettingsSearch.Synonyms.Appearance.TextSize" = " ";
"SettingsSearch.Synonyms.Appearance.ChatBackground" = "Wallpaper";
"SettingsSearch.Synonyms.Appearance.ChatBackground.SetColor" = " ";
"SettingsSearch.Synonyms.Appearance.ChatBackground.Custom" = " ";
"SettingsSearch.Synonyms.Appearance.AutoNightTheme" = " ";
"SettingsSearch.Synonyms.Appearance.ColorTheme" = " ";
"SettingsSearch.Synonyms.Appearance.LargeEmoji" = " ";
"SettingsSearch.Synonyms.Appearance.Animations" = "Animations";

"SettingsSearch.Synonyms.SavedMessages" = " ";
"SettingsSearch.Synonyms.AppLanguage" = " ";
"SettingsSearch.Synonyms.Passport" = " ";
"SettingsSearch.Synonyms.Watch" = "Apple Watch";
"SettingsSearch.Synonyms.Support" = "Support";
"SettingsSearch.Synonyms.FAQ" = " ";

"ChatList.DeleteForCurrentUser" = "Delete just for me";
"ChatList.DeleteForEveryone" = "Delete for me and %@";
"ChatList.DeleteForEveryoneConfirmationTitle" = "Warning!";
"ChatList.DeleteForEveryoneConfirmationText" = "This will **delete all messages** in this chat for **both participants**.";
"ChatList.DeleteForEveryoneConfirmationAction" = "Delete All";
"ChatList.DeleteForAllMembers" = "Delete for all members";
"ChatList.DeleteForAllSubscribers" = "Delete for all subscribers";
"ChatList.DeleteForAllMembersConfirmationText" = "This will **delete all messages** in this chat for **all participants**.";
"ChatList.DeleteForAllSubscribersConfirmationText" = "This will **delete all messages** in this channel for **all subscribers**.";

"ChatList.DeleteSavedMessagesConfirmationTitle" = "Warning!";
"ChatList.DeleteSavedMessagesConfirmationText" = "This will **delete all messages** in this chat.";
"ChatList.DeleteSavedMessagesConfirmationAction" = "Delete All";

"ChatList.ClearChatConfirmation" = "Are you sure you want to delete all\nmessages in the chat with %@?";

"Settings.CheckPhoneNumberTitle" = "Is %@ still your number?";
"Settings.CheckPhoneNumberText" = "Keep your number up to date to ensure you can always log in to Telegram. [Learn more]()";
"Settings.KeepPhoneNumber" = "Keep %@";
"Settings.ChangePhoneNumber" = "Change Number";
"Settings.CheckPhoneNumberFAQAnchor" = "q-i-have-a-new-phone-number-what-do-i-do";

"Undo.ChatDeletedForBothSides" = "Chat deleted for both sides";

"AppUpgrade.Running" = "Optimizing Telegram...
This may take a while, depending on the size of the database. Please keep the app open until the process is finished.

Sorry for the inconvenience.";

"Call.Mute" = "mute";
"Call.Camera" = "camera";
"Call.Flip" = "flip";
"Call.End" = "end";
"Call.Speaker" = "speaker";

"MemberSearch.BotSection" = "BOTS";

"Conversation.PrivateMessageLinkCopied" = "This link will only work for members of this chat.";
"Conversation.ErrorInaccessibleMessage" = "Unfortunately, you can't access this message. You are not a member of the chat where it was posted.";

"Stickers.ClearRecent" = "Clear Recent Stickers";

"Appearance.Other" = "Other";
"Appearance.LargeEmoji" = "Large Emoji";

"ChatList.ArchiveAction" = "Archive";
"ChatList.UnarchiveAction" = "Unarchive";
"ChatList.HideAction" = "Hide";
"ChatList.UnhideAction" = "Pin";

"ChatList.UndoArchiveTitle" = "Chat archived";
"ChatList.UndoArchiveMultipleTitle" = "Chats archived";
"ChatList.UndoArchiveText1" = "Hide the archive by swiping left on it.";
"ChatList.UndoArchiveHiddenTitle" = "Archive hidden";
"ChatList.UndoArchiveHiddenText" = "Swipe down to see archive.";
"ChatList.UndoArchiveRevealedTitle" = "Archive pinned";
"ChatList.UndoArchiveRevealedText" = "Swipe left on the archive to hide it.";
"ChatList.ArchivedChatsTitle" = "Archived Chats";

"PasscodeSettings.PasscodeOptions" = "Passcode Options";
"PasscodeSettings.DoNotMatch" = "Passcodes don't match. Please try again.";

"Conversation.PrivateChannelTooltip" = "This channel is private";

"PasscodeSettings.PasscodeOptions" = "Passcode Options";
"PasscodeSettings.AlphanumericCode" = "Custom Alphanumeric Code";
"PasscodeSettings.4DigitCode" = "4-Digit Numeric Code";
"PasscodeSettings.6DigitCode" = "6-Digit Numeric Code";

"Conversation.ScamWarning" = "⚠️ Warning: Many users reported this account as a scam. Please be careful, especially if it asks you for money.";

"Conversation.ClearChatConfirmation" = "Warning, this will delete your **entire chat history** with %@.";

"ArchivedChats.IntroTitle1" = "This is your archive";
"ArchivedChats.IntroText1" = "Chats with enabled notifications get unarchived when new notifications arrive.";
"ArchivedChats.IntroTitle2" = "Muted Chats";
"ArchivedChats.IntroText2" = "Muted chats stay archived when new messages arrive.";
"ArchivedChats.IntroTitle3" = "Pinned Chats";
"ArchivedChats.IntroText3" = "You can pin up to 100 archived chats to the top.";

"UserInfo.ScamUserWarning" = "⚠️ Warning: Many users reported this user as a scam. Please be careful, especially if it asks you for money.";
"UserInfo.ScamBotWarning" = "⚠️ Warning: Many users reported this user as a scam. Please be careful, especially if it asks you for money.";
"ChannelInfo.ScamChannelWarning" = "⚠️ Warning: Many users reported this channel as a scam. Please be careful, especially if it asks you for money.";
"GroupInfo.ScamGroupWarning" = "⚠️ Warning: Many users reported this group as a scam. Please be careful, especially if it asks you for money.";

"Privacy.AddNewPeer" = "Add Users or Groups";
"PrivacyPhoneNumberSettings.WhoCanSeeMyPhoneNumber" = "WHO CAN SEE MY PHONE NUMBER";
"PrivacyPhoneNumberSettings.CustomHelp" = "Users who already have your number saved in the contacts will also see it on Telegram.";
"PrivacyPhoneNumberSettings.CustomDisabledHelp" = "Users who add your number to their contacts will see it on Telegram only if they are your contacts.";

"PrivacyPhoneNumberSettings.DiscoveryHeader" = "WHO CAN FIND ME BY MY NUMBER";

"Privacy.PhoneNumber" = "Phone Number";
"PrivacySettings.PhoneNumber" = "Phone Number";
"Contacts.SearchUsersAndGroupsLabel" = "Search for users and groups";

"PrivacySettings.PasscodeOff" = "Off";
"PrivacySettings.PasscodeOn" = "On";

"UserInfo.BlockConfirmationTitle" = "Do you want to block %@ from messaging and calling you on Telegram?";
"UserInfo.BlockActionTitle" = "Block %@";
"ReportSpam.DeleteThisChat" = "Delete this Chat";

"PrivacySettings.BlockedPeersEmpty" = "None";

"Channel.DiscussionGroup" = "Discussion";
"Group.LinkedChannel" = "Linked Channel";
"Channel.DiscussionGroupAdd" = "Add";
"Channel.DiscussionGroupInfo" = "Add group chat for comments.";
"Channel.DiscussionGroup.Header" = "Select a group chat for discussion that will be displayed in your channel.";
"Channel.DiscussionGroup.HeaderSet" = "A link to %@ is shown to all subscribers in the bottom panel.";
"Channel.DiscussionGroup.HeaderGroupSet" = "%@ is linking the group as it's discussion board.";
"Channel.DiscussionGroup.HeaderLabel" = "Discuss";
"Channel.DiscussionGroup.Create" = "Create New Group";
"Channel.DiscussionGroup.PrivateGroup" = "private group";
"Channel.DiscussionGroup.PrivateChannel" = "private channel";
"Channel.DiscussionGroup.Info" = "Everything you post in the channel will be forwarded to this group.";
"Channel.DiscussionGroup.LinkGroup" = "Link Group";
"Channel.DiscussionGroup.UnlinkGroup" = "Unlink Group";
"Channel.DiscussionGroup.UnlinkChannel" = "Unlink Channel";
"Channel.DiscussionGroup.PublicChannelLink" = "Do you want to make %1$@ the discussion board for %2$@?";
"Channel.DiscussionGroup.PrivateChannelLink" = "Do you want to make %1$@ the discussion board for %2$@?\n\nAny member of this group will be able to see messages in the channel.";
"Channel.DiscussionGroup.MakeHistoryPublic" = "Warning: If you set this private group as the disccussion group for your channel, all channel subscribers will be able to access the group. \"Chat history for new members\" will be switched to Visible.";
"Channel.DiscussionGroup.MakeHistoryPublicProceed" = "Proceed";

"Channel.DiscussionGroup.SearchPlaceholder" = "Search";

"Channel.AdminLog.MessageChangedLinkedGroup" = "%1$@ made %2$@ the discussion group for this channel.";
"Channel.AdminLog.MessageChangedLinkedChannel" = "%1$@ linked this group to %2$@";
"Channel.AdminLog.MessageChangedUnlinkedGroup" = "%1$@ removed the discussion group %2$@";
"Channel.AdminLog.MessageChangedUnlinkedChannel" = "%1$@ unlinked this group from %2$@";

"Conversation.OpenBotLinkTitle" = "Open Link";
"Conversation.OpenBotLinkText" = "Do you want to open\n**%@**?";
"Conversation.OpenBotLinkLogin" = "Log in to **%1$@** as %2$@";
"Conversation.OpenBotLinkAllowMessages" = "Allow **%@** to send me messages";
"Conversation.OpenBotLinkOpen" = "Open";

"TextFormat.Link" = "Link";
"TextFormat.Strikethrough" = "Strikethrough";
"TextFormat.Underline" = "Underline";

"TextFormat.AddLinkTitle" = "Add Link";
"TextFormat.AddLinkText" = "The link will be displayed as \"%@\".";
"TextFormat.AddLinkPlaceholder" = "URL";

"Channel.AddBotErrorHaveRights" = "Bots can only be added as administrators.";
"Channel.AddBotAsAdmin" = "Make Admin";
"Channel.AddBotErrorNoRights" = "Sorry, bots can only be added to channels as administrators.";

"Appearance.AppIcon" = "App Icon";
"Appearance.AppIconDefault" = "Default";
"Appearance.AppIconDefaultX" = "Default X";
"Appearance.AppIconClassic" = "Classic";
"Appearance.AppIconClassicX" = "Classic X";
"Appearance.AppIconFilled" = "Filled";
"Appearance.AppIconFilledX" = "Filled X";
"Appearance.AppIconNew1" = "Sunset";
"Appearance.AppIconNew2" = "Aqua";

"Appearance.ThemeCarouselClassic" = "Classic";
"Appearance.ThemeCarouselDay" = "Day";
"Appearance.ThemeCarouselNightBlue" = "Night Blue";
"Appearance.ThemeCarouselNight" = "Monochrome";

"Notification.Exceptions.DeleteAll" = "Delete All";
"Notification.Exceptions.DeleteAllConfirmation" = "Are you sure you want to delete all exceptions?";
"Notification.Exceptions.Add" = "Add";
"Exceptions.AddToExceptions" = "ADD TO EXCEPTIONS";

"Notification.Exceptions.NewException.MessagePreviewHeader" = "MESSAGE PREVIEW";
"Notification.Exceptions.PreviewAlwaysOn" = "Show Preview";
"Notification.Exceptions.PreviewAlwaysOff" = "Hide Preview";
"Notification.Exceptions.RemoveFromExceptions" = "Remove from Exceptions";
"Conversation.Block" = "Block";
"Conversation.BlockUser" = "Block User";
"Conversation.ShareMyPhoneNumber" = "Share My Phone Number";
"Conversation.ShareMyPhoneNumberConfirmation" = "Are you sure you want to share your phone number %1$@ with %2$@?";
"Conversation.AddToContacts" = "Add to Contacts";
"Conversation.AddNameToContacts" = "Add %@ to Contacts";

"AddContact.ContactWillBeSharedAfterMutual" = "Phone number will be visible once %1$@ adds you as a contact.";
"AddContact.SharedContactException" = "Share My Phone Number";
"AddContact.SharedContactExceptionInfo" = "You can make your phone visible to %@.";
"AddContact.StatusSuccess" = "%@ is now in your contacts list.";
"Conversation.ShareMyPhoneNumber.StatusSuccess" = "%@ can now see your phone number.";

"Group.EditAdmin.TransferOwnership" = "Transfer Group Ownership";
"Channel.EditAdmin.TransferOwnership" = "Transfer Channel Ownership";

"OwnershipTransfer.SecurityCheck" = "Security Check";
"OwnershipTransfer.SecurityRequirements" = "Ownership transfers are available if:\n\n• 2-Step verification was enabled for your account more than **7 days** ago.\n\n• You have logged in on this device more than **24 hours** ago.";
"OwnershipTransfer.ComeBackLater" = "\n\nPlease come back later.";
"OwnershipTransfer.SetupTwoStepAuth" = "Enable 2-Step Verification";

"Channel.OwnershipTransfer.Title" = "Transfer Channel Ownership";
"Channel.OwnershipTransfer.DescriptionInfo" = "This will transfer the full **owner rights** for **%1$@** to **%2$@**.\n\nYou will no longer be considered the creator of the channel. The new owner will be free to remove any of your admin privileges or even ban you.";
"Group.OwnershipTransfer.Title" = "Transfer Group Ownership";
"Group.OwnershipTransfer.DescriptionInfo" = "This will transfer the full **owner rights** for **%1$@** to **%2$@**.\n\nYou will no longer be considered the creator of the group. The new owner will be free to remove any of your admin privileges or even ban you.";
"Channel.OwnershipTransfer.ChangeOwner" = "Change Owner";

"Channel.OwnershipTransfer.ErrorPublicChannelsTooMuch" = "Sorry, the target user has too many public groups or channels already. Please ask them to make one of their existing groups or channels private first.";
"Group.OwnershipTransfer.ErrorLocatedGroupsTooMuch" = "Sorry, the target user has too many location-based groups already. Please ask them to delete or transfer one of their existing ones first.";

"Group.OwnershipTransfer.ErrorAdminsTooMuch" = "Sorry, this group has too many admins and the new owner can't be added. Please remove one of the existing admins first.";
"Channel.OwnershipTransfer.ErrorAdminsTooMuch" = "Sorry, this channel has too many admins and the new owner can't be added. Please remove one of the existing admins first.";

"Group.OwnershipTransfer.ErrorPrivacyRestricted" = "Sorry, this user is not a member of this group and their privacy settings prevent you from adding them manually.";
"Channel.OwnershipTransfer.ErrorPrivacyRestricted" = "Sorry, this user is not a member of this channel and their privacy settings prevent you from adding them manually.";

"Channel.OwnershipTransfer.EnterPassword" = "Enter Password";
"Channel.OwnershipTransfer.EnterPasswordText" = "Please enter your 2-Step Verification password to complete the transfer.";
"Channel.OwnershipTransfer.PasswordPlaceholder" = "Password";

"Channel.OwnershipTransfer.TransferCompleted" = "**%1$@** is now the owner of **%2$@**";

"Contacts.AddPeopleNearby" = "Add People Nearby";

"PeopleNearby.Title" = "People Nearby";
"PeopleNearby.Description" = "Ask your friend nearby to open this page to exchange phone numbers.";
"PeopleNearby.Users" = "People Nearby";
"PeopleNearby.UsersEmpty" = "Looking for users around you...";
"PeopleNearby.Groups" = "Groups Nearby";
"PeopleNearby.CreateGroup" = "Create a Group Here";
"PeopleNearby.NoMembers" = "no members";

"Channel.Management.LabelOwner" = "Owner";
"Channel.Management.LabelAdministrator" = "Administrator";
"ContactInfo.PhoneNumberHidden" = "Hidden";

"Common.ActionNotAllowedError" = "Sorry, you are not allowed to do this.";

"Group.Location.Title" = "Location";
"Group.Location.ChangeLocation" = "Change Location";
"Group.Location.Info" = "People can find your group using People Nearby section.";

"Channel.AdminLog.MessageTransferedName" = "transferred ownership to %1$@";
"Channel.AdminLog.MessageTransferedNameUsername" = "transferred ownership to %1$@ (%2$@)";

"Channel.AdminLog.MessageChangedGroupGeoLocation" = "changed group location to \"%@\"";

"Map.SetThisLocation" = "Set This Location";

"Permissions.PeopleNearbyTitle.v0" = "People Nearby";
"Permissions.PeopleNearbyText.v0" = "Use this section to quickly add people near you and discover nearby group chats.\n\nPlease allow location access\nto start using this feature.";
"Permissions.PeopleNearbyAllow.v0" = "Allow Access";
"Permissions.PeopleNearbyAllowInSettings.v0" = "Allow in Settings";

"Conversation.ReportGroupLocation" = "Group unrelated to location?";
"ReportGroupLocation.Title" = "Report Unrelated Group";
"ReportGroupLocation.Text" = "Please tell us if this group is not related to this location.";
"ReportGroupLocation.Report" = "Report";

"LocalGroup.Title" = "Create a Local Group";
"LocalGroup.Text" = "Anyone close to this location (neighbors, co-workers, fellow students, event attendees, visitors of a venue) will see your group in the People Nearby section.";
"LocalGroup.ButtonTitle" = "Start Group";
"LocalGroup.IrrelevantWarning" = "If you start an unrelated group at this location, you may get restricted in creating new location-based groups.";

"GroupInfo.Location" = "Location";
"GroupInfo.PublicLink" = "Public Link";
"GroupInfo.PublicLinkAdd" = "Add";

"Group.PublicLink.Title" = "Public Link";
"Group.PublicLink.Placeholder" = "link";
"Group.PublicLink.Info" = "People can share this link with others and find your group using Telegram search.\n\nYou can use **a-z**, **0-9** and underscores. Minimum length is **5** characters.";

"CreateGroup.ErrorLocatedGroupsTooMuch" = "Sorry, you have too many location-based groups already. Please delete one of your existing ones first.";

"GroupInfo.LabelOwner" = "owner";

"Activity.RemindAboutGroup" = "Send message to %@";
"Activity.RemindAboutUser" = "Send message to %@";
"Activity.RemindAboutChannel" = "Read %@";

"CreateGroup.ChannelsTooMuch" = "Sorry, you are a member of too many groups and channels. Please leave some before creating a new one.";
"Join.ChannelsTooMuch" = "Sorry, you are a member of too many groups and channels. Please leave some before joining one.";
"Invite.ChannelsTooMuch" = "Sorry, the target user is a member of too many groups and channels. Please ask them to leave some first.";

"Appearance.TintAllColors" = "Tint All Colors";

"Contacts.DeselectAll" = "Deselect All";

"Channel.TooMuchBots" = "Sorry, there are already too many bots in this group. Please remove some of the bots you're not using first.";
"Channel.BotDoesntSupportGroups" = "Sorry, this bot is telling us it doesn't want to be added to groups. You can't add this bot unless its developers change their mind.";

"StickerPacksSettings.AnimatedStickers" = "Loop Animated Stickers";
"StickerPacksSettings.AnimatedStickersInfo" = "Animated stickers will play in chat continuously.";
"GroupInfo.Permissions.SlowmodeHeader" = "SLOWMODE";
"GroupInfo.Permissions.SlowmodeInfo" = "Members will be restricted to send one message per this interval.";
"Channel.AdminLog.DisabledSlowmode" = "%@ disabled slowmode";
"Channel.AdminLog.SetSlowmode" = "%1$@ set slowmode to %2$@";

"GroupInfo.Permissions.EditingDisabled" = "You cannot edit this permission.";

"Chat.SlowmodeTooltip" = "Slowmode is enabled. You can send\nyour next message in %@.";
"Chat.SlowmodeTooltipPending" = "Slowmode is enabled. You can't send more than one message at once.";
"Chat.AttachmentLimitReached" = "You can't select more items.";
"Chat.SlowmodeAttachmentLimitReached" = "Slowmode is enabled. You can't select more items.";
"Chat.AttachmentMultipleFilesDisabled" = "Slowmode is enabled. You can't send multiple files at once.";
"Chat.AttachmentMultipleForwardDisabled" = "Slowmode is enabled. You can't forward multiple messages at once.";
"Chat.MultipleTextMessagesDisabled" = "Slowmode is enabled. You can't send multiple messages at once.";
"Share.MultipleMessagesDisabled" = "Slowmode is enabled. You can't send multiple messages at once.";
"Chat.SlowmodeSendError" = "Slowmode is enabled.";
"StickerPacksSettings.AnimatedStickersInfo" = "Animated stickers in a chat will play continuously.";

"Conversation.Owner" = "owner";

"Group.EditAdmin.RankTitle" = "CUSTOM TITLE";
"Group.EditAdmin.RankInfo" = "A title that will be shown instead of '%@'.";
"Group.EditAdmin.RankOwnerPlaceholder" = "owner";
"Group.EditAdmin.RankAdminPlaceholder" = "admin";

"Conversation.SendMessage.SendSilently" = "Send Without Sound";
"Conversation.SendMessage.ScheduleMessage" = "Schedule Message";

"Appearance.ThemeCarouselTintedNight" = "Tinted Night";
"Appearance.ThemeCarouselNewNight" = "Night";

"Channel.AdminLog.MessageRankName" = "changed custom title for %1$@:\n%2$@";
"Channel.AdminLog.MessageRankUsername" = "changed custom title for %1$@ (%2$@):\n%3$@";
"Channel.AdminLog.MessageRank" = "changed custom title:\n%1$@";

"VoiceOver.Editing.ClearText" = "Clear text";
"VoiceOver.Recording.StopAndPreview" = "Stop and preview";
"VoiceOver.Media.PlaybackRate" = "Playback rate";
"VoiceOver.Media.PlaybackRateNormal" = "Normal";
"VoiceOver.Media.PlaybackRateFast" = "Fast";
"VoiceOver.Media.PlaybackRateChange" = "Double tap to change";
"VoiceOver.Media.PlaybackStop" = "Stop playback";
"VoiceOver.Media.PlaybackPlay" = "Play";
"VoiceOver.Media.PlaybackPause" = "Pause";
"VoiceOver.Navigation.Compose" = "Compose";
"VoiceOver.Navigation.Search" = "Search";
"VoiceOver.Navigation.ProxySettings" = "Proxy settings";
"VoiceOver.DiscardPreparedContent" = "Discard";
"VoiceOver.AttachMedia" = "Send media";
"VoiceOver.Chat.RecordPreviewVoiceMessage" = "Preview voice message";
"VoiceOver.Chat.RecordModeVoiceMessage" = "Voice message";
"VoiceOver.Chat.RecordModeVoiceMessageInfo" = "Double tap and hold to record voice message. Slide up to pin recording, slide left to cancel. Double tap to switch to video.";
"VoiceOver.Chat.RecordModeVideoMessage" = "Video message";
"VoiceOver.Chat.RecordModeVideoMessageInfo" = "Double tap and hold to record video message. Slide up to pin recording, slide left to cancel. Double tap to switch to audio.";
"VoiceOver.Chat.Message" = "Message";
"VoiceOver.Chat.YourMessage" = "Your message";
"VoiceOver.Chat.ReplyFrom" = "Reply to message from: %@";
"VoiceOver.Chat.Reply" = "Reply to message";
"VoiceOver.Chat.ReplyToYourMessage" = "Reply to your message";
"VoiceOver.Chat.ForwardedFrom" = "Forwarded from: %@";
"VoiceOver.Chat.ForwardedFromYou" = "Forwarded from you";
"VoiceOver.Chat.PhotoFrom" = "Photo, from: %@";
"VoiceOver.Chat.Photo" = "Photo";
"VoiceOver.Chat.YourPhoto" = "Your photo";
"VoiceOver.Chat.VoiceMessageFrom" = "Voice message, from: %@";
"VoiceOver.Chat.VoiceMessage" = "Voice message";
"VoiceOver.Chat.YourVoiceMessage" = "Your voice message";
"VoiceOver.Chat.MusicFrom" = "Music file, from: %@";
"VoiceOver.Chat.Music" = "Music message";
"VoiceOver.Chat.YourMusic" = "Your music message";
"VoiceOver.Chat.VideoFrom" = "Video, from: %@";
"VoiceOver.Chat.Video" = "Video";
"VoiceOver.Chat.YourVideo" = "Your video";
"VoiceOver.Chat.VideoMessageFrom" = "Video message, from: %@";
"VoiceOver.Chat.VideoMessage" = "Video message";
"VoiceOver.Chat.YourVideoMessage" = "Your video message";
"VoiceOver.Chat.FileFrom" = "File, from: %@";
"VoiceOver.Chat.File" = "File";
"VoiceOver.Chat.YourFile" = "Your file";
"VoiceOver.Chat.StickerFrom" = "Sticker, from: %@";
"VoiceOver.Chat.Sticker" = "Sticker";
"VoiceOver.Chat.YourSticker" = "Your sticker";
"VoiceOver.Chat.AnimatedStickerFrom" = "Animated sticker, from: %@";
"VoiceOver.Chat.AnimatedSticker" = "Animated sticker";
"VoiceOver.Chat.YourAnimatedSticker" = "Your animated sticker";
"VoiceOver.Chat.ContactFrom" = "Shared contact, from: %@";
"VoiceOver.Chat.Contact" = "Shared contact";
"VoiceOver.Chat.ContactPhoneNumberCount_1" = "%@ phone number";
"VoiceOver.Chat.ContactPhoneNumberCount_any" = "%@ phone numbers";
"VoiceOver.Chat.ContactPhoneNumber" = "Phone number";
"VoiceOver.Chat.ContactEmailCount_1" = "%@ email address";
"VoiceOver.Chat.ContactEmailCount_any" = "%@ email addresses";
"VoiceOver.Chat.ContactEmail" = "Email";
"VoiceOver.Chat.ContactOrganization" = "Organization: %@";
"VoiceOver.Chat.YourContact" = "Your shared contact";
"VoiceOver.Chat.AnonymousPollFrom" = "Anonymous poll, from: %@";
"VoiceOver.Chat.AnonymousPoll" = "Anonymous poll";
"VoiceOver.Chat.YourAnonymousPoll" = "Your Anonymous poll";
"VoiceOver.Chat.PollOptionCount_1" = "%@ option:";
"VoiceOver.Chat.PollOptionCount_any" = "%@ options:";
"VoiceOver.Chat.PollVotes_1" = "%@ vote";
"VoiceOver.Chat.PollVotes_any" = "%@ votes";
"VoiceOver.Chat.PollNoVotes" = "No votes";
"VoiceOver.Chat.PollFinalResults" = "Final results";
"VoiceOver.Chat.OptionSelected" = "selected";
"VoiceOver.Chat.PagePreview" = "Page preview";
"VoiceOver.Chat.Title" = "Title: %@";
"VoiceOver.Chat.Caption" = "Caption: %@";
"VoiceOver.Chat.Duration" = "Duration: %@";
"VoiceOver.Chat.Size" = "Size: %@";
"VoiceOver.Chat.MusicTitle" = "%1$@, by %2$@";
"VoiceOver.Chat.PlayHint" = "Double tap to play";
"VoiceOver.Chat.OpenHint" = "Double tap to open";
"VoiceOver.Chat.OpenLinkHint" = "Double tap to open link";
"VoiceOver.Chat.SeenByRecipient" = "Seen by recipient";
"VoiceOver.Chat.SeenByRecipients" = "Seen by recipients";
"VoiceOver.Chat.Selected" = "Selected";
"VoiceOver.MessageContextDelete" = "Delete";
"VoiceOver.MessageContextReport" = "Report";
"VoiceOver.MessageContextForward" = "Forward";
"VoiceOver.MessageContextShare" = "Share";
"VoiceOver.MessageContextSend" = "Send";
"VoiceOver.MessageContextReply" = "Reply";
"VoiceOver.MessageContextOpenMessageMenu" = "Open message menu";

"VoiceOver.Keyboard" = "Keyboard";
"VoiceOver.Stickers" = "Stickers";
"VoiceOver.ScheduledMessages" = "Scheduled Messages";
"VoiceOver.BotCommands" = "Bot Commands";
"VoiceOver.BotKeyboard" = "Bot Keyboard";
"VoiceOver.SilentPostOn" = "Silent Broadcast On";
"VoiceOver.SilentPostOff" = "Silent Broadcast Off";
"VoiceOver.SelfDestructTimerOn" = "Self-destruct Timer: %@";
"VoiceOver.SelfDestructTimerOff" = "Self-destruct Timer Off";

"ProxyServer.VoiceOver.Active" = "Active";

"Conversation.ScheduleMessage.Title" = "Schedule Message";
"Conversation.ScheduleMessage.SendToday" = "Send today at %@";
"Conversation.ScheduleMessage.SendTomorrow" = "Send tomorrow at %@";
"Conversation.ScheduleMessage.SendOn" = "Send on %@ at %@";

"Conversation.SetReminder.Title" = "Set a Reminder";
"Conversation.SetReminder.RemindToday" = "Remind today at %@";
"Conversation.SetReminder.RemindTomorrow" = "Remind tomorrow at %@";
"Conversation.SetReminder.RemindOn" = "Remind on %@ at %@";

"ScheduledMessages.Title" = "Scheduled Messages";
"ScheduledMessages.RemindersTitle" = "Reminders";
"ScheduledMessages.ScheduledDate" = "Scheduled for %@";
"ScheduledMessages.ScheduledToday" = "Scheduled for today";
"ScheduledMessages.SendNow" = "Send Now";
"ScheduledMessages.EditTime" = "Reschedule";
"ScheduledMessages.ClearAll" = "Clear All";
"ScheduledMessages.ClearAllConfirmation" = "Clear Scheduled Messages";
"ScheduledMessages.Delete" = "Delete Scheduled Message";
"ScheduledMessages.DeleteMany" = "Delete Scheduled Messages";
"ScheduledMessages.EmptyPlaceholder" = "No scheduled messages here yet...";
"ScheduledMessages.BotActionUnavailable" = "This action will become available after the message is published.";
"ScheduledMessages.PollUnavailable" = "Voting will become available after the message is published.";
"ScheduledMessages.ReminderNotification" = "📅 Reminder";

"Conversation.SendMessage.SetReminder" = "Set a Reminder";

"Conversation.SelectedMessages_1" = "%@ Selected";
"Conversation.SelectedMessages_2" = "%@ Selected";
"Conversation.SelectedMessages_3_10" = "%@ Selected";
"Conversation.SelectedMessages_any" = "%@ Selected";
"Conversation.SelectedMessages_many" = "%@ Selected";
"Conversation.SelectedMessages_0" = "%@ Selected";

"AccentColor.Title" = "Accent Color";

"Appearance.ThemePreview.ChatList.1.Name" = "Alicia Torreaux";
"Appearance.ThemePreview.ChatList.1.Text" = "Bob says hi. 😊 ❤️ 😱";
"Appearance.ThemePreview.ChatList.2.Name" = "Roberto";
"Appearance.ThemePreview.ChatList.2.Text" = "Say hello to Alice 👋";
"Appearance.ThemePreview.ChatList.3.Name" = "Campus Public Chat";
"Appearance.ThemePreview.ChatList.3.AuthorName" = "Jennie Alpha";
"Appearance.ThemePreview.ChatList.3.Text" = "We just reached 2,500 members! WOO!";
"Appearance.ThemePreview.ChatList.4.Name" = "Veronica";
"Appearance.ThemePreview.ChatList.4.Text" = "Table for four, 2PM. Be there.";
"Appearance.ThemePreview.ChatList.5.Name" = "Animal Videos";
"Appearance.ThemePreview.ChatList.5.Text" = "Vote now! Moar cat videos in this channel?";
"Appearance.ThemePreview.ChatList.6.Name" = "Little Sister";
"Appearance.ThemePreview.ChatList.6.Text" = "Don't tell mom yet, but I got the job! I'm going to ROME!";
"Appearance.ThemePreview.ChatList.7.Name" = "Jennie Alpha";
"Appearance.ThemePreview.ChatList.7.Text" = "🖼 Check these out";

"Appearance.ThemePreview.Chat.1.Text" = "Does he want me to, to turn from the right or turn from the left? 🤔";
"Appearance.ThemePreview.Chat.2.ReplyName" = "Bob Harris";
"Appearance.ThemePreview.Chat.2.Text" = "Right side. And, uh, with intensity.";
"Appearance.ThemePreview.Chat.3.Text" = "Is that everything? It seemed like he said quite a bit more than that. 😯";
"Appearance.ThemePreview.Chat.3.TextWithLink" = "Is that everything? It seemed like he said [quite a bit more] than that. 😯";

"Appearance.ThemePreview.Chat.4.Text" = "For relaxing times, make it Suntory time. 😎";
"Appearance.ThemePreview.Chat.5.Text" = "He wants you to turn, look in camera. O.K.?";
"Appearance.ThemePreview.Chat.6.Text" = "That’s all he said?";
"Appearance.ThemePreview.Chat.7.Text" = "Yes, turn to camera.";

"GroupInfo.Permissions.SlowmodeValue.Off" = "Off";

"Undo.ScheduledMessagesCleared" = "Scheduled messages cleared";

"Appearance.CreateTheme" = "Create New Theme";
"Appearance.EditTheme" = "Edit Theme";
"Appearance.ShareTheme" = "Share";
"Appearance.RemoveTheme" = "Remove";
"Appearance.RemoveThemeConfirmation" = "Remove Theme";

"Conversation.Theme" = "Color Theme";
"Conversation.ViewTheme" = "VIEW THEME";

"Message.Theme" = "Color Theme";

"EditTheme.CreateTitle" = "Create Theme";
"EditTheme.EditTitle" = "Edit Theme";
"EditTheme.Title" = "Theme Name";
"EditTheme.ShortLink" = "link";
"EditTheme.Preview" = "CHAT PREVIEW";
"EditTheme.UploadNewTheme" = "Create from File...";
"EditTheme.UploadEditedTheme" = "Update from File...";
"EditTheme.ThemeTemplateAlertTitle" = "New Theme Added";
"EditTheme.ThemeTemplateAlertText" = "Press and hold on your theme to edit it or get a sharing link. Users who install your theme will get automatic updates each time you change it.\n\nFor advanced editing purposes, you can find a file with your theme in Saved Messages.";
"EditTheme.FileReadError" = "Invalid theme file";

"EditTheme.Create.TopInfo" = "The theme will be based on your currently selected colors and wallpaper.";
"EditTheme.Create.BottomInfo" = "You can also use a manually edited custom theme file.";

"EditTheme.Expand.TopInfo" = "The theme will be based on your currently selected colors and wallpaper.";
"EditTheme.Expand.BottomInfo" = "You can also use a manually edited custom theme file.";

"EditTheme.Edit.TopInfo" = "Your theme will be updated for all users each time you change it. Anyone can install it using this link.\n\nTheme links must be at least **5** characters long and can use **a-z**, **0-9** and underscores.";
"EditTheme.Edit.BottomInfo" = "You can select a new file to update the theme. It will be updated for all users.";

"EditTheme.Create.Preview.IncomingReplyName" = "Bob";
"EditTheme.Create.Preview.IncomingReplyText" = "How does it work?";
"EditTheme.Create.Preview.IncomingText" = "Use your current colors";
"EditTheme.Create.Preview.OutgoingText" = "Or upload a theme file";

"EditTheme.Expand.Preview.IncomingReplyName" = "Bob";
"EditTheme.Expand.Preview.IncomingReplyText" = "How does it work?";
"EditTheme.Expand.Preview.IncomingText" = "Use your current colors";
"EditTheme.Expand.Preview.OutgoingText" = "Or upload a theme file";

"EditTheme.Edit.Preview.IncomingReplyName" = "Bob";
"EditTheme.Edit.Preview.IncomingReplyText" = "How does it work?";
"EditTheme.Edit.Preview.IncomingText" = "Use your current colors";
"EditTheme.Edit.Preview.OutgoingText" = "Or upload a theme file";

"EditTheme.ErrorLinkTaken" = "Sorry, this link is already taken";
"EditTheme.ErrorInvalidCharacters" = "Sorry, this link is invalid.";

"Wallpaper.ErrorNotFound" = "Sorry, this chat background doesn't seem to exist.";
"Theme.ErrorNotFound" = "Sorry, this color theme doesn't seem to exist.";
"Theme.Unsupported" = "Sorry, this color theme doesn't support your device yet.";

"Theme.UsersCount_1" = "%@ person is using this theme";
"Theme.UsersCount_2" = "%@ people are using this theme";
"Theme.UsersCount_3_10" = "%@ people are using this theme";
"Theme.UsersCount_any" = "%@ people are using this theme";
"Theme.UsersCount_many" = "%@ people are using this theme";
"Theme.UsersCount_0" = "%@ people are using this theme";

"Conversation.SendMessageErrorTooMuchScheduled" = "Sorry, you can not schedule more than 100 messages.";

"ChatList.Context.MarkAllAsRead" = "Mark All as Read";
"ChatList.Context.HideArchive" = "Hide Above the List";
"ChatList.Context.UnhideArchive" = "Pin in the list";
"ChatList.Context.RemoveFromRecents" = "Clear from Recents";
"ChatList.Context.AddToContacts" = "Add to Contacts";
"ChatList.Context.MarkAsRead" = "Mark as Read";
"ChatList.Context.MarkAsUnread" = "Mark as Unread";
"ChatList.Context.Archive" = "Archive";
"ChatList.Context.Unarchive" = "Unarchive";
"ChatList.Context.Pin" = "Pin";
"ChatList.Context.Unpin" = "Unpin";
"ChatList.Context.Mute" = "Mute";
"ChatList.Context.Unmute" = "Unmute";
"ChatList.Context.JoinChannel" = "Join Channel";
"ChatList.Context.JoinChat" = "Join Chat";
"ChatList.Context.Delete" = "Delete";

"ContactList.Context.SendMessage" = "Send Message";
"ContactList.Context.StartSecretChat" = "Start Secret Chat";
"ContactList.Context.Call" = "Call";
"ContactList.Context.VideoCall" = "Video Call";

"Theme.Context.Apply" = "Apply";

"Settings.Context.Logout" = "Logout";

"Channel.EditAdmin.PermissionDeleteMessagesOfOthers" = "Delete Messages of Others";
"Channel.AdminLog.CanDeleteMessagesOfOthers" = "Delete Messages of Others";

"ChatSearch.ResultsTooltip" = "Tap to view as a list.";

"Conversation.ClearCache" = "Clear Cache";
"ClearCache.Description" = "Media files will be deleted from your phone, but available for re-downloading when necessary.";
"ClearCache.FreeSpaceDescription" = "If you want to save space on your device, you don't need to delete anything.\n\nYou can use cache settings to remove unnecessary media — and re-download files if you need them again.";
"ClearCache.FreeSpace" = "Free Space";
"ClearCache.Success" = "**%@** freed on your %@!";
"ClearCache.StorageUsage" = "Storage Usage";

"Conversation.ScheduleMessage.SendWhenOnline" = "Send When Online";
"ScheduledMessages.ScheduledOnline" = "Scheduled until online";

"Conversation.SwipeToReplyHintTitle" = "Swipe To Reply";
"Conversation.SwipeToReplyHintText" = "Swipe left on any message to reply to it.";

"TwoFactorSetup.Intro.Title" = "Additional Password";
"TwoFactorSetup.Intro.Text" = "You can set a password that will be\nrequired when you log in on a new device in addition to the code you get via SMS.";
"TwoFactorSetup.Intro.Action" = "Set Additional Password";

"TwoFactorSetup.Password.Title" = "Create Password";
"TwoFactorSetup.Password.PlaceholderPassword" = "Password";
"TwoFactorSetup.Password.PlaceholderConfirmPassword" = "Re-enter Password";
"TwoFactorSetup.Password.Action" = "Create Password";

"TwoFactorSetup.Email.Title" = "Recovery Email";
"TwoFactorSetup.Email.Text" = "You can set a recovery email to be able to reset you password and restore access to your Telegram account.";
"TwoFactorSetup.Email.Placeholder" = "Your email address";
"TwoFactorSetup.Email.Action" = "Continue";
"TwoFactorSetup.Email.SkipAction" = "Skip setting email";
"TwoFactorSetup.Email.SkipConfirmationTitle" = "No, seriously.";
"TwoFactorSetup.Email.SkipConfirmationText" = "If you forget your password, you will lose access to your Telegram account. There will be no way to restore it.";
"TwoFactorSetup.Email.SkipConfirmationSkip" = "Skip";

"TwoFactorSetup.EmailVerification.Title" = "Recovery Email";
"TwoFactorSetup.EmailVerification.Text" = "Please enter code we've just emailed at %@";
"TwoFactorSetup.EmailVerification.Placeholder" = "Code";
"TwoFactorSetup.EmailVerification.Action" = "Continue";
"TwoFactorSetup.EmailVerification.ChangeAction" = "Change Email";
"TwoFactorSetup.EmailVerification.ResendAction" = "Re-send Code";

"TwoFactorSetup.Hint.Title" = "Hint";
"TwoFactorSetup.Hint.Text" = "You can create an optional hint for\nyour password.";
"TwoFactorSetup.Hint.Placeholder" = "Hint (optional)";
"TwoFactorSetup.Hint.Action" = "Continue";
"TwoFactorSetup.Hint.SkipAction" = "Skip setting hint";

"TwoFactorSetup.Done.Title" = "Password Set!";
"TwoFactorSetup.Done.Text" = "This password will be required when you log in on a new device in addition to the code you get via SMS.";
"TwoFactorSetup.Done.Action" = "Return to Settings";

"AutoNightTheme.System" = "System";

"ChatSettings.OpenLinksIn" = "Open Links in";
"SettingsSearch.Synonyms.ChatSettings.OpenLinksIn" = "Browser";

"WebBrowser.Title" = "Web Browser";
"WebBrowser.DefaultBrowser" = "DEFAULT WEB BROWSER";
"WebBrowser.InAppSafari" = "In-App Safari";

"Widget.ApplicationLocked" = "Unlock the app to use the widget";

"Group.ErrorSupergroupConversionNotPossible" = "Sorry, you are a member of too many groups and channels. Please leave some before creating a new one.";

"ClearCache.StorageTitle" = "%@ STORAGE";
"ClearCache.StorageCache" = "Telegram Cache";
"ClearCache.StorageServiceFiles" = "Telegram Service Files";
"ClearCache.StorageOtherApps" = "Other Apps";
"ClearCache.StorageFree" = "Free";
"ClearCache.ClearCache" = "Clear Telegram Cache";
"ClearCache.Clear" = "Clear";
"ClearCache.Forever" = "Forever";

"ChatList.DeletedChats_1" = "Deleted 1 chat";
"ChatList.DeletedChats_any" = "Deleted %@ chats";

"Appearance.ColorThemeNight" = "COLOR THEME — AUTO-NIGHT MODE";

"UserInfo.StartSecretChatConfirmation" = "Are you sure you want to start a secret chat with\n%@?";
"UserInfo.StartSecretChatStart" = "Start";

"GroupInfo.ShowMoreMembers_0" = "%@ more";
"GroupInfo.ShowMoreMembers_1" = "%@ more";
"GroupInfo.ShowMoreMembers_2" = "%@ more";
"GroupInfo.ShowMoreMembers_3_10" = "%@ more";
"GroupInfo.ShowMoreMembers_many" = "%@ more";
"GroupInfo.ShowMoreMembers_any" = "%@ more";

"ContactInfo.Note" = "note";

"Group.Location.CreateInThisPlace" = "Create a group in this place";

"Theme.Colors.Accent" = "Accent";
"Theme.Colors.Background" = "Background";
"Theme.Colors.Messages" = "Messages";
"Theme.Colors.ColorWallpaperWarning" = "Are you sure you want to change your chat wallpaper to a color?";
"Theme.Colors.ColorWallpaperWarningProceed" = "Proceed";

"ChatSettings.IntentsSettings" = "Share Sheet";
"IntentsSettings.Title" = "Share Sheet";
"IntentsSettings.MainAccount" = "Main Account";
"IntentsSettings.MainAccountInfo" = "Choose an account for Siri and share suggestions.";
"IntentsSettings.SuggestedChats" = "Suggested Chats";
"IntentsSettings.SuggestedChatsContacts" = "Contacts";
"IntentsSettings.SuggestedChatsSavedMessages" = "Saved Messages";
"IntentsSettings.SuggestedChatsPrivateChats" = "Private Chats";
"IntentsSettings.SuggestedChatsGroups" = "Groups";
"IntentsSettings.SuggestedChatsInfo" = "Archived chats will not be suggested.";
"IntentsSettings.SuggestedAndSpotlightChatsInfo" = "Suggestions will appear in the Share Sheet and Spotlight search results. Archived chats will not be suggested.";
"IntentsSettings.SuggestBy" = "Suggest By";
"IntentsSettings.SuggestByAll" = "All Sent Messages";
"IntentsSettings.SuggestByShare" = "Only Shared Messages";
"IntentsSettings.ResetAll" = "Reset All Share Suggestions";
"IntentsSettings.Reset" = "Reset";

"Conversation.SendingOptionsTooltip" = "Hold this button to schedule your message\nor send it without sound.";

"Appearance.TextSizeSetting" = "Text Size";
"Appearance.TextSize.Automatic" = "System";
"Appearance.TextSize.Title" = "Text Size";
"Appearance.TextSize.UseSystem" = "User System Text Size";
"Appearance.TextSize.Apply" = "Set";

"Shortcut.SwitchAccount" = "Switch Account";

"Settings.Devices" = "Devices";
"Settings.AddDevice" = "Scan QR";
"AuthSessions.DevicesTitle" = "Devices";
"AuthSessions.AddDevice" = "Scan QR";
"AuthSessions.AddDevice.ScanInfo" = "Scan a QR code to log into\nthis account on another device.";
"AuthSessions.AddDevice.ScanTitle" = "Scan QR Code";
"AuthSessions.AddDevice.InvalidQRCode" = "Invalid QR Code";
"AuthSessions.AddDeviceIntro.Title" = "Log in by QR Code";
"AuthSessions.AddDeviceIntro.Text1" = "Download Telegram on your computer from [desktop.telegram.org]()";
"AuthSessions.AddDeviceIntro.Text2" = "Run Telegram on your computer to get the QR code";
"AuthSessions.AddDeviceIntro.Text3" = "Scan the QR code to connect your account";
"AuthSessions.AddDeviceIntro.Action" = "Scan QR Code";
"AuthSessions.AddedDeviceTitle" = "Login Successful";
"AuthSessions.AddedDeviceTerminate" = "Terminate";

"Map.SendThisPlace" = "Send This Place";
"Map.SetThisPlace" = "Set This Place";
"Map.AddressOnMap" = "Address On Map";
"Map.PlacesNearby" = "Places Nearby";
"Map.Home" = "Home";
"Map.Work" = "Work";
"Map.HomeAndWorkTitle" = "Home & Work Addresses";
"Map.HomeAndWorkInfo" = "Telegram uses the Home and Work addresses from your Contact Card.\n\nKeep your Contact Card up to date for quick access to sending Home and Work addresses.";
"Map.SearchNoResultsDescription" = "There were no results for \"%@\".\nTry a new search.";

"ChatList.Search.ShowMore" = "Show more";
"ChatList.Search.ShowLess" = "Show less";

"AuthSessions.OtherDevices" = "The official Telegram App is available for iPhone, iPad, Android, macOS, Windows and Linux. [Learn More]()";

"MediaPlayer.UnknownArtist" = "Unknown Artist";
"MediaPlayer.UnknownTrack" = "Unknown Track";

"Contacts.InviteContacts_1" = "Invite %@ Contact";
"Contacts.InviteContacts_2" = "Invite %@ Contacts";
"Contacts.InviteContacts_3_10" = "Invite %@ Contacts";
"Contacts.InviteContacts_any" = "Invite %@ Contacts";
"Contacts.InviteContacts_many" = "Invite %@ Contacts";
"Contacts.InviteContacts_0" = "Invite %@ Contacts";

"Theme.Context.ChangeColors" = "Change Colors";

"EditTheme.ChangeColors" = "Change Colors";

"Theme.Colors.Proceed" = "Proceed";

"AuthSessions.AddDevice.UrlLoginHint" = "This code can be used to allow someone to log in to your Telegram account.\n\nTo confirm Telegram login, please go to Settings > Devices > Scan QR and scan the code.";

"Appearance.RemoveThemeColor" = "Remove";
"Appearance.RemoveThemeColorConfirmation" = "Remove Color";

"WallpaperPreview.PatternTitle" = "Choose Pattern";
"WallpaperPreview.PatternPaternDiscard" = "Discard";
"WallpaperPreview.PatternPaternApply" = "Apply";

"ChatContextMenu.TextSelectionTip" = "Hold a word, then move cursor to select more| text to copy.";

"OldChannels.Title" = "Limit Reached";
"OldChannels.NoticeTitle" = "Too Many Groups and Channels";
"OldChannels.NoticeText" = "Sorry, you are member of too many groups and channels.\nPlease leave some before joining new one.";
"OldChannels.NoticeCreateText" = "Sorry, you are member of too many groups and channels.\nPlease leave some before creating a new one.";
"OldChannels.NoticeUpgradeText" = "Sorry, you are a member of too many groups and channels.\nFor technical reasons, you need to leave some first before changing this setting in your groups.";
"OldChannels.ChannelsHeader" = "MOST INACTIVE";
"OldChannels.Leave_1" = "Leave %@ Chat";
"OldChannels.Leave_any" = "Leave %@ Chats";

"OldChannels.ChannelFormat" = "channel, ";
"OldChannels.GroupEmptyFormat" = "group, ";
"OldChannels.GroupFormat_1" = "%@ member ";
"OldChannels.GroupFormat_any" = "%@ members ";

"OldChannels.InactiveWeek_1" = "inactive %@ week";
"OldChannels.InactiveWeek_any" = "inactive %@ weeks";

"OldChannels.InactiveMonth_1" = "inactive %@ month";
"OldChannels.InactiveMonth_any" = "inactive %@ months";

"OldChannels.InactiveYear_1" = "inactive %@ year";
"OldChannels.InactiveYear_any" = "inactive %@ years";

"PrivacySettings.WebSessions" = "Active Websites";

"Appearance.ShareThemeColor" = "Share";

"Theme.ThemeChanged" = "Color Theme Changed";
"Theme.ThemeChangedText" = "You can change it back in\n[Settings > Appearance]().";

"StickerPackActionInfo.AddedTitle" = "Stickers Added";
"StickerPackActionInfo.AddedText" = "%@ has been added to your stickers.";
"StickerPackActionInfo.RemovedTitle" = "Stickers Removed";
"StickerPackActionInfo.ArchivedTitle" = "Stickers Archived";
"StickerPackActionInfo.RemovedText" = "%@ is no longer in your stickers.";

"Conversation.ContextMenuCancelEditing" = "Cancel Editing";

"Map.NoPlacesNearby" = "There are no known places nearby.\nTry a different location.";

"CreatePoll.QuizTitle" = "New Quiz";
"CreatePoll.QuizOptionsHeader" = "QUIZ ANSWERS";
"CreatePoll.Anonymous" = "Anonymous Voting";
"CreatePoll.MultipleChoice" = "Multiple Choice";
"CreatePoll.MultipleChoiceQuizAlert" = "A quiz has one correct answer.";
"CreatePoll.Quiz" = "Quiz Mode";
"CreatePoll.QuizInfo" = "Polls in Quiz Mode have one correct answer. Users can't revoke their answers.";
"CreatePoll.QuizTip" = "Tap to choose the correct answer";

"MessagePoll.LabelPoll" = "Public Poll";
"MessagePoll.LabelAnonymousQuiz" = "Anonymous Quiz";
"MessagePoll.LabelQuiz" = "Quiz";
"MessagePoll.SubmitVote" = "Vote";
"MessagePoll.ViewResults" = "View Results";
"MessagePoll.QuizNoUsers" = "Nobody answered yet";
"MessagePoll.QuizCount_0" = "%@ answered";
"MessagePoll.QuizCount_1" = "1 answered";
"MessagePoll.QuizCount_2" = "2 answered";
"MessagePoll.QuizCount_3_10" = "%@ answered";
"MessagePoll.QuizCount_many" = "%@ answered";
"MessagePoll.QuizCount_any" = "%@ answered";

"PollResults.Title" = "Poll Results";
"PollResults.Collapse" = "COLLAPSE";
"PollResults.ShowMore_1" = "Show More (%@)";
"PollResults.ShowMore_any" = "Show More (%@)";

"Conversation.StopQuiz" = "Stop Quiz";
"Conversation.StopQuizConfirmationTitle" = "If you stop this quiz now, nobody will be able to submit answers. This action cannot be undone.";
"Conversation.StopQuizConfirmation" = "Stop Quiz";

"Forward.ErrorDisabledForChat" = "Sorry, you can't forward messages to this chat.";
"Forward.ErrorPublicPollDisabledInChannels" = "Sorry, public polls can’t be forwarded to channels.";
"Forward.ErrorPublicQuizDisabledInChannels" = "Sorry, public polls can’t be forwarded to channels.";

"Map.PlacesInThisArea" = "Places In This Area";

"Appearance.BubbleCornersSetting" = "Message Corners";
"Appearance.BubbleCorners.Title" = "Message Corners";
"Appearance.BubbleCorners.AdjustAdjacent" = "Adjust Adjacent Corners";
"Appearance.BubbleCorners.Apply" = "Set";

"Conversation.LiveLocationYouAndOther" = "**You** and %@";

"PeopleNearby.MakeVisible" = "Make Myself Visible";
"PeopleNearby.MakeInvisible" = "Stop Showing Me";

"PeopleNearby.ShowMorePeople_0" = "Show %@ More People";
"PeopleNearby.ShowMorePeople_1" = "Show %@ More People";
"PeopleNearby.ShowMorePeople_2" = "Show %@ More People";
"PeopleNearby.ShowMorePeople_3_10" = "Show %@ More People";
"PeopleNearby.ShowMorePeople_many" = "Show %@ More People";
"PeopleNearby.ShowMorePeople_any" = "Show %@ More People";

"PeopleNearby.VisibleUntil" = "visible until %@";

"PeopleNearby.MakeVisibleTitle" = "Make Myself Visible";
"PeopleNearby.MakeVisibleDescription" = "Users nearby will be able to view your profile and send you messages. This may help you find new friends, but could also attract excessive attention. You can stop sharing your profile at any time.\n\nYour phone number will remain hidden.";

"PeopleNearby.DiscoverDescription" = "Exchange contact info with people nearby\nand find new friends.";

"Time.TomorrowAt" = "tomorrow at %@";

"PeerInfo.ButtonMessage" = "Message";
"PeerInfo.ButtonDiscuss" = "Discuss";
"PeerInfo.ButtonCall" = "Call";
"PeerInfo.ButtonVideoCall" = "Video";
"PeerInfo.ButtonMute" = "Mute";
"PeerInfo.ButtonUnmute" = "Unmute";
"PeerInfo.ButtonMore" = "More";
"PeerInfo.ButtonAddMember" = "Add Members";
"PeerInfo.ButtonSearch" = "Search";
"PeerInfo.ButtonLeave" = "Leave";

"PeerInfo.PaneMedia" = "Media";
"PeerInfo.PaneFiles" = "Files";
"PeerInfo.PaneLinks" = "Links";
"PeerInfo.PaneVoiceAndVideo" = "Voice";
"PeerInfo.PaneAudio" = "Audio";
"PeerInfo.PaneGroups" = "Groups";
"PeerInfo.PaneMembers" = "Members";
"PeerInfo.PaneGifs" = "GIFs";

"PeerInfo.AddToContacts" = "Add to Contacts";

"PeerInfo.BioExpand" = "more";

"External.OpenIn" = "Open in %@";

"ChatList.EmptyChatList" = "You have no\nconversations yet.";
"ChatList.EmptyChatListFilterTitle" = "Folder is empty.";
"ChatList.EmptyChatListFilterText" = "No chats currently match this folder.";

"ChatList.EmptyChatListNewMessage" = "New Message";
"ChatList.EmptyChatListEditFilter" = "Edit Folder";

"ChatListFilter.AddChatsTitle" = "Add Chats...";

"Stats.Overview" = "OVERVIEW";
"Stats.Followers" = "Followers";
"Stats.EnabledNotifications" = "Enabled Notifications";
"Stats.ViewsPerPost" = "Views Per Post";
"Stats.SharesPerPost" = "Shares Per Post";

"Stats.GrowthTitle" = "GROWTH";
"Stats.FollowersTitle" = "FOLLOWERS";
"Stats.NotificationsTitle" = "NOTIFICATIONS";
"Stats.InteractionsTitle" = "INTERACTIONS";
"Stats.InstantViewInteractionsTitle" = "INSTANT VIEW INTERACTIONS";
"Stats.ViewsBySourceTitle" = "VIEWS BY SOURCE";
"Stats.ViewsByHoursTitle" = "VIEWS BY HOURS";
"Stats.FollowersBySourceTitle" = "FOLLOWERS BY SOURCE";
"Stats.LanguagesTitle" = "LANGUAGES";
"Stats.PostsTitle" = "RECENT POSTS";

"Stats.MessageViews_0" = "%@ views";
"Stats.MessageViews_1" = "%@ view";
"Stats.MessageViews_2" = "%@ views";
"Stats.MessageViews_3_10" = "%@ views";
"Stats.MessageViews_many" = "%@ views";
"Stats.MessageViews_any" = "%@ views";

"Stats.MessageForwards_0" = "%@ forwards";
"Stats.MessageForwards_1" = "%@ forward";
"Stats.MessageForwards_2" = "%@ forwards";
"Stats.MessageForwards_3_10" = "%@ forwards";
"Stats.MessageForwards_many" = "%@ forwards";
"Stats.MessageForwards_any" = "%@ forwards";

"Stats.LoadingTitle" = "Preparing stats";
"Stats.LoadingText" = "Please wait a few moments while\nwe generate your stats";

"Stats.ZoomOut" = "Zoom Out";
"Stats.Total" = "Total";

"InstantPage.Views_0" = "%@ views";
"InstantPage.Views_1" = "%@ view";
"InstantPage.Views_2" = "%@ views";
"InstantPage.Views_3_10" = "%@ views";
"InstantPage.Views_many" = "%@ views";
"InstantPage.Views_any" = "%@ views";
"InstantPage.FeedbackButtonShort" = "Wrong layout?";

"ChatList.EditFolder" = "Edit Folder";
"ChatList.AddChatsToFolder" = "Add Chats";
"ChatList.RemoveFolderConfirmation" = "This will remove the folder, your chats will not be deleted.";
"ChatList.RemoveFolderAction" = "Remove";
"ChatList.RemoveFolder" = "Remove";
"ChatList.ReorderTabs" = "Reorder Tabs";
"ChatList.TabIconFoldersTooltipNonEmptyFolders" = "Hold on 'Chats' to edit folders and switch between views.";
"ChatList.TabIconFoldersTooltipEmptyFolders" = "Hold to organize your chats with folders.";
"ChatList.AddFolder" = "Add Folder";
"ChatList.EditFolders" = "Edit Folders";
"ChatList.FolderAllChats" = "All Chats";
"ChatList.Tabs.AllChats" = "All Chats";
"ChatList.Tabs.All" = "All";
"Settings.ChatFolders" = "Chat Folders";
"ChatList.ChatTypesSection" = "CHAT TYPES";
"ChatList.PeerTypeNonContact" = "user";
"ChatList.PeerTypeContact" = "contact";
"ChatList.PeerTypeBot" = "bot";
"ChatList.PeerTypeGroup" = "group";
"ChatList.PeerTypeChannel" = "channel";
"ChatListFolderSettings.Info" = "Create folders for different groups of chats and\nquickly switch between them.";

"ChatListFolderSettings.Title" = "Folders";
"ChatListFolderSettings.FoldersSection" = "FOLDERS";
"ChatListFolderSettings.NewFolder" = "Create New Folder";
"ChatListFolderSettings.EditFoldersInfo" = "Tap \"Edit\" to change the order or delete folders.";
"ChatListFolderSettings.RecommendedFoldersSection" = "RECOMMENDED FOLDERS";
"ChatListFolderSettings.RecommendedNewFolder" = "Add Custom Folder";

"ChatListFolder.TitleCreate" = "New Folder";
"ChatListFolder.TitleEdit" = "Edit Folder";
"ChatListFolder.CategoryContacts" = "Contacts";
"ChatListFolder.CategoryNonContacts" = "Non-Contacts";
"ChatListFolder.CategoryBots" = "Bots";
"ChatListFolder.CategoryGroups" = "Groups";
"ChatListFolder.CategoryChannels" = "Channels";
"ChatListFolder.CategoryMuted" = "Muted";
"ChatListFolder.CategoryRead" = "Read";
"ChatListFolder.CategoryArchived" = "Archived";
"ChatListFolder.NameSectionHeader" = "FOLDER NAME";
"ChatListFolder.NamePlaceholder" = "Folder Name";
"ChatListFolder.IncludedSectionHeader" = "INCLUDED CHATS";
"ChatListFolder.AddChats" = "Add Chats";
"ChatListFolder.IncludeSectionInfo" = "Choose chats and types of chats that will appear in this folder.";
"ChatListFolder.ExcludedSectionHeader" = "EXCLUDED CHATS";
"ChatListFolder.ExcludeSectionInfo" = "Choose chats and types of chats that will never appear in this folder.";
"ChatListFolder.NameNonMuted" = "Not Muted";
"ChatListFolder.NameUnread" = "Unread";
"ChatListFolder.NameChannels" = "Channels";
"ChatListFolder.NameContacts" = "Contacts";
"ChatListFolder.NameNonContacts" = "Non-Contacts";
"ChatListFolder.NameBots" = "Bots";
"ChatListFolder.NameGroups" = "Groups";
"ChatListFolder.DiscardConfirmation" = "You have changed the filter. Discard changes?";
"ChatListFolder.DiscardDiscard" = "Discard";
"ChatListFolder.DiscardCancel" = "No";
"ChatListFolder.IncludeChatsTitle" = "Include Chats";
"ChatListFolder.ExcludeChatsTitle" = "Exclude Chats";

"ChatListFolderSettings.AddRecommended" = "ADD";

"ChatListFilter.ShowMoreChats_0" = "Show %@ More Chats";
"ChatListFilter.ShowMoreChats_1" = "Show %@ More Chat";
"ChatListFilter.ShowMoreChats_2" = "Show %@ More Chats";
"ChatListFilter.ShowMoreChats_3_10" = "Show %@ More Chats";
"ChatListFilter.ShowMoreChats_many" = "Show %@ More Chats";
"ChatListFilter.ShowMoreChats_any" = "Show %@ More Chats";

"MuteFor.Forever" = "Mute Forever";

"Conversation.Dice.u1F3B2" = "Send a dice emoji to any chat to roll a die.";
"Conversation.Dice.u1F3AF" = "Send a dart emoji to try your luck.";
"Conversation.SendDice" = "Send";

"Conversation.ContextMenuDiscuss" = "Discuss";

"CreatePoll.ExplanationHeader" = "EXPLANATION";
"CreatePoll.Explanation" = "Add a Comment (Optional)";
"CreatePoll.ExplanationInfo" = "Users will see this comment after choosing a wrong answer, good for educational purposes.";

"FeaturedStickers.OtherSection" = "OTHER STICKERS";

"ChatList.GenericPsaAlert" = "This provides public service announcements in your chat list.";
"ChatList.PsaAlert.covid" = "This message provides you with a public service announcement in relation to the undergoing pandemics. Learn more about this initiative at https://telegram.org/blog/coronavirus";
"ChatList.GenericPsaLabel" = "PSA";
"ChatList.PsaLabel.covid" = "Covid-19";
"Chat.GenericPsaTooltip" = "This is a public service announcement";
"Chat.PsaTooltip.covid" = "This message provides you with a public service announcement in relation to the undergoing pandemics. Learn more about this initiative at https://telegram.org/blog/coronavirus";

"Message.GenericForwardedPsa" = "Public Service Announcement\nFrom: %@";
"Message.ForwardedPsa.covid" = "Covid-19 Notification\nFrom: %@";

"Channel.AboutItem" = "about";
"PeerInfo.GroupAboutItem" = "about";

"Widget.ApplicationStartRequired" = "Open the app to use the widget";

"ChatList.Context.AddToFolder" = "Add to Folder";
"ChatList.Context.RemoveFromFolder" = "Remove from Folder";
"ChatList.Context.Back" = "Back";
"ChatList.AddedToFolderTooltip" = "%1$@ has been added to folder %2$@";
"ChatList.RemovedFromFolderTooltip" = "%1$@ has been removed from folder %2$@";

"OwnershipTransfer.Transfer" = "Transfer";

"TwoStepAuth.Disable" = "Disable";

"Chat.Gifs.TrendingSectionHeader" = "TRENDING GIFS";
"Chat.Gifs.SavedSectionHeader" = "MY GIFS";

"Paint.Framed" = "Framed";

"Media.SendingOptionsTooltip" = "Hold this button to send your message with a self-destruct timer.";
"Media.SendWithTimer" = "Send With Timer";

"Conversation.Timer.Title" = "Send With Timer";
"Conversation.Timer.Send" = "Send With Timer";

"Paint.Pen" = "Pen";
"Paint.Marker" = "Marker";
"Paint.Neon" = "Neon";
"Paint.Arrow" = "Arrow";

"Conversation.NoticeInvitedByInChannel" = "%@ invited you to this channel";
"Conversation.NoticeInvitedByInGroup" = "%@ invited you to this group";

"ChatList.MessagePhotos_1" = "1 Photo";
"ChatList.MessagePhotos_any" = "%@ Photos";
"ChatList.MessageVideos_1" = "1 Videos";
"ChatList.MessageVideos_any" = "%@ Videos";

"Conversation.PrivateChannelTimeLimitedAlertTitle" = "Join Channel";
"Conversation.PrivateChannelTimeLimitedAlertText" = "This channel is private. Please join it to continue viewing its content.";
"Conversation.PrivateChannelTimeLimitedAlertJoin" = "Join";

"KeyCommand.SearchInChat" = "Search in Chat";

"PhotoEditor.SkinTool" = "Soften Skin";
"PhotoEditor.BlurToolPortrait" = "Portrait";
"PhotoEditor.SelectCoverFrame" = "Choose a cover for your profile video";

"Conversation.PeerNearbyTitle" = "%1$@ is %2$@ away";
"Conversation.PeerNearbyText" = "Send a message or tap on the greeting below to show that you are ready to chat.";
"Conversation.PeerNearbyDistance" = "%1$@ is %2$@ away";

"ProfilePhoto.MainPhoto" = "Main Photo";
"ProfilePhoto.SetMainPhoto" = "Set as Main Photo";

"ProfilePhoto.MainVideo" = "Main Video";
"ProfilePhoto.SetMainVideo" = "Set as Main Video";

"Stats.GroupOverview" = "OVERVIEW";
"Stats.GroupMembers" = "Members";
"Stats.GroupMessages" = "Messages";
"Stats.GroupViewers" = "Viewing Members";
"Stats.GroupPosters" = "Posting Members";

"Stats.GroupGrowthTitle" = "GROWTH";
"Stats.GroupMembersTitle" = "GROUP MEMBERS";
"Stats.GroupNewMembersBySourceTitle" = "NEW MEMBERS BY SOURCE";
"Stats.GroupLanguagesTitle" = "MEMBERS' PRIMARY LANGUAGE";
"Stats.GroupMessagesTitle" = "MESSAGES";
"Stats.GroupActionsTitle" = "ACTIONS";
"Stats.GroupTopHoursTitle" = "TOP HOURS";
"Stats.GroupTopWeekdaysTitle" = "TOP DAYS OF WEEK";
"Stats.GroupTopPostersTitle" = "TOP MEMBERS";
"Stats.GroupTopAdminsTitle" = "TOP ADMINS";
"Stats.GroupTopInvitersTitle" = "TOP INVITERS";

"Stats.GroupTopPosterMessages_0" = "%@ messages";
"Stats.GroupTopPosterMessages_1" = "%@ message";
"Stats.GroupTopPosterMessages_2" = "%@ messages";
"Stats.GroupTopPosterMessages_3_10" = "%@ messages";
"Stats.GroupTopPosterMessages_many" = "%@ messages";
"Stats.GroupTopPosterMessages_any" = "%@ messages";

"Stats.GroupTopPosterChars_0" = "%@ symbols per message";
"Stats.GroupTopPosterChars_1" = "%@ symbol per message";
"Stats.GroupTopPosterChars_2" = "%@ symbols per message";
"Stats.GroupTopPosterChars_3_10" = "%@ symbols per message";
"Stats.GroupTopPosterChars_many" = "%@ symbols per message";
"Stats.GroupTopPosterChars_any" = "%@ symbols per message";

"Stats.GroupTopPoster.History" = "History";
"Stats.GroupTopPoster.Promote" = "Promote";

"Stats.GroupTopAdminDeletions_0" = "%@ deletions";
"Stats.GroupTopAdminDeletions_1" = "%@ deletion";
"Stats.GroupTopAdminDeletions_2" = "%@ deletions";
"Stats.GroupTopAdminDeletions_3_10" = "%@ deletions";
"Stats.GroupTopAdminDeletions_many" = "%@ deletions";
"Stats.GroupTopAdminDeletions_any" = "%@ deletions";

"Stats.GroupTopAdminKicks_0" = "%@ kicks";
"Stats.GroupTopAdminKicks_1" = "%@ kick";
"Stats.GroupTopAdminKicks_2" = "%@ kicks";
"Stats.GroupTopAdminKicks_3_10" = "%@ kicks";
"Stats.GroupTopAdminKicks_many" = "%@ kicks";
"Stats.GroupTopAdminKicks_any" = "%@ kicks";

"Stats.GroupTopAdminBans_0" = "%@ bans";
"Stats.GroupTopAdminBans_1" = "%@ ban";
"Stats.GroupTopAdminBans_2" = "%@ bans";
"Stats.GroupTopAdminBans_3_10" = "%@ bans";
"Stats.GroupTopAdminBans_many" = "%@ bans";
"Stats.GroupTopAdminBans_any" = "%@ bans";

"Stats.GroupTopAdmin.Actions" = "Actions";
"Stats.GroupTopAdmin.Promote" = "Promote";

"Stats.GroupTopInviterInvites_0" = "%@ invitations";
"Stats.GroupTopInviterInvites_1" = "%@ invitation";
"Stats.GroupTopInviterInvites_2" = "%@ invitations";
"Stats.GroupTopInviterInvites_3_10" = "%@ invitations";
"Stats.GroupTopInviterInvites_many" = "%@ invitations";
"Stats.GroupTopInviterInvites_any" = "%@ invitations";

"Stats.GroupTopInviter.History" = "History";
"Stats.GroupTopInviter.Promote" = "Promote";

"PrivacySettings.AutoArchiveTitle" = "NEW CHATS FROM UNKNOWN USERS";
"PrivacySettings.AutoArchive" = "Archive and Mute";
"PrivacySettings.AutoArchiveInfo" = "Automatically archive and mute new chats, groups and channels from non-contacts.";

"Call.RemoteVideoPaused" = "%@'s video is paused";

"Settings.SetProfilePhotoOrVideo" = "Set Photo or Video";
"Settings.SetNewProfilePhotoOrVideo" = "Set New Photo or Video";
"Settings.ViewVideo" = "View Video";
"Settings.RemoveVideo" = "Remove Video";

"Conversation.Unarchive" = "Unarchive";
"Conversation.UnarchiveDone" = "The chat was moved to your main list.";

"ChatList.AutoarchiveSuggestion.Title" = "Hide new chats?";
"ChatList.AutoarchiveSuggestion.Text" = "You are receiving lots of new chats from users who are not in your Contact List. Do you want to have such chats **automatically muted** and **archived**?";
"ChatList.AutoarchiveSuggestion.OpenSettings" = "Go to Settings";

"SettingsSearch.Synonyms.ChatSettings.IntentsSettings" = "Siri Suggestions";

"Stats.GroupShowMoreTopPosters_0" = "Show %@ More";
"Stats.GroupShowMoreTopPosters_1" = "Show %@ More";
"Stats.GroupShowMoreTopPosters_2" = "Show %@ More";
"Stats.GroupShowMoreTopPosters_3_10" = "Show %@ More";
"Stats.GroupShowMoreTopPosters_many" = "Show %@ More";
"Stats.GroupShowMoreTopPosters_any" = "Show %@ More";

"Stats.GroupShowMoreTopAdmins_0" = "Show %@ More";
"Stats.GroupShowMoreTopAdmins_1" = "Show %@ More";
"Stats.GroupShowMoreTopAdmins_2" = "Show %@ More";
"Stats.GroupShowMoreTopAdmins_3_10" = "Show %@ More";
"Stats.GroupShowMoreTopAdmins_many" = "Show %@ More";
"Stats.GroupShowMoreTopAdmins_any" = "Show %@ More";

"Stats.GroupShowMoreTopInviters_0" = "Show %@ More";
"Stats.GroupShowMoreTopInviters_1" = "Show %@ More";
"Stats.GroupShowMoreTopInviters_2" = "Show %@ More";
"Stats.GroupShowMoreTopInviters_3_10" = "Show %@ More";
"Stats.GroupShowMoreTopInviters_many" = "Show %@ More";
"Stats.GroupShowMoreTopInviters_any" = "Show %@ More";

"Settings.AddAnotherAccount" = "Add Another Account";
"Settings.AddAnotherAccount.Help" = "You can add up to three accounts with different phone numbers.";

"ProfilePhoto.OpenGallery" = "Open Gallery";
"ProfilePhoto.SearchWeb" = "Search Web";
"ProfilePhoto.OpenInEditor" = "Open in Editor";

"Settings.EditAccount" = "Edit Account";
"Settings.EditPhoto" = "Edit";
"Settings.EditVideo" = "Edit";
"Settings.CancelUpload" = "Cancel Upload";

"Settings.FrequentlyAskedQuestions" = "Frequently Asked Questions";

"Notification.ChangedGroupVideo" = "%@ changed group video";
"Group.MessageVideoUpdated" = "Group video updated";
"Channel.MessageVideoUpdated" = "Channel video updated";

"Conversation.Dice.u1F3C0" = "Send a basketball emoji to try your luck.";
"Conversation.Dice.u26BD" = "Send a football emoji to try your luck.";

"SettingsSearch_Synonyms_ChatFolders" = "";

"EditProfile.NameAndPhotoOrVideoHelp" = "Enter your name and add an optional profile photo or video.";

"Settings.RemoveConfirmation" = "Remove";

"Conversation.ContextMenuOpenProfile" = "Open Profile";
"Conversation.ContextMenuSendMessage" = "Send Message";
"Conversation.ContextMenuMention" = "Mention";

"Conversation.ContextMenuOpenChannelProfile" = "Open Profile";
"Conversation.ContextMenuOpenChannel" = "Open Channel";

"Cache.KeepMediaHelp" = "Photos, videos and other files from cloud chats that you have **not accessed** during this period will be removed from this device to save disk space.";


"Cache.MaximumCacheSize" = "Maximum Cache Size";
"Cache.NoLimit" = "No Limit";
"Cache.MaximumCacheSizeHelp" = "If your cache size exceeds this limit, the oldest media will be deleted.\n\nAll media will stay in the Telegram cloud and can be re-downloaded if you need it again.";

"Stats.MessageTitle" = "Message Statistics";
"Stats.MessageOverview" = "Overview";
"Stats.MessageInteractionsTitle" = "Interactions";
"Stats.MessagePublicForwardsTitle" = "Public Shares";

"Call.CameraTooltip" = "Tap here to turn on your camera";
"Call.CameraOrScreenTooltip" = "Turn on your camera or screensharing";
"Call.CameraConfirmationText" = "Switch to video call?";
"Call.CameraConfirmationConfirm" = "Switch";

"Call.YourMicrophoneOff" = "Your microphone is off";
"Call.MicrophoneOff" = "%@'s microphone is off";
"Call.CameraOff" = "%@'s camera is off";
"Call.BatteryLow" = "%@'s battery level is low";

"Call.Audio" = "audio";
"Call.AudioRouteMute" = "Mute Yourself";

"AccessDenied.VideoCallCamera" = "Telegram needs access to your camera to make video calls.\n\nPlease go to Settings > Privacy > Camera and set Telegram to ON.";

"Call.AccountIsLoggedOnCurrentDevice" = "Sorry, you can't call %@ because that account is logged in to Telegram on the device you're using for the call.";

"ChatList.Search.FilterChats" = "Chats";
"ChatList.Search.FilterMedia" = "Media";
"ChatList.Search.FilterLinks" = "Links";
"ChatList.Search.FilterFiles" = "Files";
"ChatList.Search.FilterMusic" = "Music";
"ChatList.Search.FilterVoice" = "Voice";

"ChatList.Search.NoResults" = "No Results";
"ChatList.Search.NoResultsQueryDescription" = "There were no results for \"%@\".\nTry a new search.";
"ChatList.Search.NoResultsDescription" = "There were no results.\nTry a new search.";

"ChatList.Search.NoResultsFilter" = "Nothing Yet";
"ChatList.Search.NoResultsFitlerMedia" = "Photos and videos from all your chats will be shown here.";
"ChatList.Search.NoResultsFitlerLinks" = "Links from all your chats will be shown here.";
"ChatList.Search.NoResultsFitlerFiles" = "Files from all your chats will be shown here.";
"ChatList.Search.NoResultsFitlerMusic" = "Music from all your chats will be shown here.";
"ChatList.Search.NoResultsFitlerVoice" = "Voice and video messages from all your chats will be shown here.";

"ChatList.Search.Messages_0" = "%@ messages";
"ChatList.Search.Messages_1" = "%@ message";
"ChatList.Search.Messages_2" = "%@ messages";
"ChatList.Search.Messages_3_10" = "%@ messages";
"ChatList.Search.Messages_many" = "%@ messages";
"ChatList.Search.Messages_any" = "%@ messages";

"Conversation.InputTextAnonymousPlaceholder" = "Send anonymously";

"DialogList.Replies" = "Replies";

"Conversation.ContextViewReplies_1" = "View %@ Reply";
"Conversation.ContextViewReplies_any" = "View %@ Replies";
"Conversation.ContextViewThread" = "View Thread";

"Conversation.ViewReply" = "View Reply";

"Conversation.MessageViewComments_1" = "[%@]Comment";
"Conversation.MessageViewComments_any" = "[%@]Comments";
"Conversation.MessageViewCommentsFormat" = "%1$@ %2$@";

"Conversation.TitleCommentsEmpty" = "Comments";
"Conversation.TitleComments_1" = "[%@]Comment";
"Conversation.TitleComments_any" = "[%@]Comments";
"Conversation.TitleCommentsFormat" = "%1$@ %2$@";

"Conversation.TitleRepliesEmpty" = "Replies";
"Conversation.TitleReplies_1" = "[%@]Reply";
"Conversation.TitleReplies_any" = "[%@]Replies";
"Conversation.TitleRepliesFormat" = "%1$@ %2$@";

"Conversation.MessageLeaveComment" = "Leave a Comment";
"Conversation.MessageLeaveCommentShort" = "Comment";

"Conversation.DiscussionNotStarted" = "No comments here yet...";
"Conversation.DiscussionStarted" = "Discussion started";

"Conversation.InputTextPlaceholderReply" = "Reply";
"Conversation.InputTextPlaceholderComment" = "Comment";

"Conversation.TitleNoComments" = "Comments";

"Conversation.ContextMenuBlock" = "Block User";

"Replies.BlockAndDeleteRepliesActionTitle" = "Block and Delete Replies";

"Channel.CommentsGroup.Header" = "Select a group chat that will be used to host comments from your channel.";
"Channel.CommentsGroup.HeaderSet" = "%@ is selected as the group that will be used to host comments for your channel.";
"Channel.CommentsGroup.HeaderGroupSet" = "%@ is linking the group as it's discussion board.";

"RepliesChat.DescriptionText" = "This chat helps you keep track of replies to your comments in Channels.";

"Channel.DiscussionMessageUnavailable" = "Sorry, this post has been removed from the discussion group.";

"Conversation.ContextViewStats" = "View Statistics";

"ChatList.MessageMusic_1" = "%@ Music File";
"ChatList.MessageMusic_any" = "%@ Music Files";

"Conversation.PinOlderMessageAlertTitle" = "Pin Message";
"Conversation.PinOlderMessageAlertText" = "Do you want to pin an older message while leaving a more recent one pinned?";
"Conversation.PinMessageAlertPin" = "Pin";

"Conversation.ContextMenuSelect" = "Select";

"Conversation.ContextMenuSelectAll_0" = "Select All %@ Items";
"Conversation.ContextMenuSelectAll_1" = "Select All %@ Items";
"Conversation.ContextMenuSelectAll_2" = "Select All %@ Items";
"Conversation.ContextMenuSelectAll_3_10" = "Select All %@ Items";
"Conversation.ContextMenuSelectAll_many" = "Select All %@ Items";
"Conversation.ContextMenuSelectAll_any" = "Select All %@ Items";

"Conversation.Dice.u1F3B0" = "Send a slot machine emoji to try your luck.";

"Notification.ProximityReached" = "%1$@ is now within %2$@ from %3$@";
"Notification.ProximityReachedYou" = "%1$@ is now within %2$@ from you";
"Notification.ProximityYouReached" = "You are now within %1$@ from %2$@";

"Location.ProximityNotification.Title" = "Proximity Alert";
"Location.ProximityNotification.Notify" = "Notify me within %@";
"Location.ProximityNotification.NotifyLong" = "Notify when %1$@ is within %2$@";
"Location.ProximityNotification.AlreadyClose" = "You are already closer than %@";
"Location.ProximityNotification.DistanceKM" = "km";
"Location.ProximityNotification.DistanceM" = "m";
"Location.ProximityNotification.DistanceMI" = "mi";

"Location.ProximityTip" = "Alert when %@ is close";
"Location.ProximityGroupTip" = "Alert when any group member is close";

"ChatList.MessageFiles_1" = "%@ File";
"ChatList.MessageFiles_any" = "%@ Files";

"Chat.TitlePinnedMessages_1" = "Pinned Message";
"Chat.TitlePinnedMessages_any" = "%@ Pinned Messages";

"Chat.PanelHidePinnedMessages" = "Don't Show Pinned Messages";
"Chat.PanelUnpinAllMessages" = "Unpin All Messages";

"Chat.MessagesUnpinned_1" = "Message Unpinned";
"Chat.MessagesUnpinned_any" = "%@ Messages Unpinned";

"Chat.PinnedMessagesHiddenTitle" = "Pinned Messages Hidden";
"Chat.PinnedMessagesHiddenText" = "You will see the bar with pinned messages only if a new message is pinned.";

"OpenFile.PotentiallyDangerousContentAlert" = "Previewing this file can potentially expose your IP address to its sender. Continue?";
"OpenFile.Proceed" = "Proceed";

"Chat.PinnedListPreview.ShowAllMessages" = "Show All Messages";
"Chat.PinnedListPreview.UnpinAllMessages" = "Unpin All Messages";
"Chat.PinnedListPreview.HidePinnedMessages" = "Hide Pinned Messages";

"Conversation.PinMessagesForMe" = "Pin for me";
"Conversation.PinMessagesFor" = "Pin for me and %@";

"Location.LiveLocationRequired.Title" = "Share Location";
"Location.LiveLocationRequired.Description" = "For the alert to work, please share your live location in this chat.";
"Location.LiveLocationRequired.ShareLocation" = "Share Location";

"Location.ProximityAlertSetTitle" = "Proximity alert set";
"Location.ProximityAlertSetText" = "We will notify you once %1$@ is within %2$@ from you.";
"Location.ProximityAlertSetTextGroup" = "We will notify you once any other group member is within %@ from you.";
"Location.ProximityAlertCancelled" = "Proximity alert cancelled";

"Stats.Message.Views" = "Views";
"Stats.Message.PublicShares" = "Public Shares";
"Stats.Message.PrivateShares" = "Private Shares";

"ChatSettings.WidgetSettings" = "Widget";

"Conversation.EditingPhotoPanelTitle" = "Edit Photo";

"Conversation.TextCopied" = "Text copied to clipboard";

"Media.LimitedAccessTitle" = "Limited Access to Media";
"Media.LimitedAccessText" = "You've given Telegram access only to select number of photos.";
"Media.LimitedAccessManage" = "Manage";
"Media.LimitedAccessSelectMore" = "Select More Photos...";
"Media.LimitedAccessChangeSettings" = "Change Settings";

"VoiceChat.StatusSpeaking" = "speaking";
"VoiceChat.StatusSpeakingVolume" = "%@ speaking";
"VoiceChat.StatusListening" = "listening";
"VoiceChat.StatusInvited" = "invited";

"VoiceChat.Connecting" = "Connecting...";
"VoiceChat.Reconnecting" = "Reconnecting...";

"VoiceChat.Unmute" = "Unmute";
"VoiceChat.UnmuteHelp" = "or hold and speak";
"VoiceChat.Live" = "You're Live";
"VoiceChat.Mute" = "Tap to Mute";
"VoiceChat.Muted" = "Muted";
"VoiceChat.MutedHelp" = "You are in Listen Only mode";

"VoiceChat.Audio" = "audio";
"VoiceChat.Leave" = "leave";

"VoiceChat.SpeakPermissionEveryone" = "New participants can speak";
"VoiceChat.SpeakPermissionAdmin" = "New paricipants are muted";
"VoiceChat.Share" = "Share Invite Link";
"VoiceChat.EndVoiceChat" = "End Voice Chat";
"VoiceChat.EndLiveStream" = "End Live Stream";

"VoiceChat.CopyInviteLink" = "Copy Invite Link";
"VoiceChat.InviteLinkCopiedText" = "Invite link copied to clipboard";

"VoiceChat.UnmutePeer" = "Allow to Speak";
"VoiceChat.MutePeer" = "Mute";
"VoiceChat.RemovePeer" = "Remove";
"VoiceChat.RemovePeerConfirmation" = "Are you sure you want to remove %@ from the group chat?";
"VoiceChat.RemovePeerRemove" = "Remove";

"VoiceChat.PanelJoin" = "Join";
"VoiceChat.Title" = "Voice Chat";
"VoiceChatChannel.Title" = "Live Stream";

"VoiceChat.InviteMember" = "Invite Member";

"Notification.VoiceChatInvitation" = "%1$@ invited %2$@ to the voice chat";
"Notification.VoiceChatInvitationForYou" = "%1$@ invited you to the voice chat";

"VoiceChat.InvitedPeerText" = "You invited %@ to the voice chat";
"LiveStream.InvitedPeerText" = "You invited %@ to the live stream";
"VoiceChat.RemovedPeerText" = "You removed %@ from this group";

"Notification.VoiceChatStarted" = "%1$@ started a voice chat";
"Notification.VoiceChatEnded" = "Voice chat ended (%@)";
"Notification.LiveStreamEnded" = "Live stream ended (%@)";
"Notification.VoiceChatEndedGroup" = "%1$@ ended the voice chat (%2$@)";

"VoiceChat.Panel.TapToJoin" = "Tap to join";
"VoiceChat.Panel.Members_0" = "%@ participants";
"VoiceChat.Panel.Members_1" = "%@ participant";
"VoiceChat.Panel.Members_2" = "%@ participants";
"VoiceChat.Panel.Members_3_10" = "%@ participants";
"VoiceChat.Panel.Members_many" = "%@ participants";
"VoiceChat.Panel.Members_any" = "%@ participants";

"VoiceChat.Status.Members_0" = "[%@]participants";
"VoiceChat.Status.Members_1" = "[%@]participant";
"VoiceChat.Status.Members_2" = "[%@]participants";
"VoiceChat.Status.Members_3_10" = "[%@]participants";
"VoiceChat.Status.Members_many" = "[%@]participants";
"VoiceChat.Status.Members_any" = "[%@]participants";
"VoiceChat.Status.MembersFormat" = "%1$@ %2$@";

"ChannelInfo.CreateVoiceChat" = "Start Voice Chat";
"ChannelInfo.CreateLiveStream" = "Start Live Stream";

"VoiceChat.AnonymousDisabledAlertText" = "Sorry, you can't join voice chat as an anonymous admin.";
"LiveStream.AnonymousDisabledAlertText" = "Sorry, you can't join live stream as an anonymous admin.";
"VoiceChat.ChatFullAlertText" = "Sorry, this voice chat has too many participants at the moment.";
"LiveStream.ChatFullAlertText" = "Sorry, this live stream has too many participants at the moment.";

"VoiceChat.EndConfirmationTitle" = "End voice chat";
"LiveStream.EndConfirmationTitle" = "End live stream";
"VoiceChat.EndConfirmationText" = "Are you sure you want to end this voice chat?";
"LiveStream.EndConfirmationText" = "Are you sure you want to end this live stream?";
"VoiceChat.EndConfirmationEnd" = "End";

"VoiceChat.InviteMemberToGroupFirstText" = "%1$@ isn't a member of \"%2$@\" yet. Add them to the group?";
"VoiceChat.InviteMemberToChannelFirstText" = "%1$@ isn't a subscriber of \"%2$@\" yet. Add them to the channel?";
"VoiceChat.InviteMemberToGroupFirstAdd" = "Add";

"VoiceChat.CreateNewVoiceChatText" = "Voice chat ended. Start a new one?";
"LiveStream.CreateNewVoiceChatText" = "Live stream ended. Start a new one?";
"VoiceChat.CreateNewVoiceChatStart" = "Start";
"VoiceChat.CreateNewVoiceChatStartNow" = "Start Now";
"VoiceChat.CreateNewVoiceChatSchedule" = "Schedule";

"PUSH_CHAT_VOICECHAT_START" = "%2$@|%1$@ started a voice chat";
"PUSH_CHAT_VOICECHAT_INVITE" = "%2$@|%1$@ invited %3$@ to the voice chat";
"PUSH_CHAT_VOICECHAT_INVITE_YOU" = "%2$@|%1$@ invited you to the voice chat";
"PUSH_CHAT_VOICECHAT_END" = "%2$@|%1$@ has ended the voice chat";

"PUSH_CHAT_LIVESTREAM_START" = "%2$@|%1$@ started a live stream";
"PUSH_CHAT_LIVESTREAM_INVITE" = "%2$@|%1$@ invited %3$@ to the live stream";
"PUSH_CHAT_LIVESTREAM_INVITE_YOU" = "%2$@|%1$@ invited you to the live stream";
"PUSH_CHAT_LIVESTREAM_END" = "%2$@|%1$@ has ended the live stream";

"Conversation.Dice.u1F3B3" = "Send a bowling emoji to try your luck.";

"VoiceOver.Common.SwitchHint" = "Double Tap To Toggle";
"VoiceOver.Common.On" = "On";
"VoiceOver.Common.Off" = "Off";

"VoiceOver.Chat.MessagesSelected_0" = "%@ messages selected";
"VoiceOver.Chat.MessagesSelected_1" = "%@ message selected";
"VoiceOver.Chat.MessagesSelected_2" = "%@ messages selected";
"VoiceOver.Chat.MessagesSelected_3_10" = "%@ messages selected";
"VoiceOver.Chat.MessagesSelected_many" = "%@ messages selected";
"VoiceOver.Chat.MessagesSelected_any" = "%@ messages selected";

"Channel.AdminLog.StartedVoiceChat" = "%1$@ started voice chat";
"Channel.AdminLog.StartedLiveStream" = "%1$@ started live stream";
"Channel.AdminLog.EndedVoiceChat" = "%1$@ ended voice chat";
"Channel.AdminLog.EndedLiveStream" = "%1$@ ended live stream";
"Channel.AdminLog.MutedParticipant" = "%1$@ muted %2$@";
"Channel.AdminLog.UnmutedMutedParticipant" = "%1$@ unmuted %2$@";
"Channel.AdminLog.AllowedNewMembersToSpeak" = "%1$@ allowed new members to speak";
"Channel.AdminLog.MutedNewMembers" = "%1$@ muted new members";

"Group.GroupMembersHeader" = "GROUP MEMBERS";

"Conversation.VoiceChatMediaRecordingRestricted" = "You can't record voice and video messages during a voice chat.";
"Conversation.LiveStreamMediaRecordingRestricted" = "You can't record voice and video messages during a live stream.";

"CallList.ActiveVoiceChatsHeader" = "ACTIVE VOICE CHATS";
"CallList.RecentCallsHeader" = "RECENT CALLS";

"VoiceChat.PeerJoinedText" = "%@ joined the voice chat";
"LiveStream.PeerJoinedText" = "%@ joined the live stream";

"VoiceChat.StartRecording" = "Start Recording";
"LiveStream.StartRecording" = "Start Recording";
"VoiceChat.StopRecording" = "Stop Recording";

"VoiceChat.StartRecordingTitle" = "Start Recording";
"LiveStream.StartRecordingTitle" = "Start Recording";
"VoiceChat.StartRecordingText" = "Do you want to start recording this chat and save the result into an audio file?\n\nOther members will see that the chat is being recorded.";
"LiveStream.StartRecordingText" = "Do you want to start recording this live stream and save the result into an audio file?\n\nOther members will see that the chat is being recorded.";
"VoiceChat.StartRecordingStart" = "Start";
"VoiceChat.StartRecordingTextVideo" = "Do you want to start recording this chat and save the result into a video file?\n\nOther members will see that the chat is being recorded.";
"LiveStream.StartRecordingTextVideo" = "Do you want to start recording this live stream and save the result into a video file?\n\nOther members will see that the chat is being recorded.";

"VoiceChat.RecordingTitlePlaceholder" = "Audio Title (Optional)";
"VoiceChat.RecordingTitlePlaceholderVideo" = "Video Title (Optional)";
"VoiceChat.RecordingStarted" = "Voice chat recording started";
"LiveStream.RecordingStarted" = "Live stream recording started";
"VoiceChat.RecordingInProgress" = "Voice chat is being recorded";
"LiveStream.RecordingInProgress" = "Live stream is being recorded";

"VoiceChat.StopRecordingTitle" = "Stop Recording?";
"VoiceChat.StopRecordingStop" = "Stop";

"VoiceChat.RecordingSaved" = "Audio saved to **Saved Messages**.";

"VoiceChat.StatusMutedForYou" = "muted for you";
"VoiceChat.StatusMutedYou" = "put you on mute";

"VoiceOver.DismissContextMenu" = "Dismiss Context Menu";

"Call.VoiceOver.VoiceCallOutgoing" = "Outgoing Voice Call";
"Call.VoiceOver.VideoCallOutgoing" = "Outgoing Video Call";
"Call.VoiceOver.VoiceCallIncoming" = "Incoming Voice Call";
"Call.VoiceOver.VideoCallIncoming" = "Incoming Video Call";
"Call.VoiceOver.VoiceCallMissed" = "Missed Voice Call";
"Call.VoiceOver.VideoCallMissed" = "Missed Video Call";
"Call.VoiceOver.VoiceCallCanceled" = "Cancelled Voice Call";
"Call.VoiceOver.VideoCallCanceled" = "Cancelled Video Call";

"VoiceChat.UnmuteForMe" = "Unmute for Me";
"VoiceChat.MuteForMe" = "Mute for Me";

"PeerInfo.ButtonVoiceChat" = "Voice Chat";
"PeerInfo.ButtonLiveStream" = "Live Stream";
"VoiceChat.OpenChat" = "Open Chat";

"GroupInfo.InviteLinks" = "Invite Links";

"InviteLink.Title" = "Invite Links";
"InviteLink.PermanentLink" = "Permanent Link";
"InviteLink.PublicLink" = "Public Link";
"InviteLink.Share" = "Share Link";
"InviteLink.PeopleJoinedNone" = "no one joined yet";
"InviteLink.PeopleJoined_1" = "%@ people joined";
"InviteLink.PeopleJoined_2" = "%@ people joined";
"InviteLink.PeopleJoined_3_10" = "%@ people joined";
"InviteLink.PeopleJoined_many" = "%@ people joined";
"InviteLink.PeopleJoined_any" = "%@ people joined";
"InviteLink.CreatePrivateLinkHelp" = "Anyone who has Telegram installed will be able to join your group by following this link.";
"InviteLink.CreatePrivateLinkHelpChannel" = "Anyone who has Telegram installed will be able to join your channel by following this link.";
"InviteLink.Manage" = "Manage Invite Links";

"InviteLink.PeopleJoinedShortNoneExpired" = "no one joined";
"InviteLink.PeopleJoinedShortNone" = "no one joined yet";
"InviteLink.PeopleJoinedShort_1" = "%@ joined";
"InviteLink.PeopleJoinedShort_2" = "%@ joined";
"InviteLink.PeopleJoinedShort_3_10" = "%@ joined";
"InviteLink.PeopleJoinedShort_many" = "%@ joined";
"InviteLink.PeopleJoinedShort_any" = "%@ joined";

"InviteLink.PeopleCanJoin_1" = "%@ can join";
"InviteLink.PeopleCanJoin_2" = "%@ can join";
"InviteLink.PeopleCanJoin_3_10" = "%@ can join";
"InviteLink.PeopleCanJoin_many" = "%@ can join";
"InviteLink.PeopleCanJoin_any" = "%@ can join";

"InviteLink.PeopleRemaining_1" = "%@ remaining";
"InviteLink.PeopleRemaining_2" = "%@ remaining";
"InviteLink.PeopleRemaining_3_10" = "%@ remaining";
"InviteLink.PeopleRemaining_many" = "%@ remaining";
"InviteLink.PeopleRemaining_any" = "%@ remaining";

"InviteLink.Expired" = "expired";
"InviteLink.UsageLimitReached" = "limit reached";
"InviteLink.Revoked" = "revoked";

"InviteLink.AdditionalLinks" = "Additional Links";
"InviteLink.Create" = "Create a New Link";
"InviteLink.CreateInfo" = "You can create additional invite links that have limited time or number of usages.";

"InviteLink.RevokedLinks" = "Revoked Links";
"InviteLink.DeleteAllRevokedLinks" = "Delete All Revoked Links";

"InviteLink.ContextCopy" = "Copy";
"InviteLink.ContextEdit" = "Edit";
"InviteLink.ContextGetQRCode" = "Get QR Code";
"InviteLink.ContextShare" = "Share";
"InviteLink.ContextRevoke" = "Revoke";
"InviteLink.ContextDelete" = "Delete";

"InviteLink.Create.Title" = "New Link";
"InviteLink.Create.EditTitle" = "Edit Link";

"InviteLink.Create.TimeLimit" = "Limit By Time Period";
"InviteLink.Create.TimeLimitExpiryDate" = "Expiry Date";
"InviteLink.Create.TimeLimitExpiryDateNever" = "Never";
"InviteLink.Create.TimeLimitExpiryTime" = "Time";
"InviteLink.Create.TimeLimitInfo" = "You can make the link expire after a certain time.";
"InviteLink.Create.TimeLimitNoLimit" = "No Limit";

"InviteLink.Create.UsersLimit" = "Limit By Number Of Users";
"InviteLink.Create.UsersLimitNumberOfUsers" = "Number of Uses";
"InviteLink.Create.UsersLimitNumberOfUsersUnlimited" = "Unlimited";
"InviteLink.Create.UsersLimitInfo" = "You can make the link expire after it has been used for a certain number of times.";
"InviteLink.Create.UsersLimitNoLimit" = "No Limit";

"InviteLink.Create.Revoke" = "Revoke Link";

"InviteLink.QRCode.Title" = "Invite by QR Code";
"InviteLink.QRCode.Info" = "Everyone on Telegram can scan this code to join your group.";
"InviteLink.QRCode.InfoChannel" = "Everyone on Telegram can scan this code to join your channel.";
"InviteLink.QRCode.Share" = "Share QR Code";

"InviteLink.InviteLink" = "Invite Link";
"InviteLink.ExpiredLink" = "Expired Link";
"InviteLink.ExpiredLinkStatus" = "time limit has expired";
"InviteLink.CreatedBy" = "Link Created By";

"InviteLink.ReactivateLink" = "Reactivate Link";

"InviteLink.DeleteLinkAlert.Text" = "Are you sure you want to delete this link? It will be completely gone.";
"InviteLink.DeleteLinkAlert.Action" = "Delete";

"InviteLink.DeleteAllRevokedLinksAlert.Text" = "This will delete all revoked links.";
"InviteLink.DeleteAllRevokedLinksAlert.Action" = "Delete All";

"InviteLink.ExpiresIn" = "expires in %@";

"InviteLink.InviteLinkCopiedText" = "Invite link copied to clipboard";

"InviteLink.OtherAdminsLinks" = "Invite Links Created By Other Admins";
"InviteLink.OtherPermanentLinkInfo" = "**%1$@** can see this link and use it to invite new members to **%2$@**.";

"InviteLink.InviteLinks_0" = "%@ invite links";
"InviteLink.InviteLinks_1" = "%@ invite link";
"InviteLink.InviteLinks_2" = "%@ invite links";
"InviteLink.InviteLinks_3_10" = "%@ invite links";
"InviteLink.InviteLinks_many" = "%@ invite links";
"InviteLink.InviteLinks_any" = "%@ invite links";

"InviteLink.InviteLinkRevoked" = "The invite link has been revoked.";

"Conversation.ChecksTooltip.Delivered" = "Delivered";
"Conversation.ChecksTooltip.Read" = "Read";

"DialogList.MultipleTypingPair" = "%@ and %@ are typing";

"Common.Save" = "Save";

"UserInfo.FakeUserWarning" = "⚠️ Warning: Many users reported that this account impersonates a famous person or organization.";
"UserInfo.FakeBotWarning" = "⚠️ Warning: Many users reported that this account impersonates a famous person or organization.";
"GroupInfo.FakeGroupWarning" = "⚠️ Warning: Many users reported that this account impersonates a famous person or organization.";
"ChannelInfo.FakeChannelWarning" = "⚠️ Warning: Many users reported that this account impersonates a famous person or organization.";

"ReportPeer.ReasonFake" = "Fake Account";

"ChatList.HeaderImportIntoAnExistingGroup" = "SELECT A CHAT TO IMPORT MESSAGES TO";

"Group.ErrorAdminsTooMuch" = "Sorry, too many administrators in this group.";
"Channel.ErrorAdminsTooMuch" = "Sorry, too many administrators in this channel.";

"Conversation.AddMembers" = "Add Members";

"Conversation.ImportedMessageHint" = "This message was imported from another app. We can't guarantee it's real.";

"Conversation.GreetingText" = "Send a message or tap on the greeting below.";

"CallList.DeleteAllForMe" = "Delete for me";
"CallList.DeleteAllForEveryone" = "Delete for me and Others";
"Conversation.ImportProgress" = "Importing Messages... %@%";

"Conversation.AudioRateTooltipSpeedUp" = "Audio will play two times faster.";
"Conversation.AudioRateTooltipNormal" = "Audio will play at normal speed.";

"ChatImport.Title" = "Select Chat";
"ChatImport.SelectionErrorNotAdmin" = "You must to be an admin in the group to import messages to it.";
"ChatImport.SelectionErrorGroupGeneric" = "Sorry, you can't import history to this group.";
"ChatImport.SelectionConfirmationGroupWithTitle" = "Do you want to import messages from **%1$@** into **%2$@**?";
"ChatImport.SelectionConfirmationGroupWithoutTitle" = "Do you want to import messages into **%@**?";
"ChatImport.SelectionConfirmationAlertTitle" = "Import Messages";
"ChatImport.SelectionConfirmationAlertImportAction" = "Import";
"ChatImport.CreateGroupAlertTitle" = "Create Group and Import Messages";
"ChatImport.CreateGroupAlertText" = "Do you want to create the group **%@** and import messages from another messaging app?";
"ChatImport.CreateGroupAlertImportAction" = "Create and Import";
"ChatImport.UserErrorNotMutual" = "You can only import messages into private chats with users who are mutual contacts.";
"ChatImport.SelectionConfirmationUserWithTitle" = "Do you want to import messages from **%1$@** into the chat with **%2$@**?";
"ChatImport.SelectionConfirmationUserWithoutTitle" = "Do you want to import messages into the chat with **%@?**";

"PeerSelection.ImportIntoNewGroup" = "Import to a New Group";
"Message.ImportedDateFormat" = "%1$@, %2$@ Imported %3$@";

"ChatImportActivity.Title" = "Importing Chat";
"ChatImportActivity.OpenApp" = "Open Telegram";
"ChatImportActivity.Retry" = "Retry";
"ChatImportActivity.InProgress" = "Please keep this window open\nuntil the import is completed.";
"ChatImportActivity.ErrorNotAdmin" = "You need to be an admin in the group to import messages.";
"ChatImportActivity.ErrorInvalidChatType" = "Wrong type of chat for the messages you are trying to import.";
"ChatImportActivity.ErrorUserBlocked" = "Unable to import messages due to privacy settings.";
"ChatImportActivity.ErrorGeneric" = "An error occurred.";
"ChatImportActivity.ErrorLimitExceeded" = "Daily maximum reached,\nplease come back tomorrow.";
"ChatImportActivity.Success" = "Chat imported\nsuccessfully.";

"VoiceOver.Chat.GoToOriginalMessage" = "Go to message";
"VoiceOver.Chat.UnreadMessages_0" = "%@ unread messages";
"VoiceOver.Chat.UnreadMessages_1" = "%@ unread message";
"VoiceOver.Chat.UnreadMessages_2" = "%@ unread messages";
"VoiceOver.Chat.UnreadMessages_3_10" = "%@ unread messages";
"VoiceOver.Chat.UnreadMessages_many" = "%@ unread messages";
"VoiceOver.Chat.UnreadMessages_any" = "%@ unread messages";

"VoiceOver.ChatList.Message" = "Message";
"VoiceOver.ChatList.OutgoingMessage" = "Outgoing Message";
"VoiceOver.ChatList.MessageFrom" = "From: %@";
"VoiceOver.ChatList.MessageRead" = "Read";
"VoiceOver.ChatList.MessageEmpty" = "Empty";

"VoiceOver.Chat.Profile" = "Profile";
"VoiceOver.Chat.GroupInfo" = "Group Info";
"VoiceOver.Chat.ChannelInfo" = "Channel Info";

"Conversation.ForwardTooltip.Chat.One" = "Message forwarded to **%@**";
"Conversation.ForwardTooltip.Chat.Many" = "Messages forwarded to **%@**";
"Conversation.ForwardTooltip.TwoChats.One" = "Message forwarded to **%@** and **%@**";
"Conversation.ForwardTooltip.TwoChats.Many" = "Messages forwarded to **%@** and **%@**";
"Conversation.ForwardTooltip.ManyChats.One" = "Message forwarded to **%@** and %@ others";
"Conversation.ForwardTooltip.ManyChats.Many" = "Messages forwarded to **%@** and %@ others";
"Conversation.ForwardTooltip.SavedMessages.One" = "Message forwarded to **Saved Messages**";
"Conversation.ForwardTooltip.SavedMessages.Many" = "Messages forwarded to **Saved Messages**";

"Channel.AdminLog.UpdatedParticipantVolume" = "%1$@ changed %2$@ volume to %3$@";

"Channel.AdminLog.DeletedInviteLink" = "%1$@ deleted invite link %2$@";
"Channel.AdminLog.RevokedInviteLink" = "%1$@ revoked invite link %2$@";
"Channel.AdminLog.EditedInviteLink" = "%1$@ edited invite link %2$@";
"Channel.AdminLog.CreatedInviteLink" = "%1$@ created invite link %2$@";

"Channel.AdminLog.JoinedViaInviteLink" = "%1$@ joined via invite link %2$@";

"GroupInfo.Permissions.BroadcastTitle" = "Broadcast Group";
"GroupInfo.Permissions.BroadcastConvert" = "Convert to Broadcast Group";
"GroupInfo.Permissions.BroadcastConvertInfo" = "Broadcast groups can have over %@ members, but only admins can send messages in them.";

"GroupInfo.GroupHistoryShort" = "Chat History";

"PeerInfo.CustomizeNotifications" = "Customize";

"Conversation.ContextMenuSpeak" = "Speak";

"Conversation.SelectMessages" = "Select Messages";
"Conversation.ReportMessages" = "Report Messages";

"Report.AdditionalDetailsText" = "Please enter any additional details relevant for your report.";
"Report.AdditionalDetailsPlaceholder" = "Additional details...";
"Report.Report" = "Report";
"Report.Succeed" = "Telegram moderators will study your report. Thank you!";

"Conversation.AutoremoveRemainingTime" = "auto-deletes in %@";
"Conversation.AutoremoveRemainingDays_1" = "auto-deletes in %@ day";
"Conversation.AutoremoveRemainingDays_any" = "auto-deletes in %@ days";

"PeerInfo.AutoremoveMessages" = "Auto-Delete Messages";
"PeerInfo.AutoremoveMessagesDisabled" = "Never";

"Conversation.AutoremoveChanged" = "Auto-Delete timer set to %@";
"Conversation.AutoremoveOff" = "Auto-Delete is now off.";

"PeerInfo.ReportProfilePhoto" = "Report Profile Photo";
"PeerInfo.ReportProfileVideo" = "Report Profile Video";

"Channel.AdminLog.CanInviteUsersViaLink" = "Invite Users via Link";

"BroadcastGroups.IntroTitle" = "Broadcast Groups";
"BroadcastGroups.IntroText" = "• No limit on the number of members.\n\n• Only admins can post.\n\n• Can't be turned back into a regular group.";
"BroadcastGroups.Convert" = "Convert to Broadcast Group";
"BroadcastGroups.Cancel" = "Leave as regular group";

"BroadcastGroups.ConfirmationAlert.Title" = "Are you sure?";
"BroadcastGroups.ConfirmationAlert.Text" = "Regular members of the group (non-admins) will irrevocably lose their right to post messages in the group.\n\nThis action **cannot** be undone.";
"BroadcastGroups.ConfirmationAlert.Convert" = "Convert";

"BroadcastGroups.Success" = "Your group can now have more than %@ members.";

"BroadcastGroups.LimitAlert.Title" = "Limit Reached";
"BroadcastGroups.LimitAlert.Text" = "Your group has reached a limit of **%@** members.\n\nYou can increase this limit by converting the group to a **broadcast group** where only admins can post. Interested?";
"BroadcastGroups.LimitAlert.LearnMore" = "Learn More";
"BroadcastGroups.LimitAlert.SettingsTip" = "If you change your mind, go to the settings of your group.";

"VoiceOver.AuthSessions.CurrentSession" = "Current Session";

"Channel.AdminLog.MessageChangedAutoremoveTimeoutSet" = "%1$@ set auto-remove timer to %2$@";
"Channel.AdminLog.MessageChangedAutoremoveTimeoutRemove" = "%1$@ disabled auto-remove timer";

"ChannelInfo.InviteLink.RevokeAlert.Text" = "Are you sure you want to revoke this link? Once you do, no one will be able to join the channel using it.";

"Group.Info.Members" = "Members";

"Group.Members.Title" = "Members";
"Group.Members.AddMembers" = "Add Members";
"Group.Members.AddMembersHelp" = "Only group admins can see this list.";

"Conversation.AlsoClearCacheTitle" = "You can use \"clear cache\" to remove unnecessary media — and re-downloaded files if you need them again.";
"Conversation.DeleteAllMessagesInChat" = "Are you sure you want to delete all messages in %@?";

"InviteLinks.InviteLinkExpired" = "This invite link has expired.";

"Conversation.AutoremoveTimerSetUserYou" = "You set messages to automatically delete after %1$@";
"Conversation.AutoremoveTimerSetUser" = "%1$@ set messages to automatically delete after %2$@";
"Conversation.AutoremoveTimerRemovedUserYou" = "You disabled the auto-delete timer";
"Conversation.AutoremoveTimerRemovedUser" = "%1$@ disabled the auto-delete timer";
"Conversation.AutoremoveTimerSetGroup" = "A group admin set messages to automatically delete after %1$@";
"Conversation.AutoremoveTimerRemovedGroup" = "A group admin disabled the auto-delete timer";
"Conversation.AutoremoveTimerSetChannel" = "Messages in this channel will be automatically deleted after %1$@";
"Conversation.AutoremoveTimerRemovedChannel" = "Messages in this channel will no longer be automatically deleted";

"AutoremoveSetup.Title" = "Auto-Deletion";
"AutoremoveSetup.TimeSectionHeader" = "AUTO-DELETE MESSAGES";
"AutoremoveSetup.TimerInfoChannel" = "Automatically delete messages sent in this channel after a certain period of time.";
"AutoremoveSetup.TimerInfoChat" = "Automatically delete messages sent in this chat after a certain period of time.";
"AutoremoveSetup.TimerValueNever" = "Never";
"AutoremoveSetup.TimerValueAfter" = "After %@";

"Conversation.ClearChannel" = "Clear Channel";

"Conversation.AutoremoveTimerSetToastText" = "Messages in this chat are automatically\ndeleted %@ after they have been sent.";
"Conversation.AutoremoveActionEnable" = "Enable Auto-Delete";
"Conversation.AutoremoveActionEdit" = "Edit Auto-Delete Settings";

"Widget.ChatsGalleryTitle" = "Chats";
"Widget.ChatsGalleryDescription" = "Display the latest message from the most important chats.";
"Widget.ShortcutsGalleryTitle" = "Shortcuts";
"Widget.ShortcutsGalleryDescription" = "Display shortcuts of your most important chats to always have quick access to them.";

"Widget.MessageAutoremoveTimerUpdated" = "Auto-delete timer updated";
"Widget.MessageAutoremoveTimerRemoved" = "Auto-delete timer disabled";

"Widget.LongTapToEdit" = "Tap or hold to edit widget.";
"Widget.UpdatedTodayAt" = "Updated at {}";
"Widget.UpdatedAt" = "Updated {}";

"Intents.ErrorLockedTitle" = "Locked";
"Intents.ErrorLockedText" = "Open Telegram and enter passcode to edit widget.";

"Conversation.GigagroupDescription" = "Only admins can send messages in this group.";

"Channel.AdminLog.MessageAddedAdminName" = "promoted %1$@";
"Channel.AdminLog.MessageAddedAdminNameUsername" = "promoted %1$@ (%2$@)";
"Channel.AdminLog.MessageRemovedAdminName" = "demoted %1$@";
"Channel.AdminLog.MessageRemovedAdminNameUsername" = "demoted %1$@ (%2$@)";

"Notification.Exceptions.MessagePreviewAlwaysOn" = "Always On";
"Notification.Exceptions.MessagePreviewAlwaysOff" = "Always Off";

"Channel.Setup.LinkTypePublic" = "Public";
"Channel.Setup.LinkTypePrivate" = "Private";

"VoiceOver.ScrollStatus" = "Row %1$@ of %2$@";

"Conversation.UsersTooMuchError" = "Sorry, this group is full.";

"Conversation.UploadFileTooLarge" = "File could not be sent, because it is larger than 2 GB.\n\nYou can send as many files as you like, but each must be smaller than 2 GB.";

"Channel.AddUserLeftError" = "Sorry, if a person is no longer part of a channel, you need to be in their Telegram contacts in order to add them back.\n\nNote that they can still join via the channel's invite link as long as they are not in the Removed Users list.";

"Message.ScamAccount" = "Scam";
"Message.FakeAccount" = "Fake";

"InstantPage.FontSanFrancisco" = "San Francisco";
"InstantPage.FontNewYork" = "New York";
"InstantPage.Search" = "Search";
"InstantPage.OpenInBrowser" = "Open in %@";
"InstantPage.VoiceOver.IncreaseFontSize" = "Increase Font Size";
"InstantPage.VoiceOver.DecreaseFontSize" = "Decrease Font Size";
"InstantPage.VoiceOver.ResetFontSize" = "Reset Font Size";

"Contacts.VoiceOver.AddContact" = "Add Contact";

"VoiceChat.SelectAccount" = "Select Account";
"VoiceChat.DisplayAs" = "Display Me As...";
"VoiceChat.DisplayAsInfo" = "Choose whether you want to be displayed as your personal account or as your channel.";
"VoiceChat.DisplayAsInfoGroup" = "Choose whether you want to be displayed as your personal account, this group, or one of your channels.";
"VoiceChat.DisplayAsSuccess" = "Members of this voice chat will now see your as **%@**.";
"LiveStream.DisplayAsSuccess" = "Members of this live stream will now see your as **%@**.";
"VoiceChat.PersonalAccount" = "personal account";
"VoiceChat.EditTitle" = "Edit Voice Chat Title";
"LiveStream.EditTitle" = "Edit Live Stream Title";
"VoiceChat.EditPermissions" = "Edit Permissions";

"VoiceChat.OpenChannel" = "Open Channel";

"VoiceChat.EditTitleText" = "Edit a title of this voice chat.";
"LiveStream.EditTitleText" = "Edit a title of this live stream.";
"VoiceChat.EditTitleSuccess" = "Voice chat title changed to **%@**.";
"LiveStream.EditTitleSuccess" = "Live stream title changed to **%@**.";
"VoiceChat.EditTitleRemoveSuccess" = "Voice chat title removed.";
"LiveStream.EditTitleRemoveSuccess" = "Live Stream title removed.";

"VoiceChat.InviteLink.Speaker" = "Speaker";
"VoiceChat.InviteLink.Listener" = "Listener";
"VoiceChat.InviteLink.CopySpeakerLink" = "Copy Speaker Link";
"VoiceChat.InviteLink.CopyListenerLink" = "Copy Listener Link";

"VoiceChat.InviteLink.InviteSpeakers_0" = "[%@] Invite Speakers";
"VoiceChat.InviteLink.InviteSpeakers_1" = "[%@] Invite Speaker";
"VoiceChat.InviteLink.InviteSpeakers_2" = "[%@] Invite Speakers";
"VoiceChat.InviteLink.InviteSpeakers_3_10" = "[%@] Invite Speakers";
"VoiceChat.InviteLink.InviteSpeakers_many" = "[%@] Invite Speakers";
"VoiceChat.InviteLink.InviteSpeakers_any" = "[%@] Invite Speakers";

"VoiceChat.InviteLink.InviteListeners_0" = "[%@] Invite Listeners";
"VoiceChat.InviteLink.InviteListeners_1" = "[%@] Invite Listener";
"VoiceChat.InviteLink.InviteListeners_2" = "[%@] Invite Listeners";
"VoiceChat.InviteLink.InviteListeners_3_10" = "[%@] Invite Listeners";
"VoiceChat.InviteLink.InviteListeners_many" = "[%@] Invite Listeners";
"VoiceChat.InviteLink.InviteListeners_any" = "[%@] Invite Listeners";

"Conversation.CancelForwardTitle" = "Cancel Forwarding";
"Conversation.CancelForwardText" = "Do you want to cancel forwarding or send messages to a different chat?";
"Conversation.CancelForwardCancelForward" = "Cancel Forwarding";
"Conversation.CancelForwardSelectChat" = "Select Another Chat";

"StickerPacks.ActionDelete" = "Delete";
"StickerPacks.ActionArchive" = "Archive";
"StickerPacks.ActionShare" = "Share";

"StickerPacks.DeleteStickerPacksConfirmation_0" = "Delete %@ Sticker Sets";
"StickerPacks.DeleteStickerPacksConfirmation_1" = "Delete %@ Sticker Set";
"StickerPacks.DeleteStickerPacksConfirmation_2" = "Delete %@ Sticker Sets";
"StickerPacks.DeleteStickerPacksConfirmation_3_10" = "Delete %@ Sticker Sets";
"StickerPacks.DeleteStickerPacksConfirmation_many" = "Delete %@ Sticker Sets";
"StickerPacks.DeleteStickerPacksConfirmation_any" = "Delete %@ Sticker Sets";

"StickerPacks.ArchiveStickerPacksConfirmation_0" = "Archive %@ Sticker Sets";
"StickerPacks.ArchiveStickerPacksConfirmation_1" = "Archive %@ Sticker Set";
"StickerPacks.ArchiveStickerPacksConfirmation_2" = "Archive %@ Sticker Sets";
"StickerPacks.ArchiveStickerPacksConfirmation_3_10" = "Archive %@ Sticker Sets";
"StickerPacks.ArchiveStickerPacksConfirmation_many" = "Archive %@ Sticker Sets";
"StickerPacks.ArchiveStickerPacksConfirmation_any" = "Archive %@ Sticker Sets";

"VoiceChat.StatusWantsToSpeak" = "wants to speak";

"VoiceChat.AskedToSpeak" = "You Asked To Speak";
"VoiceChat.AskedToSpeakHelp" = "We let the speakers know";

"VoiceChat.YouCanNowSpeak" = "You can now speak";
"VoiceChat.YouCanNowSpeakIn" = "You can now speak in **%@**";
"VoiceChat.UserCanNowSpeak" = "**%@** can now speak";

"VoiceChat.MutedByAdmin" = "Muted by Admin";
"VoiceChat.MutedByAdminHelp" = "Tap if you want to speak";
"Invitation.JoinVoiceChatAsSpeaker" = "Join as Speaker";
"Invitation.JoinVoiceChatAsListener" = "Join as Listener";

"VoiceChat.CancelSpeakRequest" = "Cancel Request to Speak";

"VoiceChat.RemovePeerConfirmationChannel" = "Are you sure you want to remove %@ from the channel?";
"VoiceChat.RemoveAndBanPeerConfirmation" = "Do you want to remove %1$@ from the voice chat and ban them in %2$@?";
"LiveStream.RemoveAndBanPeerConfirmation" = "Do you want to remove %1$@ from the live stream and ban them in %2$@?";

"Notification.VoiceChatStartedChannel" = "Voice chat started";
"Notification.LiveStreamStarted" = "Live stream started";

"Conversation.MessageCopied" = "Message copied to clipboard";
"Conversation.LinkCopied" = "Link copied to clipboard";
"Conversation.TextCopied" = "Text copied to clipboard";
"Conversation.ImageCopied" = "Image copied to clipboard";
"Conversation.HashtagCopied" = "Hashtag copied to clipboard";
"Conversation.PhoneCopied" = "Phone copied to clipboard";
"Conversation.EmailCopied" = "Email copied to clipboard";
"Conversation.UsernameCopied" = "Username copied to clipboard";
"Conversation.CardNumberCopied" = "Card number copied to clipboard";
"Conversation.PrivateMessageLinkCopiedLong" = "Link copied to clipboard. This link will only work for members of this chat.";

"Conversation.StickerAddedToFavorites" = "Sticker was added to Favorites";
"Conversation.StickerRemovedFromFavorites" = "Sticker was removed from Favorites";

"Conversation.DeletedFromContacts" = "**%@** deleted from your contacts";

"Conversation.VoiceChat" = "Voice Chat";
"Conversation.LiveStream" = "Live Stream";

"Conversation.JoinVoiceChatAsSpeaker" = "JOIN AS SPEAKER";
"Conversation.JoinVoiceChatAsListener" = "JOIN AS LISTENER";

"VoiceChat.LeaveConfirmation" = "Are you sure you want to leave this voice chat?";
"LiveStream.LeaveConfirmation" = "Are you sure you want to leave this live stream?";
"VoiceChat.LeaveVoiceChat" = "Leave Voice Chat";
"LiveStream.LeaveVoiceChat" = "Leave Live Stream";
"VoiceChat.LeaveAndEndVoiceChat" = "End Voice Chat";
"LiveStream.LeaveAndEndVoiceChat" = "End Live Stream";
"VoiceChat.LeaveAndCancelVoiceChat" = "Abort Voice Chat";
"LiveStream.LeaveAndCancelVoiceChat" = "Abort Live Stream";

"VoiceChat.ForwardTooltip.Chat" = "Invite link forwarded to **%@**";
"VoiceChat.ForwardTooltip.TwoChats" = "Invite link forwarded to **%@** and **%@**";
"VoiceChat.ForwardTooltip.ManyChats" = "Invite link forwarded to **%@** and %@ others";

"GroupRemoved.ViewChannelInfo" = "View Channel";

"UserInfo.ContactForwardTooltip.Chat.One" = "Contact forwarded to **%@**";
"UserInfo.ContactForwardTooltip.TwoChats.One" = "Contact forwarded to **%@** and **%@**";
"UserInfo.ContactForwardTooltip.ManyChats.One" = "Contact forwarded to **%@** and %@ others";
"UserInfo.ContactForwardTooltip.SavedMessages.One" = "Contact forwarded to **Saved Messages**";

"UserInfo.LinkForwardTooltip.Chat.One" = "Link forwarded to **%@**";
"UserInfo.LinkForwardTooltip.TwoChats.One" = "Link forwarded to **%@** and **%@**";
"UserInfo.LinkForwardTooltip.ManyChats.One" = "Link forwarded to **%@** and %@ others";
"UserInfo.LinkForwardTooltip.SavedMessages.One" = "Link forwarded to **Saved Messages**";

"VoiceChat.You" = "this is you";
"VoiceChat.ChangePhoto" = "Change Photo";
"VoiceChat.EditBio" = "Edit Bio";
"VoiceChat.EditBioTitle" = "Bio";
"VoiceChat.EditBioText" = "Any details such as age, occupation or city.";
"VoiceChat.EditBioPlaceholder" = "Bio";
"VoiceChat.EditBioSave" = "Save";
"VoiceChat.EditBioSuccess" = "Your bio is changed.";

"VoiceChat.EditDescription" = "Edit Description";
"VoiceChat.EditDescriptionTitle" = "Description";
"VoiceChat.EditDescriptionText" = "Any details such as age, occupation or city.";
"VoiceChat.EditDescriptionPlaceholder" = "Description";
"VoiceChat.EditDescriptionSave" = "Save";
"VoiceChat.EditDescriptionSuccess" = "Description is changed.";

"VoiceChat.SendPublicLinkText" = "%1$@ isn't a member of \"%2$@\" yet. Send them a public invite link instead?";
"VoiceChat.SendPublicLinkSend" = "Send";

"VoiceChat.TapToAddPhotoOrBio" = "tap to add photo or bio";
"VoiceChat.TapToAddPhoto" = "tap to add photo";
"VoiceChat.TapToAddBio" = "tap to add bio";
"VoiceChat.ImproveYourProfileText" = "You can improve your profile by adding missing information.";

"VoiceChat.AddPhoto" = "Add Photo";
"VoiceChat.AddBio" = "Add Bio";
"VoiceChat.ChangeName" = "Change Name";
"VoiceChat.ChangeNameTitle" = "Change Name";
"VoiceChat.EditNameSuccess" = "Your name is changed.";

"VoiceChat.Video" = "video";

"VoiceChat.PinVideo" = "Pin Video";
"VoiceChat.UnpinVideo" = "Unpin Video";

"Notification.VoiceChatScheduledChannel" = "Voice chat scheduled for %@";
"Notification.LiveStreamScheduled" = "Live stream scheduled for %@";
"Notification.VoiceChatScheduled" = "%1$@ scheduled a voice chat for %2$@";

"Notification.VoiceChatScheduledTodayChannel" = "Voice chat scheduled for today at %@";
"Notification.LiveStreamScheduledToday" = "Live stream scheduled for today at %@";
"Notification.VoiceChatScheduledToday" = "%1$@ scheduled a voice chat for today at %2$@";

"Notification.VoiceChatScheduledTomorrowChannel" = "Voice chat scheduled for tomorrow at %@";
"Notification.LiveStreamScheduledTomorrow" = "Live stream scheduled for tomorrow at %@";
"Notification.VoiceChatScheduledTomorrow" = "%1$@ scheduled a voice chat for tomorrow at %2$@";

"VoiceChat.StartsIn" = "Starts in";
"VoiceChat.LateBy" = "Late by";

"VoiceChat.StatusStartsIn" = "starts in %@";
"VoiceChat.StatusLateBy" = "late by %@";

"VoiceChat.Scheduled" = "Scheduled";

"VoiceChat.StartNow" = "Start Now";
"VoiceChat.SetReminder" = "Set Reminder";
"VoiceChat.CancelReminder" = "Cancel Reminder";

"VoiceChat.ShareShort" = "share";
"VoiceChat.TapToEditTitle" = "Tap to edit title";

"ChannelInfo.ScheduleVoiceChat" = "Schedule Voice Chat";
"ChannelInfo.ScheduleLiveStream" = "Schedule Live Stream";

"ScheduleVoiceChat.Title" = "Schedule Voice Chat";
"ScheduleLiveStream.Title" = "Schedule Live Stream";
"ScheduleVoiceChat.GroupText" = "The members of the group will be notified that the voice chat will start in %@.";
"ScheduleLiveStream.ChannelText" = "The members of the channel will be notified that the live stream will start in %@.";

"ScheduleVoiceChat.ScheduleToday" = "Start today at %@";
"ScheduleVoiceChat.ScheduleTomorrow" = "Start tomorrow at %@";
"ScheduleVoiceChat.ScheduleOn" = "Start on %@ at %@";

"Conversation.ScheduledVoiceChat" = "Scheduled Voice Chat";
"Conversation.ScheduledLiveStream" = "Scheduled Live Stream";

"Conversation.ScheduledVoiceChatStartsOn" = "Voice chat starts on %@";
"Conversation.ScheduledLiveStreamStartsOn" = "Live stream starts on %@";
"Conversation.ScheduledVoiceChatStartsOnShort" = "Starts on %@";
"Conversation.ScheduledVoiceChatStartsToday" = "Voice chat starts today at %@";
"Conversation.ScheduledLiveStreamStartsToday" = "Live stream starts today at %@";
"Conversation.ScheduledVoiceChatStartsTodayShort" = "Starts today at %@";
"Conversation.ScheduledVoiceChatStartsTomorrow" = "Voice chat starts tomorrow at %@";
"Conversation.ScheduledLiveStreamStartsTomorrow" = "Live stream starts tomorrow at %@";
"Conversation.ScheduledVoiceChatStartsTomorrowShort" = "Starts tomorrow at %@";

"VoiceChat.CancelVoiceChat" = "Abort Voice Chat";
"VoiceChat.CancelLiveStream" = "Abort Live Stream";
"VoiceChat.CancelConfirmationTitle" = "Abort Voice Chat";
"LiveStream.CancelConfirmationTitle" = "Abort Live Stream";
"VoiceChat.CancelConfirmationText" = "Do you want to abort the scheduled voice chat?";
"LiveStream.CancelConfirmationText" = "Do you want to abort the scheduled live stream?";
"VoiceChat.CancelConfirmationEnd" = "Abort";

"ScheduledIn.Seconds_1" = "%@ second";
"ScheduledIn.Seconds_2" = "%@ seconds";
"ScheduledIn.Seconds_3_10" = "%@ seconds";
"ScheduledIn.Seconds_any" = "%@ seconds";
"ScheduledIn.Seconds_many" = "%@ seconds";
"ScheduledIn.Seconds_0" = "%@ seconds";
"ScheduledIn.Minutes_1" = "%@ minute";
"ScheduledIn.Minutes_2" = "%@ minutes";
"ScheduledIn.Minutes_3_10" = "%@ minutes";
"ScheduledIn.Minutes_any" = "%@ minutes";
"ScheduledIn.Minutes_many" = "%@ minutes";
"ScheduledIn.Minutes_0" = "%@ minutes";
"ScheduledIn.Hours_1" = "%@ hour";
"ScheduledIn.Hours_2" = "%@ hours";
"ScheduledIn.Hours_3_10" = "%@ hours";
"ScheduledIn.Hours_any" = "%@ hours";
"ScheduledIn.Hours_many" = "%@ hours";
"ScheduledIn.Hours_0" = "%@ hours";
"ScheduledIn.Days_1" = "%@ day";
"ScheduledIn.Days_2" = "%@ days";
"ScheduledIn.Days_3_10" = "%@ days";
"ScheduledIn.Days_any" = "%@ days";
"ScheduledIn.Days_many" = "%@ days";
"ScheduledIn.Days_0" = "%@ days";
"ScheduledIn.Weeks_1" = "%@ week";
"ScheduledIn.Weeks_2" = "%@ weeks";
"ScheduledIn.Weeks_3_10" = "%@ weeks";
"ScheduledIn.Weeks_any" = "%@ weeks";
"ScheduledIn.Weeks_many" = "%@ weeks";
"ScheduledIn.Weeks_0" = "%@ weeks";
"ScheduledIn.Months_1" = "%@ month";
"ScheduledIn.Months_2" = "%@ months";
"ScheduledIn.Months_3_10" = "%@ months";
"ScheduledIn.Months_any" = "%@ months";
"ScheduledIn.Months_many" = "%@ months";
"ScheduledIn.Months_0" = "%@ months";
"ScheduledIn.Years_1" = "%@ year";
"ScheduledIn.Years_2" = "%@ years";
"ScheduledIn.Years_3_10" = "%@ years";
"ScheduledIn.Years_any" = "%@ years";
"ScheduledIn.Months_many" = "%@ years";

"Checkout.PaymentLiabilityAlert" = "Neither Telegram, nor {target} will have access to your credit card information. Credit card details will be handled only by the payment system, {payment_system}.\n\nPayments will go directly to the developer of {target}. Telegram cannot provide any guarantees, so proceed at your own risk. In case of problems, please contact the developer of {target} or your bank.";

"Checkout.OptionalTipItem" = "Tip (Optional)";
"Checkout.TipItem" = "Tip";
"Checkout.OptionalTipItemPlaceholder" = "Enter Custom";

"VoiceChat.ReminderNotify" = "We will notify you when it starts.";

"Checkout.SuccessfulTooltip" = "You paid %1$@ for %2$@.";

"Privacy.ContactsReset.ContactsDeleted" = "All synced contacts deleted.";

"Privacy.DeleteDrafts.DraftsDeleted" = "All cloud drafts deleted.";

"Privacy.PaymentsClear.PaymentInfoCleared" = "Payment info cleared.";
"Privacy.PaymentsClear.ShippingInfoCleared" = "Shipping info cleared.";
"Privacy.PaymentsClear.AllInfoCleared" = "Payment and shipping info cleared.";

"Settings.Tips" = "Telegram Features";
"Settings.TipsUsername" = "TelegramTips";

"Calls.NoVoiceAndVideoCallsPlaceholder" = "Your recent voice and video calls will appear here.";
"Calls.StartNewCall" = "Start New Call";

"VoiceChat.VideoPreviewTitle" = "Video Preview";
"VoiceChat.VideoPreviewDescription" = "Are you sure you want to share your video?";
"VoiceChat.VideoPreviewShareCamera" = "Share Camera Video";
"VoiceChat.VideoPreviewShareScreen" = "Share Screen";
"VoiceChat.VideoPreviewStopScreenSharing" = "Stop Screen Sharing";

"VoiceChat.TapToViewCameraVideo" = "Tap to view camera video";
"VoiceChat.TapToViewScreenVideo" = "Tap to view screen sharing";

"VoiceChat.ShareScreen" = "Share Screen";
"VoiceChat.StopScreenSharing" = "Stop Screen Sharing";
"VoiceChat.ParticipantIsSpeaking" = "%1$@ is speaking";

"WallpaperPreview.WallpaperColors" = "Colors";

"VoiceChat.UnmuteSuggestion" = "You are on mute. Tap here to speak.";

"VoiceChat.ContextAudio" = "Audio";

"VoiceChat.VideoPaused" = "Video is paused";
"VoiceChat.YouAreSharingScreen" = "You are sharing your screen";
"VoiceChat.StopScreenSharingShort" = "Stop Sharing";

"VoiceChat.OpenGroup" = "Open Group";

"VoiceChat.NoiseSuppression" = "Noise Suppression";
"VoiceChat.NoiseSuppressionEnabled" = "Enabled";
"VoiceChat.NoiseSuppressionDisabled" = "Disabled";

"VoiceChat.Unpin" = "Unpin";

"VoiceChat.VideoParticipantsLimitExceeded" = "Video is only available\nfor the first %@ members";

"ImportStickerPack.StickerCount_1" = "1 Sticker";
"ImportStickerPack.StickerCount_2" = "2 Stickers";
"ImportStickerPack.StickerCount_3_10" = "%@ Stickers";
"ImportStickerPack.StickerCount_any" = "%@ Stickers";
"ImportStickerPack.StickerCount_many" = "%@ Stickers";
"ImportStickerPack.StickerCount_0" = "%@ Stickers";
"ImportStickerPack.CreateStickerSet" = "Create Sticker Set";
"ImportStickerPack.CreateNewStickerSet" = "Create a New Sticker Set";
"ImportStickerPack.AddToExistingStickerSet" = "Add to an Existing Sticker Set";
"ImportStickerPack.ChooseStickerSet" = "Choose Sticker Set";
"ImportStickerPack.RemoveFromImport" = "Remove From Import";
"ImportStickerPack.ChooseName" = "Choose Name";
"ImportStickerPack.ChooseNameDescription" = "Please choose a name for your set.";
"ImportStickerPack.NamePlaceholder" = "Name";
"ImportStickerPack.GeneratingLink" = "generating link...";
"ImportStickerPack.CheckingLink" = "checking availability...";
"ImportStickerPack.ChooseLink" = "Choose Link";
"ImportStickerPack.ChooseLinkDescription" = "You can use a-z, 0-9 and underscores.";
"ImportStickerPack.LinkTaken" = "Sorry, this link is already taken.";
"ImportStickerPack.LinkAvailable" = "Link is available.";
"ImportStickerPack.ImportingStickers" = "Importing Stickers";
"ImportStickerPack.Of" = "%1$@ of %2$@ Imported";
"ImportStickerPack.InProgress" = "Please keep this window open\nuntil the import is completed.";
"ImportStickerPack.Create" = "Create";

"WallpaperPreview.PreviewBottomTextAnimatable" = "Tap the play button to view the background animation.";

"Conversation.InputMenu" = "Menu";
"Conversation.MessageDoesntExist" = "Message doesn't exist";

"Settings.CheckPasswordTitle" = "Your Password";
"Settings.CheckPasswordText" = "Your account is protected by 2-Step Verification. Do you still remember your password?";
"Settings.KeepPassword" = "Yes, definitely";
"Settings.TryEnterPassword" = "Not sure, let me try";

"TwoFactorSetup.PasswordRecovery.Title" = "Create New Password";
"TwoFactorSetup.PasswordRecovery.Text" = "You can now set a new password that will be used to log into your account.";
"TwoFactorSetup.PasswordRecovery.PlaceholderPassword" = "New Password";
"TwoFactorSetup.PasswordRecovery.PlaceholderConfirmPassword" = "Re-enter New Password";
"TwoFactorSetup.PasswordRecovery.Action" = "Continue";
"TwoFactorSetup.PasswordRecovery.Skip" = "Skip";
"TwoFactorSetup.PasswordRecovery.SkipAlertTitle" = "Attention!";
"TwoFactorSetup.PasswordRecovery.SkipAlertText" = "Skipping this step will disable 2-step verification for your account. Are you sure you want to skip?";
"TwoFactorSetup.PasswordRecovery.SkipAlertAction" = "Skip";

"TwoStepAuth.RecoveryUnavailableResetTitle" = "Reset Password";
"TwoStepAuth.RecoveryUnavailableResetText" = "Since you didn’t provide a recovery email when setting up your password, your remaining options are either to remember your password or wait 7 days until your password is reset.";
"TwoStepAuth.RecoveryEmailResetText" = "If you don't have access to your recovery email, your remaining options are either to remember your password or wait 7 days until your password resets.";
"TwoStepAuth.RecoveryUnavailableResetAction" = "Reset";
"TwoStepAuth.ResetPendingText" = "You can reset your password in %@.";
"TwoStepAuth.CancelResetTitle" = "Cancel Reset";
"TwoStepAuth.ResetAction" = "Reset Password";
"TwoStepAuth.CancelResetText" = "Cancel the password reset process? If you request a new reset later, it will take another 7 days.";
"TwoStepAuth.RecoveryEmailResetNoAccess" = "Can’t access your email?";

"TwoFactorSetup.ResetDone.Title" = "New Password Set!";
"TwoFactorSetup.ResetDone.Text" = "This password will be required when you log in on a new device in addition to the code you get via SMS.";
"TwoFactorSetup.ResetDone.Action" = "Continue";

"TwoFactorSetup.ResetDone.TitleNoPassword" = "Password Removed";
"TwoFactorSetup.ResetDone.TextNoPassword" = "You can always set a new password in\n\n\nSettings>Privacy & Security>Two-Step Verification";

"TwoFactorSetup.ResetFloodWait" = "You recently requested a password reset that was cancelled. Please wait %@ before making a new request.";
"TwoFactorSetup.ResetFloodWait" = "You have recently requested a password reset that was canceled. Please wait for %@ before making a new request.";

"TwoFactorRemember.Title" = "Enter Your Password";
"TwoFactorRemember.Text" = "Do you still remeber your password?";
"TwoFactorRemember.Placeholder" = "Password";
"TwoFactorRemember.Forgot" = "Forgot Password?";
"TwoFactorRemember.CheckPassword" = "Check Password";
"TwoFactorRemember.WrongPassword" = "This password is incorrect.";
"TwoFactorRemember.Done.Title" = "Perfect!";
"TwoFactorRemember.Done.Text" = "You still remember your password.";
"TwoFactorRemember.Done.Action" = "Back to Settings";

"VoiceChat.VideoPreviewPhoneScreen" = "Phone Screen";
"VoiceChat.VideoPreviewTabletScreen" = "Phone Screen";
"VoiceChat.VideoPreviewFrontCamera" = "Front Camera";
"VoiceChat.VideoPreviewBackCamera" = "Back Camera";
"VoiceChat.VideoPreviewContinue" = "Continue";
"VoiceChat.VideoPreviewShareScreenInfo" = "Everything on your screen\nwill be shared";

"Gallery.SaveToGallery" = "Save to Gallery";
"Gallery.ImageSaved" = "Image Saved";
"Gallery.VideoSaved" = "Video Saved";
"Gallery.ImagesAndVideosSaved" = "Media Saved";
"Gallery.WaitForVideoDownoad" = "Please wait for the video to be fully downloaded.";

"Gallery.SaveImage" = "Save Image";
"Gallery.SaveVideo" = "Save Video";

"VoiceChat.VideoParticipantsLimitExceededExtended" = "The voice chat is over %@ members.\nNew participants only have access to audio stream. ";

"PlaybackSpeed.Title" = "Playback Speed";
"PlaybackSpeed.Normal" = "Normal";

"Chat.NextChannelSameLocationSwipeProgress" = "Swipe up to go to the next unread channel";
"Chat.NextChannelSameLocationSwipeAction" = "Release to go to the next unread channel";
"Chat.NextChannelFolderSwipeProgress" = "Swipe up to go to the %@ folder";
"Chat.NextChannelFolderSwipeAction" = "Release to go to the %@ folder";
"Chat.NextChannelArchivedSwipeProgress" = "Swipe up to go to archived channels";
"Chat.NextChannelArchivedSwipeAction" = "Release to go to archived channels";
"Chat.NextChannelUnarchivedSwipeProgress" = "Swipe up to go to unarchived channels";
"Chat.NextChannelUnarchivedSwipeAction" = "Release to go to unarchived channels";

"Conversation.ForwardOptions.Text" = "What whould you like to do with %1$@ from %2$@?";
"Conversation.ForwardOptions.TextPersonal" = "What whould you like to do with %1$@ from your chat with %2$@?";
"Conversation.ForwardOptions.ShowOptions" = "Show Forwarding Options";
"Conversation.ForwardOptions.CancelForwarding" = "Cancel Forwarding";

"Conversation.ForwardOptions.HideSendersName" = "Hide Sender's Name";
"Conversation.ForwardOptions.ShowSendersName" = "Show Sender's Name";

"Conversation.ForwardOptions.HideSendersNames" = "Hide Senders' Names";
"Conversation.ForwardOptions.ShowSendersNames" = "Show Senders' Names";

"Conversation.ForwardOptions.ShowCaption" = "Show Captions";
"Conversation.ForwardOptions.HideCaption" = "Hide Captions";

"Conversation.ForwardOptions.ChangeRecipient" = "Change Recipient";
"Conversation.ForwardOptions.SendMessage" = "Send Message";
"Conversation.ForwardOptions.SendMessages" = "Send Messages";

"Conversation.ForwardOptions.TapForOptions" = "Tap here for forwarding options";
"Conversation.ForwardOptions.TapForOptionsShort" = "Tap here for options";

"Conversation.ForwardOptions.UserMessageForwardVisible" = "%@ will see that it was forwarded";
"Conversation.ForwardOptions.UserMessageForwardHidden" = "%@ won't see that it was forwarded";
"Conversation.ForwardOptions.UserMessagesForwardVisible" = "%@ will see they were forwarded";
"Conversation.ForwardOptions.UserMessagesForwardHidden" = "%@ won't see they were forwarded";

"Conversation.ForwardOptions.GroupMessageForwardVisible" = "Members will see that it was forwarded";
"Conversation.ForwardOptions.GroupMessageForwardHidden" = "Members won't see that it was forwarded";
"Conversation.ForwardOptions.GroupMessagesForwardVisible" = "Members will see they were forwarded";
"Conversation.ForwardOptions.GroupMessagesForwardHidden" = "Members won't see they were forwarded";

"Conversation.ForwardOptions.ChannelMessageForwardVisible" = "Subscribers will see that it was forwarded";
"Conversation.ForwardOptions.ChannelMessageForwardHidden" = "Subscribers won't see that it was forwarded";
"Conversation.ForwardOptions.ChannelMessagesForwardVisible" = "Subscribers will see they were forwarded";
"Conversation.ForwardOptions.ChannelMessagesForwardHidden" = "Subscribers won't see they were forwarded";

"Conversation.ForwardOptions.ForwardTitleSingle" = "Forward Message";
"Conversation.ForwardOptions.ForwardTitle_1" = "Forward %@ Message";
"Conversation.ForwardOptions.ForwardTitle_2" = "Forward %@ Messages";
"Conversation.ForwardOptions.ForwardTitle_3_10" = "Forward %@ Messages";
"Conversation.ForwardOptions.ForwardTitle_any" = "Forward %@ Messages";
"Conversation.ForwardOptions.ForwardTitle_many" = "Forward %@ Messages";
"Conversation.ForwardOptions.ForwardTitle_0" = "Forward %@ Messages";

"Conversation.ForwardOptions.Title_1" = "%@ Message";
"Conversation.ForwardOptions.Title_2" = "%@ Messages";
"Conversation.ForwardOptions.Title_3_10" = "%@ Messages";
"Conversation.ForwardOptions.Title_any" = "%@ Messages";
"Conversation.ForwardOptions.Title_many" = "%@ Messages";
"Conversation.ForwardOptions.Title_0" = "%@ Messages";

"Conversation.ForwardOptions.Messages_1" = "%@ message";
"Conversation.ForwardOptions.Messages_2" = "%@ messages";
"Conversation.ForwardOptions.Messages_3_10" = "%@ messages";
"Conversation.ForwardOptions.Messages_any" = "%@ messages";
"Conversation.ForwardOptions.Messages_many" = "%@ messages";
"Conversation.ForwardOptions.Messages_0" = "%@ messages";

"Activity.ChoosingSticker" = "choosing sticker";
"DialogList.SingleChoosingStickerSuffix" = "%@ is choosing sticker";

"Activity.TappingInteractiveEmoji" = "tapping on %@";

"WallpaperPreview.Animate" = "Animate";
"WallpaperPreview.AnimateDescription" = "Colors will move when you send messages";

"Username.InvalidStartsWithUnderscore" = "Sorry, a username can't start with an underscore.";
"Username.InvalidEndsWithUnderscore" = "Sorry, a username can't end with an underscore.";

"Channel.Username.InvalidStartsWithUnderscore" = "Channel names can't start with an underscore.";
"Channel.Username.InvalidEndsWithUnderscore" = "Channel names can't end with an underscore.";

"Group.Username.InvalidStartsWithUnderscore" = "Group names can't start with an underscore.";
"Group.Username.InvalidEndsWithUnderscore" = "Group names can't end with an underscore.";

"UserInfo.ChangeColors" = "Change Colors";

"Conversation.Theme.Title" = "Select Theme";
"Conversation.Theme.Subtitle" = "Theme will be also applied for %@";
"Conversation.Theme.Apply" = "Apply Theme";
"Conversation.Theme.NoTheme" = "No\nTheme";
"Conversation.Theme.Reset" = "Reset Theme for This Chat";
"Conversation.Theme.DontSetTheme" = "Do Not Set Theme";
"Conversation.Theme.SwitchToDark" = "Switch to dark appearance";
"Conversation.Theme.SwitchToLight" = "Switch to light appearance";
"Conversation.Theme.PreviewDark" = "Tap to see how chat will appear to\n%@ when using night mode.";
"Conversation.Theme.PreviewLight" = "Tap to see how chat will appear to\n%@ when using day mode.";
"Conversation.Theme.DismissAlert" = "Do you want to apply the selected theme to the chat?";
"Conversation.Theme.DismissAlertApply" = "Apply";

"Notification.ChangedTheme" = "%1$@ changed chat theme to %2$@";
"Notification.DisabledTheme" = "%@ disabled chat theme";

"Notification.YouChangedTheme" = "You changed chat theme to %@";
"Notification.YouDisabledTheme" = "You disabled chat theme";

"Notification.ChannelChangedTheme" = "Channel theme changed to %1$@";
"Notification.ChannelDisabledTheme" = "Channel theme disabled";

"Appstore.Cloud" = "**Cloud-based**\nUnlimited storage for chats,\nmedia and documents.";
"Appstore.Cloud.Profile" = "**Jennifer**\n23 y.o. designer from San Francisco.";
"Appstore.Creative" = "**Creative**\nColor themes, stickers, GIFs,\nvideo messages and more.";
"Appstore.Creative.Chat" = "**You**\nSend a dice emoji to roll a die!\n**You**\nAdvance to Illinois Ave. If you pass Go, collect coffee\n**Gabriella**\nPassed!\n**You**\nOkay\nWait for me there.";
"Appstore.Creative.Chat.Name" = "**Gabriella**";
"Appstore.Fast" = "**Fast**\nSimple, reliable and synced\nacross all your devices.";
"Appstore.Fast.Chat1" = "**Alicia Torreaux**\nBob says hi.";
"Appstore.Fast.Chat2" = "**Roberto**\nSay hello to Alice.";
"Appstore.Fast.Chat3" = "**Digital Nomads**\nJennie\nWe just reached 2,500 members! WOO!";
"Appstore.Fast.Chat4" = "**Veronica**\nTable for four, 2 PM. Be there.";
"Appstore.Fast.Chat5" = "**Animal Videos**\nVote now! Moar cat videos in this channel?";
"Appstore.Fast.Chat6" = "**Little Sister**\nDon't tell mom yet, but I got the job! I'm going to ROME!";
"Appstore.Fast.Chat7" = "**James**\nCheck these out";
"Appstore.Fast.Chat8" = "**Study Group**\nEmma\nSticker";
"Appstore.Fast.Chat9" = "**Digital Nomads**";
"Appstore.Free.Chat" = "**Jessica**\nPaper airplane is lyfted by...\nWings\nPropeller\n**You**\nIs this from Monday’s test?\n**Harry**\nOnlinePartyPlan.ppd\nLet's get back to planning!\n**You**\n550 MB keynote file??\n**Helene**\nHe added fireworks videos";
"Appstore.Free.Chat.Name" = "**Study Group**";
"Appstore.Open" = "**Open**\nNo ads, no fees. Open source\ncode free for everyone.";
"Appstore.Powerful" = "**Powerful**\nNo limits on the size of\ngroups and broadcasts.";
"Appstore.Powerful.Chat" = "**James**\nGood morning!\n\nDwayne joined the group\n\n**You**\nDo you have any idea what time it is?\n**Roxanne**\nIs it still morning?\nSure!\nNot sure\n**Emma**\nVoice";
"Appstore.Private" = "**Private**\nYour data is never disclosed.\nOnly you are in control.";
"Appstore.Private.Chat" = "**You**\nNo limits on the size of your cats.";
"Appstore.Private.Chat.Name" = "**Beatrice**";
"Appstore.Public" = "**Public**\nPublic channels, open groups,\nbots for integrations.";
"Appstore.Public.Chat1" = "**Financial Times**\nTruth is like the sun. You can shut it out for a time, but it ain’t goin’ away.";
"Appstore.Public.Chat2" = "**Bloomberg**\nWe'll be sending you a few big stories daily, which you can expect to start...";
"Appstore.Public.Chat3" = "**Health and Safety**\nIf you're looking for official news about the Novel Coronavirus and COVID-19";
"Appstore.Public.IV" = "We now have enough data to measure the relative effectiveness of major climate solutions. This simulator lets you see which ones would work best.\n\nBloomberg\n\nThe Best Way to Slow Global Warming? You Decide in This Climate Simulator\nIt was on Earth Day 2016 when more than 170 nations signed the Paris Agreement calling for limiting global warming \"to well below 2°C\".";
"Appstore.Secure" = "**Secure**\nAll chats are protected\nwith strong encryption.";
"Appstore.Secure.Chat" = "**Little Sister**\nAny gift ideas for mom?\n**You**A dog!\n**You**I'm serious. Let's get her a puppy. \n**You**\nI saw this!\n**Little Sister**\nI needed proof this was your idea!";
"Appstore.Secure.Chat.Name" = "**Little Sister**";

"Conversation.ReplyMessagePanelTitle" = "Reply to %@";

"Channel.AdminLog.MessageChangedThemeSet" = "%1$@ changed chat theme to %2$@";
"Channel.AdminLog.MessageChangedThemeRemove" = "%1$@ disabled chat theme";

"SponsoredMessageMenu.Info" = "What are sponsored\nmessages?";
"SponsoredMessageInfoScreen.Title" = "What are sponsored messages?";
"SponsoredMessageInfoScreen.Text" = "Unlike other apps, Telegram never uses your private data to target ads. You are seeing this message only because someone chose this public one-to many channel as a space to promote their messages. This means that no user data is mined or analyzed to display ads, and every user viewing a channel on Telegram sees the same sponsored message.\n\nUnline other apps, Telegram doesn't track whether you tapped on a sponsored message and doesn't profile you based on your activity. We also prevent external links in sponsored messages to ensure that third parties can't spy on our users. We believe that everyone has the right to privacy, and technological platforms should respect that.\n\nTelegram offers free and unlimited service to hundreds of millions of users, which involves significant server and traffic costs. In order to remain independent and stay true to its values, Telegram developed a paid tool to promote messages with user privacy in mind. We welcome responsible adverticers at:\n[url]\nAds should no longer be synonymous with abuse of user privacy. Let us redefine how a tech compony should operate — together.";
"SponsoredMessageInfo.Action" = "Learn More";
"SponsoredMessageInfo.Url" = "https://telegram.org/ads";

"Chat.NavigationNoChannels" = "You have no unread channels";

"Message.SponsoredLabel" = "sponsored";
"Message.RecommendedLabel" = "recommended";

"Stickers.Favorites" = "Favorites";
"Stickers.Recent" = "Recent";
"Stickers.Stickers" = "Stickers";
"Stickers.Gifs" = "GIFs";
"Stickers.Trending" = "Trending";
"Stickers.Settings" = "Settings";

"Gif.Emotion.Angry" = "Angry";
"Gif.Emotion.Surprised" = "Surprised";
"Gif.Emotion.Joy" = "Joy";
"Gif.Emotion.Kiss" = "Kiss";
"Gif.Emotion.Hearts" = "Hearts";
"Gif.Emotion.ThumbsUp" = "Thumbs Up";
"Gif.Emotion.ThumbsDown" = "Thumbs Down";
"Gif.Emotion.RollEyes" = "Roll-Eyes";
"Gif.Emotion.Cool" = "Cool";
"Gif.Emotion.Party" = "Party";

"Conversation.ForwardFrom" = "From: %@";

"Conversation.ContextMenuSeen_1" = "1 Seen";
"Conversation.ContextMenuSeen_any" = "%@ Seen";
"Conversation.ContextMenuListened_1" = "1 Listened";
"Conversation.ContextMenuListened_any" = "%@ Listened";
"Conversation.ContextMenuWatched_1" = "1 Watched";
"Conversation.ContextMenuWatched_any" = "%@ Watched";

"Conversation.ContextMenuNoViews" = "Nobody Viewed";
"Conversation.ContextMenuNobodyListened" = "Nobody Listened";
"Conversation.ContextMenuNobodyWatched" = "Nobody Watched";

"VideoChat.RecordingSaved" = "Video chat recording saved to **Saved Messages**.";
"LiveStream.RecordingSaved" = "Live stream recording saved to **Saved Messages**.";

"ChatContextMenu.MessageViewsPrivacyTip" = "To protect privacy, views are only stored for 7 days.";

"MESSAGE_NOTHEME" = "%1$@ changed theme to default one";
"CHAT_MESSAGE_NOTHEME" = "%1$@ set theme to default one in the group %2$@";

"Activity.EnjoyingAnimations" = "enjoying %@ animations";

"Conversation.InteractiveEmojiSyncTip" = "If %@ was viewing the chat right now, he would also enjoy this animation.";

"Contacts.Search.NoResults" = "No Results";
"Contacts.Search.NoResultsQueryDescription" = "There were no results for \"%@\".\nTry a new search.";

"LiveStream.Listening.Members_0" = "%@ listening";
"LiveStream.Listening.Members_1" = "%@ listening";
"LiveStream.Listening.Members_2" = "%@ listening";
"LiveStream.Listening.Members_3_10" = "%@ listening";
"LiveStream.Listening.Members_many" = "%@ listening";
"LiveStream.Listening.Members_any" = "%@ listening";

"LiveStream.Watching.Members_0" = "%@ watching";
"LiveStream.Watching.Members_1" = "%@ watching";
"LiveStream.Watching.Members_2" = "%@ watching";
"LiveStream.Watching.Members_3_10" = "%@ watching";
"LiveStream.Watching.Members_many" = "%@ watching";
"LiveStream.Watching.Members_any" = "%@ watching";

"VoiceChat.RecordTitle" = "Record Video Chat";
"LiveStream.RecordTitle" = "Record Live Stream";
"VoiceChat.RecordVideoAndAudio" = "Video and Audio";
"VoiceChat.RecordOnlyAudio" = "Only Audio";
"VoiceChat.RecordPortrait" = "Portrait";
"VoiceChat.RecordLandscape" = "Landscape";
"VoiceChat.RecordStartRecording" = "Start Recording";

"MediaPicker.JpegConversionText" = "Do you want to convert photos to JPEG?";
"MediaPicker.KeepHeic" = "Keep HEIC";
"MediaPicker.ConvertToJpeg" = "Convert to JPEG";

"GroupInfo.MemberRequests" = "Member Requests";

"InviteLink.Create.RequestApproval" = "Request Admin Approval";
"InviteLink.Create.RequestApprovalOffInfoGroup" = "New users will be able to join the group without being approved by the admins.";
"InviteLink.Create.RequestApprovalOffInfoChannel" = "New users will be able to join the channel without being approved by the admins.";
"InviteLink.Create.RequestApprovalOnInfoGroup" = "New users will be able to join the group only after having been approved by the admins.";
"InviteLink.Create.RequestApprovalOnInfoChannel" = "New users will be able to join the channel only after having been approved by the admins.";

"InviteLink.Create.LinkNameTitle" = "Link Name";
"InviteLink.Create.LinkName" = "Link Name (Optional)";
"InviteLink.Create.LinkNameInfo" = "Only you and other admins will see this name.";

"MemberRequests.Title" = "Member Requests";
"MemberRequests.DescriptionGroup" = "Some [additional links]() are set up to accept requests to join the group.";
"MemberRequests.DescriptionChannel" = "Some [additional links]() are set up to accept requests to join the channel.";

"MemberRequests.SearchPlaceholder" = "Search Join Requests";
"MemberRequests.PeopleRequested_1" = "%@ requested to join";
"MemberRequests.PeopleRequested_2" = "%@ requested to join";
"MemberRequests.PeopleRequested_3_10" = "%@ requested to join";
"MemberRequests.PeopleRequested_many" = "%@ requested to join";
"MemberRequests.PeopleRequested_any" = "%@ requested to join";

"MemberRequests.PeopleRequestedShort_1" = "%@ requested";
"MemberRequests.PeopleRequestedShort_2" = "%@ requested";
"MemberRequests.PeopleRequestedShort_3_10" = "%@ requested";
"MemberRequests.PeopleRequestedShort_many" = "%@ requested";
"MemberRequests.PeopleRequestedShort_any" = "%@ requested";

"MemberRequests.AddToGroup" = "Add to Group";
"MemberRequests.AddToChannel" = "Add to Channel";
"MemberRequests.Dismiss" = "Dismiss";

"MemberRequests.UserAddedToGroup" = "%@ has been added to the group.";
"MemberRequests.UserAddedToChannel" = "%@ has been added to the channel.";

"MemberRequests.NoRequests" = "No Member Requests";
"MemberRequests.NoRequestsDescriptionGroup" = "You have no pending requests to join the group.";
"MemberRequests.NoRequestsDescriptionChannel" = "You have no pending requests to join the channel.";

"Conversation.RequestsToJoin_1" = "%@ Request to Join";
"Conversation.RequestsToJoin_2" = "%@ Requests to Join";
"Conversation.RequestsToJoin_3_10" = "%@ Requests to Join";
"Conversation.RequestsToJoin_many" = "%@ Requests to Join";
"Conversation.RequestsToJoin_any" = "%@ Requests to Join";

"MemberRequests.RequestToJoinGroup" = "Request to Join Group";
"MemberRequests.RequestToJoinChannel" = "Request to Join Channel";

"MemberRequests.RequestToJoinDescriptionGroup" = "This group accepts new members only after they are approved by its admins.";
"MemberRequests.RequestToJoinDescriptionChannel" = "This channel accepts new subscribers only after they are approved by its admins.";

"MemberRequests.RequestToJoinSent" = "Request to join Sent";
"MemberRequests.RequestToJoinSentDescriptionGroup" = "You will be added to the group once it admins approve your request.";
"MemberRequests.RequestToJoinSentDescriptionChannel" = "You will be added to the channel once it admins approve your request.";

"Notification.JoinedChannelByRequestYou" = "Your request to join the channel was approved";
"Notification.JoinedGroupByRequestYou" = "Your request to join the group was approved";
"Notification.JoinedGroupByRequest" = "%@ was accepted to the group chat";

"Notification.JoinedGroupByLinkYou" = "You joined the group via invite link";

"InviteLink.InviteLinkForwardTooltip.Chat.One" = "Invite link forwarded to **%@**";
"InviteLink.InviteLinkForwardTooltip.TwoChats.One" = "Invite link forwarded to **%@** and **%@**";
"InviteLink.InviteLinkForwardTooltip.ManyChats.One" = "Invite link forwarded to **%@** and %@ others";
"InviteLink.InviteLinkForwardTooltip.SavedMessages.One" = "Invite link forwarded to **Saved Messages**";

"Conversation.RequestToJoinChannel" = "REQUEST TO JOIN";
"Conversation.RequestToJoinGroup" = "REQUEST TO JOIN";

"Channel.AdminLog.JoinedViaRequest" = "%1$@ joined via invite link %2$@, approved by %3$@";

"Appearance.NightTheme" = "Night Mode";

"Map.ETADays_0" = "%@ days";
"Map.ETADays_1" = "%@ day";
"Map.ETADays_2" = "%@ days";
"Map.ETADays_3_10" = "%@ days";
"Map.ETADays_many" = "%@ days";
"Map.ETADays_any" = "%@ days";

"ChatSettings.UseLessDataForCalls" = "Use Less Data for Calls";

"Time.JustNow" = "just now";
"Time.MinutesAgo_0" = "%@ minutes ago"; //three to ten
"Time.MinutesAgo_1" = "%@ minute ago"; //one
"Time.MinutesAgo_2" = "%@ minutes ago"; //two
"Time.MinutesAgo_3_10" = "%@ minutes ago"; //three to ten
"Time.MinutesAgo_many" = "%@ minutes ago"; // more than ten
"Time.MinutesAgo_any" = "%@ minutes ago"; // more than ten
"Time.HoursAgo_0" = "%@ hours ago";
"Time.HoursAgo_1" = "%@ hour ago";
"Time.HoursAgo_2" = "%@ hours ago";
"Time.HoursAgo_3_10" = "%@ hours ago";
"Time.HoursAgo_any" = "%@ hours ago";
"Time.HoursAgo_many" = "%@ hours ago";
"Time.HoursAgo_0" = "%@ hours ago";
"Time.AtDate" = "%@";

"Stickers.ShowMore" = "Show More";

"Notifications.PrivateChats" = "Private Chats";
"Notifications.GroupChats" = "Group Chats";
"Notifications.Channels" = "Channels";

"Notifications.PrivateChatsTitle" = "Private Chats";
"Notifications.GroupChatsTitle" = "Group Chats";
"Notifications.ChannelsTitle" = "Channels";

"Notifications.CategoryExceptions_0" = "%@ exceptions";
"Notifications.CategoryExceptions_1" = "%@ exception";
"Notifications.CategoryExceptions_2" = "%@ exceptions";
"Notifications.CategoryExceptions_3_10" = "%@ exceptions";
"Notifications.CategoryExceptions_many" = "%@ exceptions";
"Notifications.CategoryExceptions_any" = "%@ exceptions";

"Notifications.DeleteAllExceptions" = "Delete All Exceptions";

"Notifications.Options" = "Options";

"Notifications.On" = "On";
"Notifications.Off" = "Off";

"AuthSessions.View.Browser" = "Browser";
"AuthSessions.View.Device" = "Device";
"AuthSessions.View.Application" = "Application";
"AuthSessions.View.OS" = "Operating System";
"AuthSessions.View.Location" = "Location";
"AuthSessions.View.IP" = "IP Address";
"AuthSessions.View.TerminateSession" = "Terminate Session";
"AuthSessions.View.Logout" = "Log Out";

"MessageCalendar.Title" = "Calendar";
"MessageCalendar.DaysSelectedTitle_1" = "1 day selected";
"MessageCalendar.DaysSelectedTitle_any" = "%@ days selected";
"MessageCalendar.DeleteAlertText_1" = "Are you sure you want to delete all messages for the selected day?";
"MessageCalendar.DeleteAlertText_any" = "Are you sure you want to delete all messages for the selected %@ days?";

"SharedMedia.PhotoCount_1" = "1 photo";
"SharedMedia.PhotoCount_any" = "%@ photos";
"SharedMedia.VideoCount_1" = "1 video";
"SharedMedia.VideoCount_any" = "%@ videos";
"SharedMedia.GifCount_1" = "1 gif";
"SharedMedia.GifCount_any" = "%@ gifs";
"SharedMedia.FileCount_1" = "1 file";
"SharedMedia.FileCount_any" = "%@ files";
"SharedMedia.MusicCount_1" = "1 music file";
"SharedMedia.MusicCount_any" = "%@ music files";
"SharedMedia.VoiceMessageCount_1" = "1 voice message";
"SharedMedia.VoiceMessageCount_any" = "%@ voice messages";
"SharedMedia.LinkCount_1" = "1 link";
"SharedMedia.LinkCount_any" = "%@ links";

"SharedMedia.FastScrollTooltip" = "You can hold and move this bar for faster scrolling";
"SharedMedia.CalendarTooltip" = "Tap on this icon for calendar view";

"SharedMedia.ZoomIn" = "Zoom In";
"SharedMedia.ZoomOut" = "Zoom Out";
"SharedMedia.ShowCalendar" = "Show Calendar";
"SharedMedia.ShowPhotos" = "Show Photos";
"SharedMedia.ShowVideos" = "Show Videos";

"Settings.ChatThemes" = "Chat Themes";

"Themes.Title" = "Chat Themes";
"Themes.SelectTheme" = "Select Theme";
"Themes.BuildOwn" = "Build Your Own Theme";
"Themes.EditCurrentTheme" = "Edit Current Theme";
"Themes.CreateNewTheme" = "Create a New Theme";

"Chat.JumpToDate" = "Jump to Date";

"VoiceChat.DiscussionGroup" = "discussion group";

"Group.Edit.PrivatePublicLinkAlert" = "Please note that if you choose a public link for your group, anyone will be able to find it in search and join.\n\nDo not create this link if you want your group to stay private.";

"Conversation.CopyProtectionInfoGroup" = "Admins restricted members to copy or forward content from this group.";
"Conversation.CopyProtectionInfoChannel" = "Copying and forwarding is not allowed in this channel.";

"Conversation.CopyProtectionForwardingDisabledGroup" = "Forwards from this group are restricted";
"Conversation.CopyProtectionForwardingDisabledChannel" = "Forwards from this channel are restricted";
"Conversation.CopyProtectionSavingDisabledGroup" = "Saving from this group is restricted";
"Conversation.CopyProtectionSavingDisabledChannel" = "Saving from this channel is restricted";

"Channel.AdminLog.MessageToggleNoForwardsOn" = "%@ restricted message forwarding";
"Channel.AdminLog.MessageToggleNoForwardsOff" = "%@ allowed message forwarding";

"Group.Setup.ForwardingGroupTitle" = "Forwarding From This Group";
"Group.Setup.ForwardingChannelTitle" = "Saving And Copying Content";
"Group.Setup.ForwardingEnabled" = "Allow Saving Content";
"Group.Setup.ForwardingDisabled" = "Restrict Saving Content";
"Group.Setup.ForwardingGroupInfo" = "Participants will be able copy, save and forward content from this group.";
"Group.Setup.ForwardingChannelInfo" = "Participants will be able copy, save and forward content from this channel.";
"Group.Setup.ForwardingGroupInfoDisabled" = "Participants won't be able to copy, save and forward content from this group.";
"Group.Setup.ForwardingChannelInfoDisabled" = "Participants won't be able to copy, save and forward content from this channel.";

"AuthSessions.TerminateIfAwayTitle" = "Automatically Terminate Old Sessions";
"AuthSessions.TerminateIfAwayFor" = "If Inactive For";

"AuthSessions.View.LocationInfo" = "This location estimate is based on the IP address and may not always be accurate.";

"AuthSessions.View.AcceptTitle" = "Accept on This Device";
"AuthSessions.View.AcceptSecretChats" = "New Secret Chats";
"AuthSessions.View.AcceptIncomingCalls" = "Incoming Calls";

"Conversation.SendMesageAs" = "Send Message As...";
"Conversation.InviteRequestAdminGroup" = "%1$@ is an admin of %2$@, a group you requested to join.";
"Conversation.InviteRequestAdminChannel" = "%1$@ is an admin of %2$@, a channel you requested to join.";
"Conversation.InviteRequestInfo" = "You received this message because you requested to join %1$@ on %2$@.";
"Conversation.InviteRequestInfoConfirm" = "I understand";

"AuthSessions.HeaderInfo" = "Link [Telegram Desktop](desktop) or [Telegram Web](web) by scanning a QR code.";
"AuthSessions.LinkDesktopDevice" = "Link Desktop Device";
"AuthSessions.AddDevice.ScanInstallInfo" = "Go to [getdesktop.telegram.org](desktop) or [web.telegram.org](web) to get the QR code";

"Channel.AdminLog.MessageSent" = "%@ sent message:";

"ChatList.ClearSearchHistory" = "Are you sure you want to clear your search history?";

"AuthSessions.TerminateSessionText" = "Are you sure you want to terminate this session?";
"AuthSessions.TerminateOtherSessionsText" = "Are you sure you want to terminate all other sessions?";

"Notifications.ResetAllNotificationsText" = "Are you sure you want to reset all notification settings to default?";

"MessageCalendar.ClearHistoryForThisDay" = "Clear History For This Day";
"MessageCalendar.ClearHistoryForTheseDays" = "Clear History For These Days";
"MessageCalendar.EmptySelectionTooltip" = "Please select one or more days first.";
"Chat.MessageRangeDeleted.ForMe_1" = "Messages for 1 day deleted.";
"Chat.MessageRangeDeleted.ForMe_any" = "Messages for %@ days deleted.";
"Chat.MessageRangeDeleted.ForBothSides_1" = "Messages for 1 day deleted for both sides.";
"Chat.MessageRangeDeleted.ForBothSides_any" = "Messages for %@ days deleted for both sides.";

"ForcedPasswordSetup.Intro.Title" = "Set a Password";
"ForcedPasswordSetup.Intro.Text" = "If you want to log into your account frequently, please choose a password.";
"ForcedPasswordSetup.Intro.Action" = "Set a Password";
"ForcedPasswordSetup.Intro.DoneAction" = "Done";
"ForcedPasswordSetup.Intro.DismissTitle" = "Warning";
"ForcedPasswordSetup.Intro.DismissText_1" = "Proceed without a password? If you do not set a password, you will only be able to log into your account via SMS once every **day**.";
"ForcedPasswordSetup.Intro.DismissText_any" = "Proceed without a password? If you do not set a password, you will only be able to log into your account via SMS once every **%@ days**.";
"ForcedPasswordSetup.Intro.DismissActionCancel" = "No, let me set a password";
"ForcedPasswordSetup.Intro.DismissActionOK" = "Yes, I’m sure";

"Login.ShortCallTitle" = "Within a few seconds you should\nreceive a short call from:";
"Login.CodePhonePatternInfoText" = "Please enter the last digits\nof the number that called.";
"Login.EnterMissingDigits" = "Enter the missing digits";

"Channel.AdminLogFilter.EventsSentMessages" = "Sent Messages";

"Contacts.AddContact" = "Add Contact";

"Conversation.LargeEmojiDisabledInfo" = "You have disabled large emoji, so they appear small and have no effects in the chat.";
"Conversation.LargeEmojiEnable" = "Enable Large Emoji";
"Conversation.LargeEmojiEnabled" = "Large emoji enabled.";

"PeerInfo.QRCode.Title" = "QR Code";

"ChatList.Archive" = "Archive";

"TextFormat.Spoiler" = "Spoiler";

"Conversation.ContextMenuTranslate" = "Translate";

"ClearCache.ClearDescription" = "All media will stay in the Telegram cloud and can be re-downloaded if you need them again.";

"ChatSettings.StickersAndReactions" = "Stickers and Emoji";

"Localization.TranslateMessages" = "Translate Messages";
"Localization.ShowTranslate" = "Show Translate Button";
"Localization.ShowTranslateInfo" = "Show a 'Translate' button in the message action menu.";
"Localization.DoNotTranslate" = "Do Not Translate";
"Localization.DoNotTranslateInfo" = "Do not show the 'Translate' button in the message action menu for this language.";
"Localization.DoNotTranslateManyInfo" = "Do not show the 'Translate' button in the message action menu for these languages.";
"Localization.InterfaceLanguage" = "Interface Language";

"DoNotTranslate.Title" = "Do Not Translate";

"Channel.AdminLog.AllowedReactionsUpdated" = "%1$@ updated the list of allowed reactions to: %2$@";
"Channel.AdminLog.ReactionsDisabled" = "%1$@ disabled reactions";

"Contacts.ScanQrCode" = "Scan QR Code";
"Contacts.QrCode.MyCode" = "My QR Code";
"Contacts.QrCode.NoCodeFound" = "No valid QR code found in the image. Please try again.";

"AccessDenied.QrCode" = "Telegram needs access to your photo library to scan QR codes.\n\nOpen your device's Settings > Privacy > Photos and set Telegram to ON.";
"AccessDenied.QrCamera" = "Telegram needs access to your camera to scan QR codes.\n\nOpen your device's Settings > Privacy > Camera and set Telegram to ON.";

"Share.ShareToInstagramStories" = "Share to Instagram Stories";

"PeerInfo.AllowedReactions.Title" = "Reactions";
"PeerInfo.AllowedReactions.AllowAllText" = "Allow Reactions";
"PeerInfo.AllowedReactions.AllowAllGroupInfo" = "Allow subscribers to react to group messages.";
"PeerInfo.AllowedReactions.AllowAllChannelInfo" = "Allow subscribers to react to channel posts.";
"PeerInfo.AllowedReactions.ReactionListHeader" = "AVAILABLE REACTIONS";

"PeerInfo.Reactions" = "Reactions";
"PeerInfo.ReactionsDisabled" = "Disabled";

"Settings.QuickReactionSetup.NavigationTitle" = "Quick Reaction";
"Settings.QuickReactionSetup.Title" = "Quick Reaction";
"Settings.QuickReactionSetup.DemoHeader" = "DOUBLE TAP ON A MESSAGE TO REACT";
"Settings.QuickReactionSetup.DemoInfo" = "You can double tap on message for a quick reaction.";
"Settings.QuickReactionSetup.ReactionListHeader" = "QUICK REACTION";
"Settings.QuickReactionSetup.DemoMessageAuthor" = "Dino";
"Settings.QuickReactionSetup.DemoMessageText" = "I hope you're enjoying your day as much as I am.";

"Chat.ContextReactionCount_1" = "1 reaction";
"Chat.ContextReactionCount_any" = "%@ reactions";
"Chat.OutgoingContextReactionCount_1" = "1 reacted";
"Chat.OutgoingContextReactionCount_any" = "%@ reacted";
"Chat.OutgoingContextMixedReactionCount" = "%1$@/%2$@ reacted";

"Contacts.Sort" = "Sort";
"Contacts.Sort.ByName" = "by Name";
"Contacts.Sort.ByLastSeen" = "by Last Seen";

"ClearCache.Progress" = "Clearing the Cache • %d%";
"ClearCache.KeepOpenedDescription" = "Please keep this window open until the clearing is completed.";

"Share.ShareAsLink" = "Share as Link";
"Share.ShareAsImage" = "Share as Image";

"Share.MessagePreview" = "Message Preview";
"Share.ShareMessage" = "Share Message";

"Conversation.UserSendMessage" = "SEND MESSAGE";

"Conversation.CopyProtectionForwardingDisabledBot" = "Forwards from this bot are restricted";
"Conversation.CopyProtectionSavingDisabledBot" = "Saving from this bot is restricted";

"Channel.ChannelSubscribersHeader" = "CHANNEL SUBSCRIBERS";

"Channel.Members.Contacts" = "CONTACTS IN THIS CHANNEL";
"Channel.Members.Other" = "OTHERS SUBSCRIBERS";

"Group.Members.Contacts" = "CONTACTS IN THIS GROUP";
"Group.Members.Other" = "OTHERS MEMBERS";

"Conversation.ReadAllReactions" = "Read All Reactions";
"ChatList.UserReacted" = "Reacted %@ to your message";

"SharedMedia.CommonGroupCount_1" = "%@ group in common";
"SharedMedia.CommonGroupCount_any" = "%@ groups in common";

"Attachment.Camera" = "Camera";
"Attachment.Gallery" = "Gallery";
"Attachment.File" = "File";
"Attachment.Location" = "Location";
"Attachment.Contact" = "Contact";
"Attachment.Poll" = "Poll";

"Attachment.SelectFromGallery" = "Select from Gallery";
"Attachment.SelectFromFiles" = "Select from Files";

"Attachment.AllMedia" = "All";

"Attachment.SelectedMedia_1" = "%@ Selected";
"Attachment.SelectedMedia_2" = "%@ Selected";
"Attachment.SelectedMedia_3_10" = "%@ Selected";
"Attachment.SelectedMedia_any" = "%@ Selected";
"Attachment.SelectedMedia_many" = "%@ Selected";
"Attachment.SelectedMedia_0" = "%@ Selected";

"Attachment.SendAsFile" = "Send as File";
"Attachment.SendAsFiles" = "Send as Files";

"Attachment.Grouped" = "Grouped";
"Attachment.Ungrouped" = "Ungrouped";

"Attachment.MessagePreview" = "Message Preview";
"Attachment.MessagesPreview" = "Messages Preview";
"Attachment.DragToReorder" = "Drag media to reorder";

"Attachment.SearchWeb" = "Search Web";

"Attachment.RecentlySentFiles" = "Recently Sent Files";

"ReportPeer.ReasonIllegalDrugs" = "Illegal Drugs";
"ReportPeer.ReasonPersonalDetails" = "Personal Details";

"Attachment.FilesIntro" = "Send and receive files of any type, up to 2 GB\nin size each, access them instantly\non your other devices.";
"Attachment.FilesSearchPlaceholder" = "Search sent files";

"Attachment.MediaAccessTitle" = "Access Your Photos and Videos";
"Attachment.MediaAccessText" = "Share an unlimited number of photos and videos of up to 2 GB each.";

"Attachment.LimitedMediaAccessText" = "You have limited Telegram from accessing all of your photos.";
"Attachment.CameraAccessText" = "Telegram needs camera access so that you can take photos and videos.";
"Attachment.Manage" = "Manage";

"Attachment.OpenSettings" = "Go to Settings";
"Attachment.OpenCamera" = "Open Camera";

"Attachment.DeselectedPhotos_1" = "%@ photo deselected";
"Attachment.DeselectedPhotos_any" = "%@ photos deselected";

"Attachment.DeselectedVideos_1" = "%@ video deselected";
"Attachment.DeselectedVideos_any" = "%@ videos deselected";

"Attachment.DeselectedItems_1" = "%@ item deselected";
"Attachment.DeselectedItems_any" = "%@ items deselected";

"PrivacyPhoneNumberSettings.CustomPublicLink" = "Users who have your number saved in their contacts will also see it on Telegram.\n\nThis public link opens a chat with you:\n[https://t.me/%@]()";

"DownloadList.DownloadingHeader" = "Downloading";
"DownloadList.DownloadedHeader" = "Recently Downloaded";
"DownloadList.PauseAll" = "Pause All";
"DownloadList.ResumeAll" = "Resume All";
"DownloadList.Clear" = "Clear";
"DownloadList.OptionManageDeviceStorage" = "Manage Device Storage";
"DownloadList.ClearDownloadList" = "Clear Download List";
"DownloadList.DeleteFromCache" = "Delete from Cache";
"DownloadList.RaisePriority" = "Raise Priority";
"DownloadList.CancelDownloading" = "Cancel Downloading";

"DownloadList.RemoveFileAlertTitle_1" = "Remove Document?";
"DownloadList.RemoveFileAlertTitle_any" = "Remove %@ Documents?";
"DownloadList.RemoveFileAlertText_1" = "Are you sure you want to remove this\ndocument from Downloads?\nIt will be deleted from your disk, but\nwill remain accessible in the cloud.";
"DownloadList.RemoveFileAlertText_any" = "Are you sure you want to remove these\n%@ documents from Downloads?\nThey will be deleted from your disk, but\nwill remain accessible in the cloud.";
"DownloadList.RemoveFileAlertRemove" = "Remove";

"DownloadList.ClearAlertTitle" = "Downloaded Files";
"DownloadList.ClearAlertText" = "Telegram allows to store all received and sent\ndocuments in the cloud and save storage\nspace on your device.";

"ChatList.Search.FilterDownloads" = "Downloads";

"LiveStream.NoViewers" = "No viewers";
"LiveStream.ViewerCount_1" = "1 viewer";
"LiveStream.ViewerCount_any" = "%@ viewers";

"LiveStream.NoSignalAdminText" = "Oops! Telegram doesn't see any stream\ncoming from your streaming app.\n\nPlease make sure you entered the right Server\nURL and Stream Key in your app.";
"LiveStream.NoSignalUserText" = "%@ is currently not broadcasting live\nstream data to Telegram.";

"LiveStream.ViewCredentials" = "View Stream Key";

"Attachment.MyAlbums" = "My Albums";
"Attachment.MediaTypes" = "Media Types";

"Attachment.LocationAccessTitle" = "Access Your Location";
"Attachment.LocationAccessText" = "Share places or your live location.";

"Attachment.CancelSelectionAlertText" = "Cancel selection?";
"Attachment.CancelSelectionAlertYes" = "Yes";
"Attachment.CancelSelectionAlertNo" = "No";

"ChannelInfo.CreateExternalStream" = "Stream With...";

"CreateExternalStream.StreamKeyTitle" = "Stream Key";
"CreateExternalStream.Title" = "Stream With...";
"CreateExternalStream.Text" = "To stream video with a another app, enter\nthese Server URL and Stream Key in your\nsteaming app.";
"CreateExternalStream.ServerUrl" = "server URL";
"CreateExternalStream.StreamKey" = "stream key";
"CreateExternalStream.StartStreamingInfo" = "Once you start broadcasting in your streaming\napp, tap Start Streaming below.";
"CreateExternalStream.StartStreaming" = "Start Streaming";

"Translate.Title" = "Translate";
"Translate.CopyTranslation" = "Copy Translation";
"Translate.ChangeLanguage" = "Change Language";
"Translate.More" = "more";
"Translate.Languages.Title" = "Languages";
"Translate.Languages.Original" = "Original";
"Translate.Languages.Translation" = "Translation";

"Bot.AddToChat" = "Add to Group or Channel";
"Bot.AddToChatInfo" = "This bot is able to manage a group or channel.";

"Bot.AddToChat.Title" = "Add to Group or Channel";
"Bot.AddToChat.MyChannels" = "CHANNELS I MANAGE";
"Bot.AddToChat.MyGroups" = "GROUPS I MANAGE";
"Bot.AddToChat.OtherGroups" = "GROUPS";

"Bot.AddToChat.Add.Title" = "Add Bot";
"Bot.AddToChat.Add.AdminRights" = "Admin Rights";
"Bot.AddToChat.Add.AddAsAdmin" = "Add Bot as Admin";
"Bot.AddToChat.Add.AddAsMember" = "Add Bot as Member";

"Bot.AddToChat.Add.AdminAlertTitle" = "Add Bot as Admin?";
"Bot.AddToChat.Add.AdminAlertTextGroup" = "Are you sure you want to add the bot as an admin in **%@**?";
"Bot.AddToChat.Add.AdminAlertTextChannel" = "Are you sure you want to add the bot as an admin in **%@**?";
"Bot.AddToChat.Add.AdminAlertAdd" = "Add as Admin";

"Bot.AddToChat.Add.MemberAlertTitle" = "Add Bot as Member?";
"Bot.AddToChat.Add.MemberAlertTextGroup" = "Are you sure you want to add the bot as a member in **%@**?";
"Bot.AddToChat.Add.MemberAlertTextChannel" = "Are you sure you want to add the bot as a member in **%@**?";
"Bot.AddToChat.Add.MemberAlertAdd" = "Add as Member";

"PeerInfo.ButtonStop" = "Stop";

"Localization.ShowTranslateInfoExtended" = "Show a 'Translate' button in the message context menu.\n\nGoogle may have access to message text you translate.";

"WebApp.OpenBot" = "Open Bot";
"WebApp.ReloadPage" = "Reload Page";
"WebApp.RemoveBot" = "Remove Bot";

"WebApp.AddToAttachmentText" = "%@ requests your permission to be added as an option to your attachments menu, so you can access it from any chat.";
"WebApp.AddToAttachmentAdd" = "Add";

"WebApp.AddToAttachmentUnavailableError" = "This bot can't be added to the attachment menu.";
"WebApp.AddToAttachmentAlreadyAddedError" = "This bot is already added to your attachment menu.";

"WebApp.OpenWebViewAlertTitle" = "Open Web App";
"WebApp.OpenWebViewAlertText" = "**%@** would like to open its web app to proceed.\n\nIt will be able to access your **IP address** and basic device info.";

"WebApp.MessagePreview" = "Message Preview";
"WebApp.Send" = "Send";

"WebApp.RemoveConfirmationTitle" = "Remove Bot";
"WebApp.RemoveConfirmationText" = "Remove **%@** from the attachment menu?";

"Notifications.SystemTones" = "SYSTEM TONES";
"Notifications.TelegramTones" = "TELEGRAM TONES";

"Notifications.UploadSound" = "Upload Sound";
"Notifications.MessageSoundInfo" = "Press and hold a short voice note or mp3 file in any chat and select \"Save for Notifications\". It will appear here.";

"Notification.WebAppSentData" = "You have successfully transferred data from the \"%@\" button to the bot.";

"Notifications.UploadError.TooLarge.Title" = "Audio is too large";
"Notifications.UploadError.TooLarge.Text" = "File is over %@.";
"Notifications.UploadError.TooLong.Title" = "%@ is too long.";
"Notifications.UploadError.TooLong.Text" = "Duration must be less than %@.";
"Notifications.UploadSuccess.Title" = "Sound Added";
"Notifications.UploadSuccess.Text" = "The sound **%@** was added to your Telegram tones.";
"Notifications.SaveSuccess.Text" = "You can now use this sound as a notification tone in your [custom notification settings]().";

"Conversation.DeleteTimer.SetupTitle" = "Auto-Delete After...";
"Conversation.DeleteTimer.Disable" = "Disable Auto-Delete";
"Conversation.DeleteTimer.Apply" = "Set Auto-Delete";

"Conversation.Mute.SetupTitle" = "Mute Until...";
"Conversation.Mute.ApplyMuteUntil" = "Mute until %@";

"PeerInfo.EnableSound" = "Enable Sound";
"PeerInfo.DisableSound" = "Disable Sound";
"PeerInfo.MuteFor" = "Mute for...";
"PeerInfo.MuteForever" = "Mute Forever";
"PeerInfo.MuteForCustom" = "Mute until...";
"PeerInfo.NotificationsCustomize" = "Customize";

"PeerInfo.EnableAutoDelete" = "Enable Auto-Delete";
"PeerInfo.AdjustAutoDelete" = "Adjust Auto-Delete";
"PeerInfo.AutoDeleteSettingOther" = "Other...";
"PeerInfo.AutoDeleteDisable" = "Disable";
"PeerInfo.AutoDeleteInfo" = "Automatically delete messages sent in this chat after a certain period of time.";

"PeerInfo.ClearMessages" = "Clear Messages";
"PeerInfo.ClearConfirmationUser" = "Are you sure you want to delete all messages with %@?";
"PeerInfo.ClearConfirmationGroup" = "Are you sure you want to delete all messages in %@?";

"PeerInfo.TooltipSoundEnabled" = "You will receive notifications with sound.";
"PeerInfo.TooltipSoundDisabled" = "You will receive silent notifications.";
"PeerInfo.TooltipUnmuted" = "Notifications are unmuted.";
"PeerInfo.TooltipMutedFor" = "Notifications are muted for %@.";
"PeerInfo.TooltipMutedUntil" = "Notifications are muted until %@.";
"PeerInfo.TooltipMutedForever" = "Notifications are muted.";

"PeerInfo.DeleteToneTitle" = "Delete Tone";
"PeerInfo.DeleteToneText" = "Are you sure you want to delete\n**%@** notification sound?";

"PeerInfo.AlertLeaveAction" = "Leave";
"PeerInfo.LeaveGroupTitle" = "Leave Group";
"PeerInfo.LeaveGroupText" = "Are you sure you want to leave the group **%@**?";

"PeerInfo.LeaveChannelTitle" = "Leave Channel";
"PeerInfo.LeaveChannelText" = "Are you sure you want to leave the channel **%@**?";

"PeerInfo.DeleteGroupTitle" = "Delete for All";
"PeerInfo.DeleteGroupText" = "Are you sure you want to delete the group **%@** and all of its messages for all members of the group?";

"PeerInfo.DeleteChannelTitle" = "Delete for All";
"PeerInfo.DeleteChannelText" = "Are you sure you want to delete the channel **%@** and all of its messages for all subscribers of the channel?";

"Chat.SaveForNotifications" = "Save for Notifications";

"Group.Setup.WhoCanSendMessages.Title" = "WHO CAN SEND MESSAGES?";
"Group.Setup.WhoCanSendMessages.Everyone" = "Everyone";
"Group.Setup.WhoCanSendMessages.OnlyMembers" = "Only Members";

"Group.Setup.ApproveNewMembers" = "Approve New Members";
"Group.Setup.ApproveNewMembersInfo" = "Turn this on if you want users to be able to send messages only after they are approved by an admin.";

"Gallery.GifSaved" = "GIF Saved";

"Group.JoinGroup" = "Join Group";
"Group.ApplyToJoin" = "Apply to Join Group";

"Group.RequestToJoinSent" = "Request to join sent";
"Group.RequestToJoinSentDescriptionGroup" = "You will be able to send messages once the admins approve your request.";

"Channel.AdminLog.JoinedViaPublicRequest" = "%1$@ joined via public request, approved by %2$@";

"Share.UploadProgress" = "Uploading • %d%";
"Share.UploadDone" = "Done";

"StickerPack.Share" = "Share Stickers";
"StickerPack.CopyLink" = "Copy Link";

"Stickers.PremiumStickers" = "Premium Stickers";

"Channel.AddUserKickedError" = "Sorry, you can't add this user because they are on the list of Removed Users and you can't unban them.";
"Channel.AddAdminKickedError" = "Sorry, you can't add this user as an admin because they are in the Removed Users list and you can't unban them.";

"Premium.Stickers.Description" = "Unlock this sticker and many more by subscribing to Telegram Premium.";
"Premium.Stickers.Proceed" = "Unlock Premium Stickers";

"Premium.Reactions.Proceed" = "Unlock Premium Reactions";

"Premium.AppIcons.Proceed" = "Unlock Premium Icons";

"Premium.NoAds.Proceed" = "About Telegram Premium";

"AccessDenied.LocationPreciseDenied" = "To share your specific location in this chat, please go to Settings > Privacy > Location Services > Telegram and set Precise Location to On.";

"Chat.MultipleTypingPair" = "%@ and %@";
"Chat.MultipleTypingMore" = "%@ and %@ others";

"Group.Username.RemoveExistingUsernamesOrExtendInfo" = "You have reserved too many public links. Try revoking a link from an older group or channel, or upgrade to **Telegram Premium** to double the limit to **%@** public links.";
"Group.Username.RemoveExistingUsernamesNoPremiumInfo" = "You have reserved too many public links. Try revoking the link from an older group or channel. We are working to let you increase this limit in the future.";
"Group.Username.RemoveExistingUsernamesFinalInfo" = "You have reserved too many public links. Try revoking the link from an older group or channel, or create a private one instead.";

"OldChannels.TooManyCommunitiesText" = "You are a member of **%@** groups and channels. Please leave some before joining a new one or upgrade to **Telegram Premium** to double the limit to **%@** groups and channels.";
"OldChannels.TooManyCommunitiesNoPremiumText" = "You are a member of **%@** groups and channels. Please leave some before joining a new one. We are working to let you increase this limit in the future.";
"OldChannels.TooManyCommunitiesFinalText" = "You are a member of **%@** groups and channels. Please leave some before joining a new one.";

"OldChannels.TooManyCommunitiesCreateText" = "You are a member of **%@** groups and channels. Please leave some before creating a new one or upgrade to **Telegram Premium** to double the limit to **%@** groups and channels.";
"OldChannels.TooManyCommunitiesCreateNoPremiumText" = "You are a member of **%@** groups and channels. Please leave some before creating a new one. We are working to let you increase this limit in the future.";
"OldChannels.TooManyCommunitiesCreateFinalText" = "You are a member of **%@** groups and channels. Please leave some before creating a new one.";

"OldChannels.TooManyCommunitiesUpgradeText" = "You are a member of **%@** groups and channels. For technical reasons, you need to leave some first before changing this setting in your groups or upgrade to **Telegram Premium** to double the limit to **%@** groups and channels.";
"OldChannels.TooManyCommunitiesUpgradeNoPremiumText" = "You are a member of **%@** groups and channels. For technical reasons, you need to leave some first before changing this setting in your groups. We are working to let you increase this limit in the future.";
"OldChannels.TooManyCommunitiesUpgradeFinalText" = "You are a member of **%@** groups and channels. For technical reasons, you need to leave some first before changing this setting in your groups.";

"OldChannels.LeaveCommunities_1" = "Leave %@ Community";
"OldChannels.LeaveCommunities_any" = "Leave %@ Communities";

"Premium.FileTooLarge" = "File Too Large";
"Premium.LimitReached" = "Limit Reached";
"Premium.IncreaseLimit" = "Increase Limit";

"Premium.MaxFoldersCountText" = "You have reached the limit of **%1$@** folders. You can double the limit to **%2$@** folders by subscribing to **Telegram Premium**.";
"Premium.MaxFoldersCountNoPremiumText" = "You have reached the limit of **%1$@** folders. We are working to let you increase this limit in the future.";
"Premium.MaxFoldersCountFinalText" = "Sorry, you can't create more than **%1$@** folders.";

"Premium.MaxChatsInFolderText" = "Sorry, you can't add more than **%1$@** chats to a folder. You can increase this limit to **%2$@** by upgrading to **Telegram Premium**.";
"Premium.MaxChatsInFolderNoPremiumText" = "Sorry, you can't add more than **%1$@** chats to a folder. We are working to let you increase this limit in the future.";
"Premium.MaxChatsInFolderFinalText" = "Sorry, you can't add more than **%@** chats to a folder.";

"Premium.MaxFileSizeText" = "Double this limit to %@ per file by subscribing to **Telegram Premium**.";
"Premium.MaxFileSizeNoPremiumText" = "The document can't be sent, because it is larger than **%@**. We are working to let you increase this limit in the future.";
"Premium.MaxFileSizeFinalText" = "The document can't be sent, because it is larger than **%@**.";

"Premium.MaxPinsText" = "Sorry, you can't pin more than **%1$@** chats to the top. Unpin some that are currently pinned or subscribe to **Telegram Premium** to double the limit to **%2$@** chats.";
"Premium.MaxPinsNoPremiumText" = "Sorry, you can't pin more than **%@** chats to the top. Unpin some that are currently pinned.";
"Premium.MaxPinsFinalText" = "Sorry, you can't pin more than **%@** chats to the top. Unpin some that are currently pinned.";

"Premium.MaxFavedStickersTitle" = "The Limit of %@ Stickers Reached";
"Premium.MaxFavedStickersText" = "An older sticker was replaced with this one. You can [increase the limit]() to %@ stickers.";
"Premium.MaxFavedStickersFinalText" = "An older sticker was replaced with this one.";

"Premium.MaxSavedGifsTitle" = "The Limit of %@ GIFs Reached";
"Premium.MaxSavedGifsText" = "An older GIF was replaced with this one. You can [increase the limit]() to %@ GIFS.";
"Premium.MaxSavedGifsFinalText" = "An older GIF was replaced with this one.";

"Premium.MaxAccountsText" = "You have reached the limit of **%@** connected accounts. You can add more by subscribing to **Telegram Premium**.";
"Premium.MaxAccountsNoPremiumText" = "You have reached the limit of **%@** connected accounts.";
"Premium.MaxAccountsFinalText" = "You have reached the limit of **%@** connected accounts.";

"Premium.Free" = "Free";
"Premium.Premium" = "Premium";

"Premium.Title" = "Telegram Premium";
"Premium.Description" = "Go **beyond the limits**, get **exclusive features** and support us by subscribing to **Telegram Premium**.";

"Premium.PersonalTitle" = "[%@]() is a subscriber\nof Telegram Premium";
"Premium.PersonalDescription" = "Owners of **Telegram Premium** accounts have exclusive access to multiple additional features.";

"Premium.SubscribedTitle" = "You are all set!";
"Premium.SubscribedDescription" = "Thank you for subsribing to **Telegram Premium**. Here's what is now unlocked.";

"Premium.DoubledLimits" = "Doubled Limits";
"Premium.DoubledLimitsInfo" = "Up to 1000 channels, 20 folders, 10 pins, 20 public links, 4 accounts and more.";

"Premium.UploadSize" = "4 GB Upload Size";
"Premium.UploadSizeInfo" = "Increased upload size from 2 GB to 4 GB per document, unlimited storage overall.";

"Premium.FasterSpeed" = "Faster Download Speed";
"Premium.FasterSpeedInfo" = "No more limits on the speed with which media and documents are downloaded.";

"Premium.VoiceToText" = "Voice-to-Text Conversion";
"Premium.VoiceToTextInfo" = "Ability to read the transcript of any incoming voice message.";

"Premium.NoAds" = "No Ads";
"Premium.NoAdsInfo" = "No more ads in public channels where Telegram sometimes shows ads.";

"Premium.NoAdsStandaloneInfo" = "Remove ads such as this one by subscribing to **Telegram Premium**.";

"Premium.Reactions" = "Unique Reactions";
"Premium.ReactionsInfo" = "Additional animated reactions on messages, available only to Premium subscribers.";

"Premium.ReactionsStandalone" = "Additional Reactions";
"Premium.ReactionsStandaloneInfo" = "Unlock a wider range of reactions on messages by subscribing to **Telegram Premium**.";

"Premium.Stickers" = "Premium Stickers";
"Premium.StickersInfo" = "Exclusive enlarged stickers featuring additional effects, updated monthly.";

"Premium.ChatManagement" = "Advanced Chat Management";
"Premium.ChatManagementInfo" = "Tools to set the default folder, auto-archive and hide new chats from non-contacts.";

"Premium.Badge" = "Profile Badge";
"Premium.BadgeInfo" = "A badge next to your name showing that you are helping support Telegram.";

"Premium.Avatar" = "Animated Profile Pictures";
"Premium.AvatarInfo" = "Video avatars animated in chat lists and chats to allow for additional self-expression.";

"Premium.AppIcon" = "Telegram App Icon";
"Premium.AppIconInfo" = "Choose from a selection of Telegram app icons for your homescreen.";

"Premium.AppIconStandalone" = "Additional App Icons";
"Premium.AppIconStandaloneInfo" = "Unlock a wider range of app icons by subscribing to **Telegram Premium**.";

"Premium.SubscribeFor" = "Subscribe for %@ / month";

"Premium.AboutTitle" = "ABOUT TELEGRAM PREMIUM";
"Premium.AboutText" = "While the free version of Telegram already gives its users more than any other messaging application, **Telegram Premium** pushes its capabilities even further.\n\n**Telegram Premium** is a paid option, because most Premium Features require additional expenses from Telegram to third parties such as data center providers and server manufacturers. Contributions from **Telegram Premium** users allow us to cover such costs and also help Telegram stay free for everyone.";

"Premium.Terms" = "By purchasing a Premium subscription, you agree to the Telegram [Terms of Service](terms) and [Privacy Policy](privacy).";

"Conversation.CopyProtectionSavingDisabledSecret" = "Saving is restricted";
"Conversation.CopyProtectionForwardingDisabledSecret" = "Forwarding is restricted";

"Settings.Terms_URL" = "https://telegram.org/tos";
"Settings.PrivacyPolicy_URL" = "https://telegram.org/privacy";

"Stickers.PremiumPackInfoText" = "This pack contains premium stickers like this one.";
"Stickers.PremiumPackView" = "View";

"Conversation.PremiumUploadFileTooLarge" = "File could not be sent because it is larger than 4 GB.\n\nYou can send as many files as you like, but each must be smaller than 4 GB.";

"SponsoredMessageMenu.Hide" = "Hide";

"Conversation.SaveGif" = "Save GIF";

"Premium.Limits.Title" = "Doubled Limits";
"Premium.Limits.GroupsAndChannels" = "Groups and Channels";
"Premium.Limits.PinnedChats" = "Pinned Chats";
"Premium.Limits.PublicLinks" = "Public Links";
"Premium.Limits.SavedGifs" = "Saved GIFs";
"Premium.Limits.FavedStickers" = "Favorite Stickers";
"Premium.Limits.Bio" = "Bio";
"Premium.Limits.Captions" = "Captions";
"Premium.Limits.Folders" = "Folders";
"Premium.Limits.ChatsPerFolder" = "Chats per Folder";
"Premium.Limits.Accounts" = "Connected Accounts";

"Premium.Limits.GroupsAndChannelsInfo" = "Join up to 1000 channels and large groups";
"Premium.Limits.PinnedChatsInfo" = "Pin up to 10 chats in your main chat list";
"Premium.Limits.PublicLinksInfo" = "Reserve up to 20 [t.me/name]() links";
"Premium.Limits.SavedGifsInfo" = "Save up to 400 GIFs in your Favorite GIFs";
"Premium.Limits.FavedStickersInfo" = "Save up to 10 stickers in your Favorite stickers";
"Premium.Limits.BioInfo" = "Add more symbols and use links in your bio";
"Premium.Limits.CaptionsInfo" = "Use longer descriptions for your photos and videos";
"Premium.Limits.FoldersInfo" = "Organize your chats into 20 folders";
"Premium.Limits.ChatsPerFolderInfo" = "Add up to 200 chats into each of your folders";
"Premium.Limits.AccountsInfo" = "Connect 4 accounts with different mobile numbers";

"WebApp.Settings" = "Settings";

"Bot.AccepRecurrentInfo" = "I accept the [Terms of Service]() of **%1$@**";

"Chat.AudioTranscriptionRateAction" = "Rate Transcription";
"Chat.AudioTranscriptionFeedbackTip" = "Thank you for your feedback.";
"Message.AudioTranscription.ErrorEmpty" = "No speech detected";
"Message.AudioTranscription.ErrorTooLong" = "This voice message is too long to transcribe";

"WebApp.SelectChat" = "Select Chat";

"Premium.Purchase.ErrorUnknown" = "An error occurred. Please try again.";
"Premium.Purchase.ErrorNetwork" = "Please check your internet connection and try again.";
"Premium.Purchase.ErrorNotAllowed" = "The device is not not allowed to make the payment.";
"Premium.Purchase.ErrorCantMakePayments" = "In-app purchases are not allowed on this device.";

"Premium.Restore.Success" = "Done";
"Premium.Restore.ErrorUnknown" = "An error occurred. Please try again.";

"Settings.Premium" = "Telegram Premium";

"Settings.AddAnotherAccount.PremiumHelp" = "You can add up to four accounts with different phone numbers.";

"Stickers.TrendingPremiumStickers" = "Trending Premium Stickers";

"Appearance.AppIconPremium" = "Premium";
"Appearance.AppIconBlack" = "Black";
"Appearance.AppIconTurbo" = "Turbo";

"PrivacySettings.DeleteAccountNow" = "Delete Account Now";

"DeleteAccount.AlternativeOptionsTitle" = "Alternative Options";

"DeleteAccount.Options.ChangePhoneNumberTitle" = "Change Phone Number";
"DeleteAccount.Options.ChangePhoneNumberText" = "Move your contacts, chats and media to a new number.";

"DeleteAccount.Options.AddAccountTitle" = "Add Another Account";
"DeleteAccount.Options.AddAccountText" = "You can use up to 3 accounts in one app at the same time.";
"DeleteAccount.Options.AddAccountPremiumText" = "You can use up to 4 accounts in one app at the same time.";

"DeleteAccount.Options.ChangePrivacyTitle" = "Change Your Privacy Settings";
"DeleteAccount.Options.ChangePrivacyText" = "Choose who exactly can see which of your info.";

"DeleteAccount.Options.SetTwoStepAuthTitle" = "Enable Two-Step Verification";
"DeleteAccount.Options.SetTwoStepAuthText" = "Set a password that will be required each time you log in.";

"DeleteAccount.Options.SetPasscodeTitle" = "Set a Passcode";
"DeleteAccount.Options.SetPasscodeText" = "Lock the app with a passcode so that others can't open it.";

"DeleteAccount.Options.ClearCacheTitle" = "Clear Cache";
"DeleteAccount.Options.ClearCacheText" = "Free up disk space on your device; your media will stay in the cloud.";

"DeleteAccount.Options.ClearSyncedContactsTitle" = "Clear Synced Contacts";
"DeleteAccount.Options.ClearSyncedContactsText" = "Remove any unnecessary contacts you may have synced.";

"DeleteAccount.Options.DeleteChatsTitle" = "Quickly Delete Your Chats";
"DeleteAccount.Options.DeleteChatsText" = "Learn how to remove any info you don’t need in a few taps.";

"DeleteAccount.Options.ContactSupportTitle" = "Contact Support";
"DeleteAccount.Options.ContactSupportText" = "Tell us about any issues; deleting account doesn't usually help.";

"DeleteAccount.DeleteMyAccountTitle" = "Delete My Account";
"DeleteAccount.DeleteMyAccount" = "Delete My Account";

"DeleteAccount.SavedMessages" = "Saved";

"DeleteAccount.ComeBackLater" = "Come Back Later";
"DeleteAccount.Continue" = "Continue";

"DeleteAccount.CloudStorageTitle" = "Your Free Cloud Storage";
"DeleteAccount.CloudStorageText" = "You will lose access to all your Saved Messages as well as all messages, media and files from your chats.";

"DeleteAccount.GroupsAndChannelsTitle" = "Your Groups and Channels";
"DeleteAccount.GroupsAndChannelsText" = "The groups and channels you created will either get new admins or become orphaned.";
"DeleteAccount.GroupsAndChannelsInfo" = "You can transfer group and channel ownership to other users via Chat Info > Edit > Admins.";

"DeleteAccount.MessageHistoryTitle" = "Your Message History";
"DeleteAccount.MessageHistoryText" = "Your chat partners will keep their message history with you, including the messages you shared in secret chats.\n\nYou can remove any messages for both sides at any time, but this will not be possible if you delete your account.";

"DeleteAccount.DeleteMessagesURL" = "https://telegram.org/faq#q-can-i-delete-my-messages";

"DeleteAccount.EnterPhoneNumber" = "Enter Your Phone Number";
"DeleteAccount.InvalidPhoneNumberError" = "Invalid phone number. Please try again.";

"DeleteAccount.EnterPassword" = "Enter Your Password";
"DeleteAccount.InvalidPasswordError" = "Invalid password. Please try again.";

"DeleteAccount.ConfirmationAlertTitle" = "Proceed to Delete Your Account?";
"DeleteAccount.ConfirmationAlertText" = "Deleting your account will permanently delete your data!\n\nIt is imposible to reverse this action!";
"DeleteAccount.ConfirmationAlertDelete" = "Delete My Account";

"DeleteAccount.Success" = "The account has been successfully deleted.";

"PeerInfo.GiftPremium" = "Gift Premium";

"Premium.Gift.Title" = "Gift Telegram Premium";
"Premium.Gift.Description" = "Let **%@** enjoy exclusive features of Telegram with **Telegram Premium**.";
"Premium.Gift.Info" = "You can review the list of features and terms of use for Telegram Premium [here]().";
"Premium.Gift.GiftSubscription" = "Gift Subscription for %@";

"Premium.Gift.PricePerMonth" = "%@ / month";

"Premium.Gift.Months_1" = "%@ Month";
"Premium.Gift.Months_any" = "%@ Months";

"Premium.Gift.Years_1" = "%@ Year";
"Premium.Gift.Years_any" = "%@ Years";

"Premium.GiftedTitle" = "Telegram Premium";

"Premium.GiftedTitle.3Month" = "[%@]() has gifted you a 3-month subscription for Telegram Premium";
"Premium.GiftedTitle.6Month" = "[%@]() has gifted you a 6-month subscription for Telegram Premium";
"Premium.GiftedTitle.12Month" = "[%@]() has gifted you a 12-month subscription for Telegram Premium";
"Premium.GiftedDescription" = "You now have access to additional features.";

"Premium.GiftedTitleYou.3Month" = "You gifted [%@]() a 3-month subscription for Telegram Premium";
"Premium.GiftedTitleYou.6Month" = "You gifted [%@]() a 6-month subscription for Telegram Premium";
"Premium.GiftedTitleYou.12Month" = "You gifted [%@]() a 12-month subscription for Telegram Premium";
"Premium.GiftedDescriptionYou" = "They now have access to additional features.";

"SettingsSearch.DeleteAccount.DeleteMyAccount" = " ";

"Notification.PremiumGift.Sent" = "%1$@ sent you a gift for %2$@";
"Notification.PremiumGift.SentYou" = "You sent a gift for %@";

"Notification.PremiumGift.Months_1" = "%@ month";
"Notification.PremiumGift.Months_any" = "%@ months";

"Notification.PremiumGift.Title" = "Telegram Premium";
"Notification.PremiumGift.Subtitle" = "for %@";
"Notification.PremiumGift.View" = "View";

"StickerPack.AddEmojiCount_1" = "Add 1 Emoji";
"StickerPack.AddEmojiCount_any" = "Add %@ Emoji";

"StickerPack.RemoveEmojiCount_1" = "Remove 1 Emoji";
"StickerPack.RemoveEmojiCount_any" = "Remove %@ Emoji";

"StickerPack.AddEmojiPacksCount_1" = "Add 1 Emoji Pack";
"StickerPack.AddEmojiPacksCount_any" = "Add %@ Emoji Packs";

"StickerPack.RemoveEmojiPacksCount_1" = "Remove 1 Emoji Packs";
"StickerPack.RemoveEmojiPacksCount_any" = "Remove %@ Emoji Packs";

"Gallery.AirPlay" = "AirPlay";
"Gallery.AirPlayPlaceholder" = "This video is playing on the TV using AirPlay";

"WebApp.CloseConfirmation" = "Changes that you made may not be saved.";
"WebApp.CloseAnyway" = "Close Anyway";

"Privacy.VoiceMessages" = "Voice Messages";

"Privacy.VoiceMessages.Tooltip" = "Only subscribers of [Telegram Premium]() can restrict receiving voice messages.";

"Privacy.VoiceMessages.WhoCanSend" = "WHO CAN SEND ME VOICE MESSAGES";
"Privacy.VoiceMessages.CustomHelp" = "You can restrict who can send you voice messages with granular precision.";
"Privacy.VoiceMessages.AlwaysAllow.Title" = "Always Allow";
"Privacy.VoiceMessages.NeverAllow.Title" = "Never Allow";
"Privacy.VoiceMessages.CustomShareHelp" = "These users will or will not be able to send you voice messages regardless of the settings above.";

"Premium.AnimatedEmoji" = "Animated Emoji";
"Premium.AnimatedEmojiInfo" = "Include animated emoji from different emoji sets in any message you send.";

"ChatContextMenu.EmojiSetSingle" = "This message contains\n#[%@]() emoji.";
"ChatContextMenu.EmojiSet_1" = "This message contains emoji from [%@ pack]().";
"ChatContextMenu.EmojiSet_any" = "This message contains emoji from [%@ packs]().";

"EmojiPack.Title" = "Emoji";
"EmojiPack.Emoji_1" = "%@ emoji";
"EmojiPack.Emoji_any" = "%@ emoji";
"EmojiPack.Add" = "Add";
"EmojiPack.Added" = "Added";

"EmojiPackActionInfo.AddedTitle" = "Emoji Added";
"EmojiPackActionInfo.AddedText" = "%@ has been added to your emoji.";
"EmojiPackActionInfo.RemovedTitle" = "Emoji Removed";
"EmojiPackActionInfo.ArchivedTitle" = "Emoji Archived";
"EmojiPackActionInfo.RemovedText" = "%@ is no longer in your emoji.";

"MaskPackActionInfo.RemovedTitle" = "Masks Removed";
"MaskPackActionInfo.ArchivedTitle" = "Masks Archived";
"MaskPackActionInfo.RemovedText" = "%@ is no longer in your masks.";

"WebApp.ShareMyPhoneNumber" = "Share My Phone Number";
"WebApp.ShareMyPhoneNumberConfirmation" = "Are you sure you want to share your phone number **%1$@** with **%2$@**?";

"Conversation.VoiceMessagesRestricted" = "%@ doesn't accept voice and video messages";

"Emoji.ClearRecent" = "Clear Recent Emoji";

"Premium.AnimatedEmoji.Proceed" = "Unlock Animated Emoji";

"EmojiPacksSettings.Title" = "Emoji";

"EmojiStickerSettings.Info" = "Artists are welcome to add their own emoji sets using our @stickers bot.\n\nTap on a message to view and add the whole set.";

"StickerPack.MaskCount_1" = "1 mask";
"StickerPack.MaskCount_any" = "%@ masks";

"StickerPack.EmojiCount_1" = "1 emoji";
"StickerPack.EmojiCount_any" = "%@ emoji";

"StickerSettings.EmojiContextInfo" = "If you archive an emoji set, you can quickly restore it later from the Archived Emoji section.";

<<<<<<< HEAD
"StickerPack.CopyLinks" = "Copy Links";
"Conversation.LinksCopied" = "Links copied to clipboard";
=======
"StickersList.EmojiItem" = "Custom Emoji";
"StickersList.ArchivedEmojiItem" = "Archived Emoji";

"EmojiInput.UnlockPack" = "Unlock %@";
"EmojiInput.AddPack" = "Add %@";
"EmojiInput.PanelTitlePremium" = "Premium";
"EmojiInput.PanelTitleEmoji" = "Emoji";
"EmojiInput.PanelTitleRecent" = "Recent";

"EmojiInput.SectionTitleEmoji" = "Emoji";
"EmojiInput.SectionTitleFavoriteStickers" = "Favorite Stickers";
"EmojiInput.SectionTitlePremiumStickers" = "Premium Stickers";

"EmojiInput.PremiumEmojiToast.Text" = "Subscribe to Telegram Premium to unlock premium emoji.";
"EmojiInput.PremiumEmojiToast.Action" = "More";
>>>>>>> 42d748ce
<|MERGE_RESOLUTION|>--- conflicted
+++ resolved
@@ -7911,10 +7911,9 @@
 
 "StickerSettings.EmojiContextInfo" = "If you archive an emoji set, you can quickly restore it later from the Archived Emoji section.";
 
-<<<<<<< HEAD
 "StickerPack.CopyLinks" = "Copy Links";
 "Conversation.LinksCopied" = "Links copied to clipboard";
-=======
+
 "StickersList.EmojiItem" = "Custom Emoji";
 "StickersList.ArchivedEmojiItem" = "Archived Emoji";
 
@@ -7929,5 +7928,4 @@
 "EmojiInput.SectionTitlePremiumStickers" = "Premium Stickers";
 
 "EmojiInput.PremiumEmojiToast.Text" = "Subscribe to Telegram Premium to unlock premium emoji.";
-"EmojiInput.PremiumEmojiToast.Action" = "More";
->>>>>>> 42d748ce
+"EmojiInput.PremiumEmojiToast.Action" = "More";