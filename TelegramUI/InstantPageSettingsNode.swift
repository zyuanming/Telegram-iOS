import Foundation
import Display
import AsyncDisplayKit
import Postbox
import SwiftSignalKit

private func generateArrowImage(color: UIColor) -> UIImage? {
    let smallRadius: CGFloat = 5.0
    let largeRadius: CGFloat = 14.0
    return generateImage(CGSize(width: smallRadius + largeRadius, height: smallRadius + largeRadius + 16.0), contextGenerator: { size, context in
        context.clear(CGRect(origin: CGPoint(), size: size))
        if let image = generateTintedImage(image: UIImage(bundleImageName: "Instant View/SettingsArrow"), color: color), let cgImage = image.cgImage {
            context.setFillColor(color.cgColor)
            context.fill(CGRect(origin: CGPoint(x: 0.0, y: size.height - image.size.height - 16.0), size: CGSize(width: size.width, height: 16.0)))
            context.draw(cgImage, in: CGRect(origin: CGPoint(x: size.width - image.size.width, y: size.height - image.size.height), size: image.size))
        }
    })
}

final class InstantPageSettingsNode: ASDisplayNode {
    private var settings: InstantPagePresentationSettings
    private var currentThemeType: InstantPageThemeType
    private var theme: InstantPageSettingsItemTheme
    
    private let applySettings: (InstantPagePresentationSettings) -> Void
    private let openInSafari: () -> Void
    
    private var sections: [[InstantPageSettingsItemNode]] = []
    private let sansFamilyNode: InstantPageSettingsFontFamilyNode
    private let serifFamilyNode: InstantPageSettingsFontFamilyNode
    private let themeItemNode: InstantPageSettingsThemeItemNode
    private let autoNightItemNode: InstantPageSettingsSwitchNode
    private let openInItemNode: InstantPageSettingsButtonItemNode
    
    private let arrowNode: ASImageNode
    private let itemContainerNode: ASDisplayNode
    
<<<<<<< HEAD
    init(strings: PresentationStrings, settings: InstantPagePresentationSettings, applySettings: @escaping (InstantPagePresentationSettings) -> Void, openInSafari: @escaping () -> Void) {
=======
    init(strings: PresentationStrings, settings: InstantPagePresentationSettings, currentThemeType: InstantPageThemeType, applySettings: @escaping (InstantPagePresentationSettings) -> Void) {
>>>>>>> ab261ecb
        self.settings = settings
        self.currentThemeType = currentThemeType
        self.theme = InstantPageSettingsItemTheme.themeFor(currentThemeType)
        
        self.applySettings = applySettings
        self.openInSafari = openInSafari
        
        self.arrowNode = ASImageNode()
        self.arrowNode.displayWithoutProcessing = true
        self.arrowNode.displaysAsynchronously = false
        self.arrowNode.image = generateArrowImage(color: self.theme.itemBackgroundColor)
        
        self.itemContainerNode = ASDisplayNode()
        self.itemContainerNode.layer.masksToBounds = true
        self.itemContainerNode.layer.cornerRadius = 16.0
        self.itemContainerNode.backgroundColor = self.theme.listBackgroundColor
        
        var updateSerifImpl: ((Bool) -> Void)?
        var updateThemeTypeImpl: ((InstantPageThemeType) -> Void)?
        var updateAutoNightImpl: ((Bool) -> Void)?
        var openInSafariImpl: (() -> Void)?
        
        self.sansFamilyNode = InstantPageSettingsFontFamilyNode(theme: self.theme, title: "San Francisco", family: nil, checked: !settings.forceSerif, tapped: {
            updateSerifImpl?(false)
        })
        self.serifFamilyNode = InstantPageSettingsFontFamilyNode(theme: self.theme, title: "Georgia", family: "Georgia", checked: settings.forceSerif, tapped: {
            updateSerifImpl?(true)
        })
        self.themeItemNode = InstantPageSettingsThemeItemNode(theme: theme, themeType: settings.themeType, update: { value in
            updateThemeTypeImpl?(value)
        })
        self.autoNightItemNode = InstantPageSettingsSwitchNode(theme: theme, title: strings.InstantPage_AutoNightTheme, isOn: settings.autoNightMode, isEnabled: settings.themeType != .dark, toggled: { value in
            updateAutoNightImpl?(value)
        })
        self.openInItemNode = InstantPageSettingsButtonItemNode(theme: theme, title: strings.Web_OpenExternal, tapped: {
            openInSafariImpl?()
        })
        super.init()
        
        self.addSubnode(self.arrowNode)
        self.addSubnode(self.itemContainerNode)
        
        self.sections = [
            [
                InstantPageSettingsBacklightItemNode(theme: self.theme)
            ],
            [
                InstantPageSettingsFontSizeItemNode(theme: self.theme, fontSizeVariant: Int(settings.fontSize.rawValue), updated: { [weak self] value in
                    if let strongSelf = self {
                        strongSelf.updateSettings {
                            let size: InstantPagePresentationFontSize = InstantPagePresentationFontSize(rawValue: Int32(value)) ?? .standard
                            return $0.withUpdatedFontSize(size)
                        }
                    }
                }),
                self.sansFamilyNode,
                self.serifFamilyNode
            ],
            [
                self.themeItemNode,
                self.autoNightItemNode
            ],
            [
                self.openInItemNode
            ]
        ]
        
        for section in self.sections {
            for item in section {
                self.itemContainerNode.addSubnode(item)
            }
        }
        
        updateSerifImpl = { [weak self] value in
            if let strongSelf = self {
                strongSelf.updateSettings {
                    return $0.withUpdatedForceSerif(value)
                }
            }
        }
        
        updateThemeTypeImpl = { [weak self] value in
            if let strongSelf = self {
                strongSelf.updateSettings {
                    return $0.withUpdatedThemeType(value)
                }
            }
        }
        
        updateAutoNightImpl = { [weak self] value in
            if let strongSelf = self {
                strongSelf.updateSettings {
                    return $0.withUpdatedAutoNightMode(value)
                }
            }
        }
        openInSafariImpl = { [weak self] in
            if let strongSelf = self {
                strongSelf.openInSafari()
            }
        }
    }
    
    func updateLayout(layout: ContainerViewLayout, transition: ContainedViewLayoutTransition) {
        let fixedWidth: CGFloat = 295.0
        let sectionSpacing: CGFloat = 4.0
        let sideInset: CGFloat = 11.0
        let topInset: CGFloat = layout.insets(options: [.statusBar]).top + 44.0 + 6.0
        
        var contentHeight: CGFloat = 0.0
        var itemSizes: [[CGFloat]] = []
        for sectionIndex in 0 ..< self.sections.count {
            itemSizes.append([])
            if sectionIndex != 0 {
                contentHeight += sectionSpacing
            }
            for itemIndex in 0 ..< self.sections[sectionIndex].count {
                let previousItem: InstantPageSettingsItemNodeStatus
                var previousItemNode: InstantPageSettingsItemNode?
                let nextItem: InstantPageSettingsItemNodeStatus
                var nextItemNode: InstantPageSettingsItemNode?
                if itemIndex == 0 {
                    if sectionIndex == 0 {
                        previousItem = .none
                    } else {
                        previousItem = .otherSection
                    }
                } else {
                    previousItem = .sameSection
                    previousItemNode = self.sections[sectionIndex][itemIndex - 1]
                }
                if itemIndex == self.sections[sectionIndex].count - 1 {
                    if sectionIndex == self.sections.count - 1 {
                        nextItem = .none
                    } else {
                        nextItem = .otherSection
                    }
                } else {
                    nextItem = .sameSection
                    nextItemNode = self.sections[sectionIndex][itemIndex + 1]
                }
                let itemHeight = self.sections[sectionIndex][itemIndex].updateLayout(width: fixedWidth, previousItem: (previousItem, previousItemNode), nextItem: (nextItem, nextItemNode))
                itemSizes[sectionIndex].append(itemHeight)
                contentHeight += itemHeight
            }
        }
        
        if let image = self.arrowNode.image {
            transition.updateFrame(node: self.arrowNode, frame: CGRect(origin: CGPoint(x: layout.size.width - sideInset - image.size.width, y: topInset - image.size.height + 16.0 + 8.0), size: image.size))
        }
        
        transition.updateFrame(node: self.itemContainerNode, frame: CGRect(origin: CGPoint(x: layout.size.width - sideInset - fixedWidth, y: topInset), size: CGSize(width: fixedWidth, height: contentHeight)))
        var nextItemOffset: CGFloat = 0.0
        for sectionIndex in 0 ..< self.sections.count {
            if sectionIndex != 0 {
                nextItemOffset += sectionSpacing
            }
            for itemIndex in 0 ..< self.sections[sectionIndex].count {
                let itemHeight = itemSizes[sectionIndex][itemIndex]
                transition.updateFrame(node: self.sections[sectionIndex][itemIndex], frame: CGRect(origin: CGPoint(x: 0.0, y: nextItemOffset), size: CGSize(width: fixedWidth, height: itemHeight)))
                nextItemOffset += itemHeight
            }
        }
    }
    
    func animateIn() {
        self.layer.allowsGroupOpacity = true
        self.layer.animateAlpha(from: 0.0, to: 1.0, duration: 0.3, completion: { [weak self] _ in
            self?.layer.allowsGroupOpacity = false
        })
    }
    
    func animateOut(completion: @escaping () -> Void) {
        self.layer.allowsGroupOpacity = true
        self.layer.animateAlpha(from: 1.0, to: 0.0, duration: 0.3, removeOnCompletion: false, completion: { [weak self] _ in
            self?.layer.allowsGroupOpacity = false
            completion()
        })
    }
    
    private func updateSettings(_ f: (InstantPagePresentationSettings) -> InstantPagePresentationSettings) {
        let updated = f(self.settings)
        if updated != self.settings {
            self.settings = updated
            
            self.applySettings(settings)
        }
    }
    
    func updateSettingsAndCurrentThemeType(settings: InstantPagePresentationSettings, type: InstantPageThemeType) {
        self.currentThemeType = type
        
        self.sansFamilyNode.checked = !self.settings.forceSerif
        self.serifFamilyNode.checked = self.settings.forceSerif
        self.themeItemNode.themeType = self.settings.themeType
        self.autoNightItemNode.isEnabled = self.settings.themeType != .dark
        
        let theme = InstantPageSettingsItemTheme.themeFor(self.currentThemeType)
        if theme != self.theme {
            self.theme = theme
            
            if let snapshotView = self.view.snapshotView(afterScreenUpdates: false) {
                self.view.addSubview(snapshotView)
                snapshotView.layer.animateAlpha(from: 1.0, to: 0.0, duration: 0.15, removeOnCompletion: false, completion: { [weak snapshotView] _ in
                    snapshotView?.removeFromSuperview()
                })
            }
            
            self.arrowNode.image = generateArrowImage(color: self.theme.itemBackgroundColor)
            self.itemContainerNode.backgroundColor = self.theme.listBackgroundColor
            for section in self.sections {
                for item in section {
                    item.updateTheme(self.theme)
                }
            }
        }
    }
    
    override func hitTest(_ point: CGPoint, with event: UIEvent?) -> UIView? {
        if self.itemContainerNode.frame.contains(point) {
            return super.hitTest(point, with: event)
        } else {
            return nil
        }
    }
}<|MERGE_RESOLUTION|>--- conflicted
+++ resolved
@@ -35,11 +35,7 @@
     private let arrowNode: ASImageNode
     private let itemContainerNode: ASDisplayNode
     
-<<<<<<< HEAD
-    init(strings: PresentationStrings, settings: InstantPagePresentationSettings, applySettings: @escaping (InstantPagePresentationSettings) -> Void, openInSafari: @escaping () -> Void) {
-=======
-    init(strings: PresentationStrings, settings: InstantPagePresentationSettings, currentThemeType: InstantPageThemeType, applySettings: @escaping (InstantPagePresentationSettings) -> Void) {
->>>>>>> ab261ecb
+    init(strings: PresentationStrings, settings: InstantPagePresentationSettings, currentThemeType: InstantPageThemeType, applySettings: @escaping (InstantPagePresentationSettings) -> Void, openInSafari: @escaping () -> Void) {
         self.settings = settings
         self.currentThemeType = currentThemeType
         self.theme = InstantPageSettingsItemTheme.themeFor(currentThemeType)
