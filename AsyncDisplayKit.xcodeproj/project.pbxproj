--- conflicted
+++ resolved
@@ -2188,12 +2188,8 @@
 			buildActionMask = 2147483647;
 			files = (
 				9C70F2091CDABA36007D6C76 /* ASViewController.mm in Sources */,
-<<<<<<< HEAD
 				8BBBAB8D1CEBAF1E00107FC6 /* ASDefaultPlaybackButton.m in Sources */,
-				DE4843DB1C93EAB100A1F33B /* ASDisplayNodeLayoutContext.mm in Sources */,
-=======
 				DE4843DB1C93EAB100A1F33B /* ASLayoutTransition.mm in Sources */,
->>>>>>> bde4fe7e
 				B30BF6541C59D889004FCD53 /* ASLayoutManager.m in Sources */,
 				92DD2FE71BF4D0850074C9DD /* ASMapNode.mm in Sources */,
 				636EA1A51C7FF4EF00EE152F /* ASDefaultPlayButton.m in Sources */,
