// Notifications
"PUSH_MESSAGE_TEXT" = "%1$@|%2$@";
"PUSH_MESSAGE_NOTEXT" = "%1$@|sent you a message";
"PUSH_MESSAGE_PHOTO" = "%1$@|sent you a photo";
"PUSH_MESSAGE_PHOTO_SECRET" = "%1$@|sent you a self-destructing photo";
"PUSH_MESSAGE_VIDEO" = "%1$@|sent you a video";
"PUSH_MESSAGE_VIDEO_SECRET" = "%1$@|sent you a self-destructing video";
"PUSH_MESSAGE_ROUND" = "%1$@|sent you a video message";
"PUSH_MESSAGE_CONTACT" = "%1$@|shared a contact %2$@ with you";
"PUSH_MESSAGE_GEO" = "%1$@|sent you a map";
"PUSH_MESSAGE_GEOLIVE" = "%1$@|started sharing their live location";
"PUSH_MESSAGE_DOC" = "%1$@|sent you a file";
"PUSH_MESSAGE_AUDIO" = "%1$@|sent you a voice message";
"PUSH_MESSAGE_GIF" = "%1$@|sent you a GIF";
"PUSH_ENCRYPTED_MESSAGE" = "You have a new message%1$@";
"PUSH_LOCKED_MESSAGE" = "You have a new message%1$@";
"PUSH_MESSAGE_SCREENSHOT" = "%1$@|took a screenshot!";
"PUSH_ENCRYPTION_REQUEST" = "New encryption request%1$@";
"PUSH_ENCRYPTION_ACCEPT" = "Your encryption request was accepted%1$@";

"PUSH_MESSAGE_POLL" = "%1$@|sent you a poll %2$@";
"PUSH_CHANNEL_MESSAGE_POLL" = "%1$@|posted a poll %2$@";
"PUSH_PINNED_POLL" = "%1$@|pinned a poll";

"PUSH_MESSAGE_QUIZ" = "%1$@|sent you a quiz %2$@";
"PUSH_CHANNEL_MESSAGE_QUIZ" = "%1$@|posted a quiz %2$@";
"PUSH_PINNED_QUIZ" = "%1$@|pinned a quiz";

"PUSH_CHAT_MESSAGE_TEXT" = "%2$@|%1$@: %3$@";
"PUSH_CHAT_MESSAGE_NOTEXT" = "%2$@|%1$@ sent a message";
"PUSH_CHAT_MESSAGE_PHOTO" = "%2$@|%1$@ sent a photo";
"PUSH_CHAT_MESSAGE_VIDEO" = "%2$@|%1$@ sent a video";
"PUSH_CHAT_MESSAGE_ROUND" = "%2$@|%1$@ sent a video message";
"PUSH_CHAT_MESSAGE_CONTACT" = "%2$@|%1$@ shared a contact %3$@";
"PUSH_CHAT_MESSAGE_GEO" = "%2$@|%1$@ sent a map";
"PUSH_CHAT_MESSAGE_GEOLIVE" = "%2$@|%1$@ started sharing their live location";
"PUSH_CHAT_MESSAGE_DOC" = "%2$@|%1$@ sent a file";
"PUSH_CHAT_MESSAGE_AUDIO" = "%2$@|%1$@ sent a voice message";
"PUSH_CHAT_MESSAGE_GIF" = "%2$@|%1$@ sent a GIF";
"PUSH_CHAT_CREATED" = "%2$@|%1$@ invited you to the group";
"PUSH_CHAT_TITLE_EDITED" = "%2$@|%1$@ edited the group's name";
"PUSH_CHAT_PHOTO_EDITED" = "%2$@|%1$@ edited the group's photo";
"PUSH_CHAT_ADD_MEMBER" = "%2$@|%1$@ invited %3$@ to the group";
"PUSH_CHAT_ADD_YOU" = "%2$@|%1$@ invited you to the group";
"PUSH_CHAT_DELETE_YOU" = "%2$@|%1$@ removed you from the group";
"PUSH_CHAT_DELETE_MEMBER" = "%2$@|%1$@ removed %3$@ from the group";
"PUSH_CHAT_LEFT" = "%2$@|%1$@ left the group";
"PUSH_CHAT_RETURNED" = "%2$@|%1$@ returned to the group";

"PUSH_MESSAGE_STICKER" = "%1$@|sent you a %2$@sticker";
"PUSH_CHAT_MESSAGE_STICKER" = "%2$@|%1$@ sent a %3$@sticker";

"PUSH_CONTACT_JOINED" = "%1$@|joined Telegram!";

"PUSH_CHANNEL_MESSAGE_TEXT" = "%1$@|%2$@";
"PUSH_CHANNEL_MESSAGE_NOTEXT" = "%1$@|posted a message";
"PUSH_CHANNEL_MESSAGE_PHOTO" = "%1$@|posted a photo";
"PUSH_CHANNEL_MESSAGE_VIDEO" = "%1$@|posted a video";
"PUSH_CHANNEL_MESSAGE_ROUND" = "%1$@|posted a video message";
"PUSH_CHANNEL_MESSAGE_DOC" = "%1$@|posted a document";
"PUSH_CHANNEL_MESSAGE_STICKER" = "%1$@|posted a %2$@sticker";
"PUSH_CHANNEL_MESSAGE_AUDIO" = "%1$@|posted a voice message";
"PUSH_CHANNEL_MESSAGE_CONTACT" = "%1$@|posted a %2$@ contact";
"PUSH_CHANNEL_MESSAGE_GEO" = "%1$@|posted a map";
"PUSH_CHANNEL_MESSAGE_GEOLIVE" = "%1$@|posted a live location";
"PUSH_CHANNEL_MESSAGE_GIF" = "%1$@|posted a GIF";

"PUSH_MESSAGE_GAME" = "%1$@|invited you to play %2$@";
"PUSH_CHANNEL_MESSAGE_GAME" = "%1$@|invited you to play %2$@";
"PUSH_CHAT_MESSAGE_GAME" = "%2$@|%1$@ invited the group to play %3$@";

"PUSH_MESSAGE_TEXT" = "%1$@|%2$@";
"PUSH_MESSAGE_NOTEXT" = "%1$@|sent you a message";
"PUSH_MESSAGE_PHOTO" = "%1$@|sent you a photo";
"PUSH_MESSAGE_PHOTO_SECRET" = "%1$@|sent you a self-destructing photo";
"PUSH_MESSAGE_VIDEO" = "%1$@|sent you a video";
"PUSH_MESSAGE_VIDEO_SECRET" = "%1$@|sent you a self-destructing video";
"PUSH_MESSAGE_SCREENSHOT" = "%1$@|took a screenshot";
"PUSH_MESSAGE_ROUND" = "%1$@|sent you a video message";
"PUSH_MESSAGE_DOC" = "%1$@|sent you a file";
"PUSH_MESSAGE_STICKER" = "%1$@|sent you a %2$@sticker";
"PUSH_MESSAGE_AUDIO" = "%1$@|sent you a voice message";
"PUSH_MESSAGE_CONTACT" = "%1$@|shared a contact with you";
"PUSH_MESSAGE_GEO" = "%1$@|sent you a map";
"PUSH_MESSAGE_GEOLIVE" = "%1$@|started sharing their live location";
"PUSH_MESSAGE_POLL" = "%1$@|sent you a poll";
"PUSH_MESSAGE_QUIZ" = "%1$@|sent you a quiz";
"PUSH_MESSAGE_GIF" = "%1$@|sent you a GIF";
"PUSH_MESSAGE_GAME" = "%1$@|invited you to play %2$@";
"PUSH_MESSAGE_INVOICE" = "%1$@|sent you an invoice for %2$@";
"PUSH_MESSAGE_FWD" = "%1$@|forwarded you a message";
"PUSH_MESSAGE_FWDS_TEXT_1" = "forwarded you a message";
"PUSH_MESSAGE_FWDS_TEXT_any" = "forwarded you %d messages";
"PUSH_MESSAGE_PHOTO" = "%1$@|sent you a photo";
"PUSH_MESSAGE_PHOTOS_TEXT_1" = "sent you a photo";
"PUSH_MESSAGE_PHOTOS_TEXT_any" = "sent you %d photos";
"PUSH_MESSAGE_VIDEO" = "%1$@|sent you a video";
"PUSH_MESSAGE_VIDEOS_TEXT_1" = "sent you a video";
"PUSH_MESSAGE_VIDEOS_TEXT_any" = "sent you %d videos";
"PUSH_MESSAGE_ROUND" = "%1$@|sent you a video message";
"PUSH_MESSAGE" = "%1$@|sent you a message";
"PUSH_MESSAGES_TEXT_1" = "sent you a message";
"PUSH_MESSAGES_TEXT_any" = "sent you %d messages";
"PUSH_ALBUM" = "%1$@|sent you an album";
"PUSH_MESSAGE_FILES_TEXT_1" = "sent you a file";
"PUSH_MESSAGE_FILES_TEXT_any" = "sent you %d files";
"PUSH_MESSAGE_THEME" = "%1$@|changed chat theme to %2$@";
"PUSH_MESSAGE_NOTHEME" = "%1$@|disabled chat theme";
"PUSH_MESSAGE_RECURRING_PAY" = "%1$@|You were charged %2$@";
"CHAT_MESSAGE_RECURRING_PAY" = "%1$@|You were charged %2$@";

"PUSH_CHANNEL_MESSAGE_TEXT" = "%1$@|%2$@";
"PUSH_CHANNEL_MESSAGE_NOTEXT" = "%1$@|posted a message";
"PUSH_CHANNEL_MESSAGE_PHOTO" = "%1$@|posted a photo";
"PUSH_CHANNEL_MESSAGE_VIDEO" = "%1$@|posted a video";
"PUSH_CHANNEL_MESSAGE_ROUND" = "%1$@|posted a video message";
"PUSH_CHANNEL_MESSAGE_DOC" = "%1$@|posted a file";
"PUSH_CHANNEL_MESSAGE_STICKER" = "%1$@|posted a %2$@sticker";
"PUSH_CHANNEL_MESSAGE_AUDIO" = "%1$@|posted a voice message";
"PUSH_CHANNEL_MESSAGE_CONTACT" = "%1$@|posted a contact";
"PUSH_CHANNEL_MESSAGE_GEO" = "%1$@|posted a map";
"PUSH_CHANNEL_MESSAGE_GEOLIVE" = "%1$@|posted a live location";
"PUSH_CHANNEL_MESSAGE_POLL" = "%1$@|posted a poll";
"PUSH_CHANNEL_MESSAGE_QUIZ" = "%1$@|posted a quiz";
"PUSH_CHANNEL_MESSAGE_GIF" = "%1$@|posted a GIF";
"PUSH_CHANNEL_MESSAGE_GAME" = "%1$@|invited you to play %2$@";
"PUSH_CHANNEL_MESSAGE_FWD" = "%1$@|posted a forwarded message";
"PUSH_CHANNEL_MESSAGE_PHOTO" = "%1$@|posted a photo";
"PUSH_CHANNEL_MESSAGE_PHOTOS_TEXT_1" = "posted a photo";
"PUSH_CHANNEL_MESSAGE_PHOTOS_TEXT_any" = "posted %d photos";
"PUSH_CHANNEL_MESSAGE_VIDEO" = "%1$@|posted a video";
"PUSH_CHANNEL_MESSAGE_VIDEOS_TEXT_1" = "posted a video";
"PUSH_CHANNEL_MESSAGE_VIDEOS_TEXT_any" = "posted %d videos";
"PUSH_CHANNEL_MESSAGE_ROUND" = "%1$@|posted a video message";
"PUSH_CHANNEL_MESSAGE" = "%1$@|posted a message";
"PUSH_CHANNEL_MESSAGES_TEXT_1" = "posted a message";
"PUSH_CHANNEL_MESSAGES_TEXT_any" = "posted %d messages";
"PUSH_CHANNEL_ALBUM" = "%1$@|posted an album";
"PUSH_CHANNEL_MESSAGE_DOCS_TEXT_1" = "posted a file";
"PUSH_CHANNEL_MESSAGE_DOCS_TEXT_any" = "posted %d files";

"PUSH_CHAT_MESSAGE_TEXT" = "%2$@|%1$@:%3$@";
"PUSH_CHAT_MESSAGE_NOTEXT" = "%2$@|%1$@ sent a message to the group";
"PUSH_CHAT_MESSAGE_VIDEO" = "%2$@|%1$@ sent a video ";
"PUSH_CHAT_MESSAGE_ROUND" = "%2$@|%1$@ sent a video message";
"PUSH_CHAT_MESSAGE_DOC" = "%2$@|%1$@ sent a file";
"PUSH_CHAT_MESSAGE_STICKER" = "%2$@|%1$@ sent a %3$@sticker";
"PUSH_CHAT_MESSAGE_AUDIO" = "%2$@|%1$@ sent a voice message";
"PUSH_CHAT_MESSAGE_CONTACT" = "%2$@|%1$@ shared a contact";
"PUSH_CHAT_MESSAGE_GEO" = "%2$@|%1$@ sent a map";
"PUSH_CHAT_MESSAGE_GEOLIVE" = "%2$@|%1$@ started sharing their live location";
"PUSH_CHAT_MESSAGE_POLL" = "%2$@|%1$@ sent a poll %3$@ to the group";
"PUSH_CHAT_MESSAGE_QUIZ" = "%2$@|%1$@ sent a quiz %3$@ to the group";
"PUSH_CHAT_MESSAGE_GIF" = "%2$@|%1$@ sent a GIF";
"PUSH_CHAT_MESSAGE_GAME" = "%2$@|%1$@ invited the group to play %3$@";
"PUSH_CHAT_MESSAGE_INVOICE" = "%2$@|%1$@ sent an invoice for %3$@";
"PUSH_CHAT_CREATED" = "%2$@|%1$@ invited you to the group";
"PUSH_CHAT_TITLE_EDITED" = "%2$@|%1$@ edited the group\'s name";
"PUSH_CHAT_PHOTO_EDITED" = "%2$@|%1$@ edited the group\'s photo";
"PUSH_CHAT_ADD_MEMBER" = "%2$@|%1$@ invited %3$@ to the group";
"PUSH_CHAT_ADD_YOU" = "%2$@|%1$@ invited you to the group";
"PUSH_CHAT_DELETE_MEMBER" = "%2$@|%1$@ kicked %3$@ from the group";
"PUSH_CHAT_DELETE_YOU" = "%2$@|%1$@ kicked you from the group ";
"PUSH_CHAT_LEFT" = "%2$@|%1$@ has left the group";
"PUSH_CHAT_RETURNED" = "%2$@|%1$@ has returned to the group";
"PUSH_CHAT_JOINED" = "%2$@|%1$@ has joined the group";
"PUSH_CHAT_MESSAGE_FWD" = "%2$@|%1$@ forwarded a message";
"PUSH_CHAT_MESSAGE_FWDS_TEXT_1" = "{author} forwarded a message";
"PUSH_CHAT_MESSAGE_FWDS_TEXT_any" = "{author} forwarded %d messages";
"PUSH_CHAT_MESSAGE_PHOTO" = "%2$@|%1$@ sent a photo";
"PUSH_CHAT_MESSAGE_PHOTOS_TEXT_1" = "{author} sent a photo";
"PUSH_CHAT_MESSAGE_PHOTOS_TEXT_any" = "{author} sent %d photos";
"PUSH_CHAT_MESSAGE_VIDEO" = "%2$@|%1$@ sent a video";
"PUSH_CHAT_MESSAGE_VIDEOS_TEXT_1" = "{author} sent a video";
"PUSH_CHAT_MESSAGE_VIDEOS_TEXT_any" = "{author} sent %d videos";
"PUSH_CHAT_MESSAGE_ROUND" = "%2$@|%1$@ sent a video message";
"PUSH_CHAT_MESSAGE" = "%2$@|%1$@ sent a message";
"PUSH_CHAT_MESSAGES_TEXT_1" = "{author} sent a message";
"PUSH_CHAT_MESSAGES_TEXT_any" = "{author} sent %d messages";
"PUSH_CHAT_ALBUM" = "%2$@|%1$@ sent an album";
"PUSH_CHAT_MESSAGE_DOCS_TEXT_1" = "{author} sent a file";
"PUSH_CHAT_MESSAGE_DOCS_TEXT_any" = "{author} sent %d files";
"PUSH_CHAT_MESSAGE_THEME" = "%1$@|set theme to %3$@ in the group %2$@";
"PUSH_CHAT_MESSAGE_NOTHEME" = "%1$@|disabled theme in the group %2$@";
"PUSH_CHAT_REQ_JOINED" = "%1$@ was accepted into the group %2$@";

"PUSH_PINNED_TEXT" = "%1$@|pinned \"%2$@\" ";
"PUSH_PINNED_NOTEXT" = "%1$@|pinned a message";
"PUSH_PINNED_PHOTO" = "%1$@|pinned a photo";
"PUSH_PINNED_VIDEO" = "%1$@|pinned a video";
"PUSH_PINNED_ROUND" = "%1$@|pinned a video message";
"PUSH_PINNED_DOC" = "%1$@|pinned a file";
"PUSH_PINNED_STICKER" = "%1$@|pinned a %2$@sticker";
"PUSH_PINNED_AUDIO" = "%1$@|pinned a voice message";
"PUSH_PINNED_CONTACT" = "%1$@|pinned a %2$@ contact";
"PUSH_PINNED_GEO" = "%1$@|pinned a map";
"PUSH_PINNED_GEOLIVE" = "%1$@|pinned a live location";
"PUSH_PINNED_POLL" = "|%1$@|pinned a poll %2$@";
"PUSH_PINNED_QUIZ" = "|%1$@|pinned a quiz %2$@";
"PUSH_PINNED_GAME" = "%1$@|pinned a game";
"PUSH_PINNED_INVOICE" = "%1$@|pinned an invoice";
"PUSH_PINNED_GIF" = "%1$@|pinned a GIF";

"PUSH_CONTACT_JOINED" = "%1$@|joined Telegram!";

"PUSH_AUTH_UNKNOWN" = "New login|from unrecognized device %1$@";
"PUSH_AUTH_REGION" = "New login|from unrecognized device %1$@, location: %2$@";

"PUSH_PHONE_CALL_REQUEST" = "%1$@|is calling you!";
"PUSH_VIDEO_CALL_REQUEST" = "%1$@|is calling you!";
"PUSH_PHONE_CALL_MISSED" = "%1$@|You missed a call";
"PUSH_VIDEO_CALL_MISSED" = "%1$@|You missed a video call";

"PUSH_MESSAGE_GAME_SCORE" = "%1$@ scored %3$@ in game %2$@";
"PUSH_MESSAGE_VIDEOS" = "%1$@ sent you %2$@ videos";
"PUSH_MESSAGE_CHANNEL_MESSAGE_GAME_SCORE" = "%1$@ scored %3$@ in game %2$@";
"PUSH_CHANNEL_MESSAGE_VIDEOS" = "%1$@ posted %2$@ videos";
"PUSH_PINNED_GAME_SCORE" = "%1$@ pinned a game score";
"PUSH_CHAT_MESSAGE_GAME_SCORE" = "%1$@ scored %4$@ in game %3$@ in the group %2$@";
"PUSH_CHAT_MESSAGE_VIDEOS" = "%1$@ sent %3$@ videos to the group %2$@";

"PUSH_REACT_TEXT" = "%1$@|%2$@ to your %3$@";
"PUSH_REACT_NOTEXT" = "%1$@|%2$@ to your message";
"PUSH_REACT_PHOTO" = "%1$@|%2$@ to your photo";
"PUSH_REACT_VIDEO" = "%1$@|%2$@ to your video";
"PUSH_REACT_ROUND" = "%1$@|%2$@ to your video message";
"PUSH_REACT_DOC" = "%1$@|%2$@ to your file";
"PUSH_REACT_STICKER" = "%1$@|%2$@ to your %3$@sticker";
"PUSH_REACT_AUDIO" = "%1$@|%2$@ to your voice message";
"PUSH_REACT_CONTACT" = "%1$@|%2$@ to your contact %3$@";
"PUSH_REACT_GEO" = "%1$@|%2$@ to your map";
"PUSH_REACT_GEOLIVE" = "%1$@|%2$@ to your live location";
"PUSH_REACT_POLL" = "%1$@|%2$@ to your poll %3$@";
"PUSH_REACT_QUIZ" = "%1$@|%2$@ to your quiz %3$@";
"PUSH_REACT_GAME" = "%1$@|%2$@ to your game";
"PUSH_REACT_INVOICE" = "%1$@|%2$@ to your invoice";
"PUSH_REACT_GIF" = "%1$@|%2$@ to your GIF";

"PUSH_CHAT_REACT_TEXT" = "%2$@|%1$@ %3$@ to your %4$@";
"PUSH_CHAT_REACT_NOTEXT" = "%2$@|%1$@ %3$@ to your message";
"PUSH_CHAT_REACT_PHOTO" = "%2$@|%1$@ %3$@ to your photo";
"PUSH_CHAT_REACT_VIDEO" = "%2$@|%1$@ %3$@ to your video";
"PUSH_CHAT_REACT_ROUND" = "%2$@|%1$@ %3$@ to your video message";
"PUSH_CHAT_REACT_DOC" = "%2$@|%1$@ %3$@ to your file";
"PUSH_CHAT_REACT_STICKER" = "%2$@|%1$@ %3$@ to your %4$@sticker";
"PUSH_CHAT_REACT_AUDIO" = "%2$@|%1$@ %3$@ to your voice message";
"PUSH_CHAT_REACT_CONTACT" = "%2$@|%1$@ %3$@ to your contact %4$@";
"PUSH_CHAT_REACT_GEO" = "%2$@|%1$@ %3$@ to your map";
"PUSH_CHAT_REACT_GEOLIVE" = "%2$@|%1$@ %3$@ to your live location";
"PUSH_CHAT_REACT_POLL" = "%2$@|%1$@ %3$@ to your poll %4$@";
"PUSH_CHAT_REACT_QUIZ" = "%2$@|%1$@ %3$@ to your quiz %4$@";
"PUSH_CHAT_REACT_GAME" = "%2$@|%1$@ %3$@ to your game";
"PUSH_CHAT_REACT_INVOICE" = "%2$@|%1$@ %3$@ to your invoice";
"PUSH_CHAT_REACT_GIF" = "%2$@|%1$@ %3$@ to your GIF";

"PUSH_REMINDER_TITLE" = "🗓 Reminder";
"PUSH_SENDER_YOU" = "📅 You";

"PUSH_CHAT_REQ_JOINED" = "%2$@|%1$@ was accepted into the group";

"LOCAL_MESSAGE_FWDS" = "%1$@ forwarded you %2$d messages";
"LOCAL_CHANNEL_MESSAGE_FWDS" = "%1$@ posted %2$d forwarded messages";
"LOCAL_CHAT_MESSAGE_FWDS" = "%1$@ forwarded %2$d messages";

// Common
"Common.OK" = "OK";
"Common.Cancel" = "Cancel";
"Common.Edit" = "Edit";
"Common.edit" = "edit";
"Common.Done" = "Done";
"Common.Next" = "Next";
"Common.Delete" = "Delete";
"Common.Create" = "Create";
"Common.Back" = "Back";
"Common.Close" = "Close";
"Common.Yes" = "Yes";
"Common.No" = "No";
"Common.TakePhotoOrVideo" = "Take Photo or Video";
"Common.TakePhoto" = "Take Photo";
"Common.ChoosePhoto" = "Choose Photo";
"Common.of" = "of";
"Common.Search" = "Search";
"Common.More" = "More";
"Common.Select" = "Select";
"Items.NOfM" = "%1$@ of %2$@";

// State
"State.Connecting" = "Connecting...";
"State.connecting" = "connecting...";
"State.ConnectingToProxy" = "Connecting to Proxy...";
"State.ConnectingToProxyInfo" = "tap here for settings";
"State.Updating" = "Updating...";
"State.WaitingForNetwork" = "Waiting for network";

"ChatState.Connecting" = "connecting...";
"ChatState.ConnectingToProxy" = "connecting to proxy...";
"ChatState.Updating" = "updating...";
"ChatState.WaitingForNetwork" = "waiting for network...";

// Presence
"Presence.online" = "online";

// Date
"Month.GenJanuary" = "January";
"Month.GenFebruary" = "February";
"Month.GenMarch" = "March";
"Month.GenApril" = "April";
"Month.GenMay" = "May";
"Month.GenJune" = "June";
"Month.GenJuly" = "July";
"Month.GenAugust" = "August";
"Month.GenSeptember" = "September";
"Month.GenOctober" = "October";
"Month.GenNovember" = "November";
"Month.GenDecember" = "December";
"Month.ShortJanuary" = "Jan";
"Month.ShortFebruary" = "Feb";
"Month.ShortMarch" = "Mar";
"Month.ShortApril" = "Apr";
"Month.ShortMay" = "May";
"Month.ShortJune" = "Jun";
"Month.ShortJuly" = "Jul";
"Month.ShortAugust" = "Aug";
"Month.ShortSeptember" = "Sep";
"Month.ShortOctober" = "Oct";
"Month.ShortNovember" = "Nov";
"Month.ShortDecember" = "Dec";
"Weekday.ShortMonday" = "Mon";
"Weekday.ShortTuesday" = "Tue";
"Weekday.ShortWednesday" = "Wed";
"Weekday.ShortThursday" = "Thu";
"Weekday.ShortFriday" = "Fri";
"Weekday.ShortSaturday" = "Sat";
"Weekday.ShortSunday" = "Sun";
"Weekday.Today" = "Today";
"Weekday.Yesterday" = "Yesterday";

"Calendar.ShortMon" = "M";
"Calendar.ShortTue" = "T";
"Calendar.ShortWed" = "W";
"Calendar.ShortThu" = "T";
"Calendar.ShortFri" = "F";
"Calendar.ShortSat" = "S";
"Calendar.ShortSun" = "S";

"Time.TodayAt" = "today at %@";
"Time.YesterdayAt" = "yesterday at %@";

"LastSeen.JustNow" = "last seen just now";
"LastSeen.MinutesAgo_0" = "last seen %@ minutes ago"; //three to ten
"LastSeen.MinutesAgo_1" = "last seen 1 minute ago"; //one
"LastSeen.MinutesAgo_2" = "last seen 2 minutes ago"; //two
"LastSeen.MinutesAgo_3_10" = "last seen %@ minutes ago"; //three to ten
"LastSeen.MinutesAgo_many" = "last seen %@ minutes ago"; // more than ten
"LastSeen.MinutesAgo_any" = "last seen %@ minutes ago"; // more than ten
"LastSeen.HoursAgo_0" = "last seen %@ hours ago";
"LastSeen.HoursAgo_1" = "last seen 1 hour ago";
"LastSeen.HoursAgo_2" = "last seen 2 hours ago";
"LastSeen.HoursAgo_3_10" = "last seen %@ hours ago";
"LastSeen.HoursAgo_any" = "last seen %@ hours ago";
"LastSeen.HoursAgo_many" = "last seen %@ hours ago";
"LastSeen.HoursAgo_0" = "last seen %@ hours ago";
"LastSeen.YesterdayAt" = "last seen yesterday at %@";
"LastSeen.AtDate" = "last seen %@";
"LastSeen.TodayAt" = "last seen today at %@";
"LastSeen.Lately" = "last seen recently";
"LastSeen.WithinAWeek" = "last seen within a week";
"LastSeen.WithinAMonth" = "last seen within a month";
"LastSeen.ALongTimeAgo" = "last seen a long time ago";
"LastSeen.Offline" = "offline";

"Date.DialogDateFormat" = "{month} {day}";
"Date.ChatDateHeader" = "%1$@ %2$@";
"Date.ChatDateHeaderYear" = "%1$@ %2$@, %3$@";

// Tour
"Tour.Title1" = "Telegram";
"Tour.Text1" = "The world's **fastest** messaging app.\nIt is **free** and **secure**.";

"Tour.Title2" = "Fast";
"Tour.Text2" = "**Telegram** delivers messages\nfaster than any other application.";

"Tour.Title3" = "Powerful";
"Tour.Text3" = "**Telegram** has no limits on\nthe size of your chats and media.";

"Tour.Title4" = "Secure";
"Tour.Text4" = "**Telegram** keeps your messages\nsafe from hacker attacks.";

"Tour.Title5" = "Cloud-Based";
"Tour.Text5" = "**Telegram** lets you access your\nmessages from multiple devices.";

"Tour.Title6" = "Free";
"Tour.Text6" = "**Telegram** provides free unlimited cloud storage\nfor chats and media.";

"Tour.StartButton" = "Start Messaging";

// Login
"Login.PhoneAndCountryHelp" = "Please confirm your country code and enter your phone number.";
"Login.CodeSentInternal" = "We've sent the code to the **Telegram** app on your other device";
"Login.HaveNotReceivedCodeInternal" = "Haven't received the code?";
"Login.CodeSentSms" = "We have sent you an SMS with the code";
"Login.Code" = "Code";
"Login.WillCallYou" = "You can request a voice call in %@";
"Login.CallRequestState2" = "Requesting a call from Telegram...";
"Login.CallRequestState3" = "Telegram dialed your number\n[Didn't get the code?]";
"Login.EmailNotConfiguredError" = "Please set up an email account.";
"Login.EmailCodeSubject" = "%@, no code";
"Login.EmailCodeBody" = "My phone number is:\n%@\nI can't get an activation code for Telegram.";
"Login.UnknownError" = "An error occurred. Please try again later";
"Login.InvalidCodeError" = "You have entered an invalid code. Please try again.";
"Login.NetworkError" = "Please check your internet connection and try again.";
"Login.CodeExpiredError" = "Code expired. Please try again.";
"Login.CodeFloodError" = "Limit exceeded. Please try again later.";
"Login.InvalidPhoneError" = "Invalid phone number. Please try again.";
"Login.InvalidFirstNameError" = "Invalid first name. Please try again.";
"Login.InvalidLastNameError" = "Invalid last name. Please try again.";

"Login.InvalidPhoneEmailSubject" = "Invalid phone number: %@";
"Login.InvalidPhoneEmailBody" = "I'm trying to use my mobile phone number: %1$@\nBut Telegram says it's invalid. Please help.\n\nApp version: %2$@\nOS version: %3$@\nLocale: %4$@\nMNC: %5$@";

"Login.PhoneBannedEmailSubject" = "Banned phone number: %@";
"Login.PhoneBannedEmailBody" = "I'm trying to use my mobile phone number: %1$@\nBut Telegram says it's banned. Please help.\n\nApp version: %2$@\nOS version: %3$@\nLocale: %4$@\nMNC: %5$@";

"Login.PhoneGenericEmailSubject" = "Telegram iOS error: %@";
"Login.PhoneGenericEmailBody" = "I'm trying to use my mobile phone number: %1$@\nBut Telegram shows an error. Please help.\n\nError: %2$@\nApp version: %3$@\nOS version: %4$@\nLocale: %5$@\nMNC: %6$@";


"Login.PhoneTitle" = "Your Phone";
"Login.PhonePlaceholder" = "Your phone number";
"Login.CountryCode" = "Country Code";
"Login.InvalidCountryCode" = "Invalid Country Code";

"Login.InfoTitle" = "Your Info";
"Login.InfoAvatarAdd" = "add";
"Login.InfoAvatarPhoto" = "photo";
"Login.InfoFirstNamePlaceholder" = "First Name";
"Login.InfoLastNamePlaceholder" = "Last Name";
"Login.InfoDeletePhoto" = "Delete Photo";
"Login.InfoHelp" = "Enter your name and add a profile picture.";

// Login.SelectCountry
"Login.SelectCountry.Title" = "Country";

// Dialog List
"DialogList.TabTitle" = "Chats";
"DialogList.Title" = "Chats";
"DialogList.SearchLabel" = "Search for messages or users";
"DialogList.SearchLabelCompact" = "Search";
"DialogList.NoMessagesTitle" = "You have no conversations yet";
"DialogList.NoMessagesText" = "Start messaging by pressing the pencil button in the top right corner or go to the Contacts section.";
"DialogList.SingleTypingSuffix" = "%@ is typing";
"DialogList.SingleRecordingAudioSuffix" = "%@ is recording audio";
"DialogList.SingleUploadingPhotoSuffix" = "%@ is sending photo";
"DialogList.SingleUploadingVideoSuffix" = "%@ is sending video";
"DialogList.SingleRecordingVideoMessageSuffix" = "%@ is recording video";
"DialogList.SingleUploadingFileSuffix" = "%@ is sending file";
"DialogList.MultipleTypingSuffix" = "%d are typing";
"DialogList.Typing" = "typing";
"DialogList.ClearHistoryConfirmation" = "Clear History";
"DialogList.DeleteConversationConfirmation" = "Delete and Exit";
"DialogList.AwaitingEncryption" = "Waiting for %@ to get online...";
"DialogList.EncryptionRejected" = "Secret chat cancelled";
"DialogList.EncryptionProcessing" = "Exchanging encryption keys...";
"DialogList.EncryptedChatStartedOutgoing" = "%@ joined your secret chat.";
"DialogList.EncryptedChatStartedIncoming" = "%@ created a secret chat.";

// Compose
"Compose.TokenListPlaceholder" = "Whom would you like to message?";
"Compose.NewMessage" = "New Message";
"Compose.NewGroup" = "New Group";
"Compose.NewGroupTitle" = "New Group";
"Compose.NewEncryptedChat" = "New Secret Chat";
"Compose.NewEncryptedChatTitle" = "New Secret Chat";
"Compose.Create" = "Create";

// Contacts
"Contacts.TabTitle" = "Contacts";
"Contacts.Title" = "Contacts";
"Contacts.FailedToSendInvitesMessage" = "An error occurred.";
"Contacts.AccessDeniedError" = "Telegram does not have access to your contacts";
"Contacts.AccessDeniedHelpLandscape" = "Please go to your %@ Settings — Privacy — Contacts.\nThen select ON for Telegram.";
"Contacts.AccessDeniedHelpPortrait" = "Please go to your %@ Settings — Privacy — Contacts. Then select ON for Telegram.";
"Contacts.AccessDeniedHelpON" = "ON";
"Contacts.InviteToTelegram" = "Invite to Telegram";
"Contacts.InviteFriends" = "Invite Friends";
"Contacts.SelectAll" = "Select All";

// Conversation
"Conversation.InputTextPlaceholder" = "Message";
"Conversation.typing" = "typing";
"Conversation.MessageDeliveryFailed" = "Your message was not sent. Tap \"Resend\" to send this message.";
"Conversation.MessageDialogEdit" = "Edit";
"Conversation.MessageDialogRetry" = "Resend";
"Conversation.MessageDialogRetryAll" = "Resend %1$d Messages";
"Conversation.MessageDialogDelete" = "Delete";
"Conversation.LinkDialogOpen" = "Open";
"Conversation.LinkDialogCopy" = "Copy";
"Conversation.ForwardTitle" = "Forward";
"Conversation.ForwardChats" = "Chats";
"Conversation.ForwardContacts" = "Contacts";
"Conversation.StatusKickedFromGroup" = "you were removed from the group";
"Conversation.StatusLeftGroup" = "you have left the group";
"Conversation.StatusTyping" = "typing";
"Conversation.Call" = "Call";
"Conversation.Mute" = "Mute";
"ChatList.Mute" = "Mute";
"Conversation.TitleMute" = "Mute";
"Conversation.Unmute" = "Unmute";
"ChatList.Unmute" = "Unmute";
"Conversation.TitleUnmute" = "Unmute";
"Conversation.Edit" = "Edit";
"Conversation.Info" = "Info";
"Conversation.Search" = "Search";
"Conversation.Unblock" = "Unblock";
"Conversation.ClearAll" = "Delete All";
"Conversation.Location" = "Location";
"Conversation.Contact" = "Contact";
"Conversation.BlockUser" = "Block User";
"Conversation.UnblockUser" = "Unblock User";
"Conversation.UnsupportedMedia" = "This message is not supported on your version of Telegram. Update the app to view:\nhttps://telegram.org/update";
"Conversation.EncryptionWaiting" = "Waiting for %@ to get online...";
"Conversation.EncryptionProcessing" = "Exchanging encryption keys...";
"Conversation.EmptyPlaceholder" = "No messages here yet...";
"Conversation.EncryptedPlaceholderTitleIncoming" = "%@ invited you to join a secret chat.";
"Conversation.EncryptedPlaceholderTitleOutgoing" = "You have invited %@ to join a secret chat.";
"Conversation.EncryptedDescriptionTitle" = "Secret chats:";
"Conversation.EncryptedDescription1" = "Use end-to-end encryption";
"Conversation.EncryptedDescription2" = "Leave no trace on our servers";
"Conversation.EncryptedDescription3" = "Have a self-destruct timer";
"Conversation.EncryptedDescription4" = "Do not allow forwarding";
"Conversation.ContextMenuCopy" = "Copy";
"Conversation.ContextMenuDelete" = "Delete";
"Conversation.ContextMenuForward" = "Forward";
"Conversation.ContextMenuMore" = "More...";

"Conversation.StatusMembers_0" = "%@ members";
"Conversation.StatusMembers_1" = "1 member";
"Conversation.StatusMembers_2" = "2 members";
"Conversation.StatusMembers_3_10" = "%@ members";
"Conversation.StatusMembers_many" = "%@ members";
"Conversation.StatusMembers_any" = "%@ members";

"Conversation.StatusOnline_1" = "1 online";
"Conversation.StatusOnline_2" = "2 online";
"Conversation.StatusOnline_3_10" = "%@ online";
"Conversation.StatusOnline_any" = "%@ online";
"Conversation.StatusOnline_many" = "%@ online";
"Conversation.StatusOnline_0" = "%@ online";

"Conversation.UnreadMessages" = "Unread Messages";

// Notification
"Notification.RenamedChat" = "%@ renamed group";
"Notification.RenamedChannel" = "Channel renamed";
"Notification.ChangedGroupPhoto" = "%@ changed group photo";
"Notification.RemovedGroupPhoto" = "%@ removed group photo";
"Notification.JoinedChat" = "%@ joined the group";
"Notification.JoinedChannel" = "%@ joined the channel";
"Notification.Invited" = "%@ invited %@";
"Notification.InvitedMultiple" = "%@ invited %@";
"Notification.LeftChat" = "%@ left the group";
"Notification.LeftChannel" = "%@ left the channel";
"Notification.Kicked" = "%@ removed %@";
"Notification.CreatedChat" = "%@ created a group";
"Notification.CreatedChannel" = "Channel created";
"Notification.CreatedGroup" = "Group created";
"Notification.CreatedChatWithTitle" = "%@ created the group \"%@\" ";
"Notification.Joined" = "%@ joined Telegram";
"Notification.ChangedGroupName" = "%@ changed group name to \"%@\" ";
"Notification.NewAuthDetected" = "%1$@,\nWe detected a login into your account from a new device on %2$@, %3$@ at %4$@\n\nDevice: %5$@\nLocation: %6$@\n\nIf this wasn't you, you can go to Settings — Privacy and Security — Sessions and terminate that session.\n\nIf you think that somebody logged in to your account against your will, you can enable two-step verification in Privacy and Security settings.\n\nSincerely,\nThe Telegram Team";
"Notification.MessageLifetimeChanged" = "%1$@ set the self-destruct timer to %2$@";
"Notification.MessageLifetimeChangedOutgoing" = "You set the self-destruct timer to %1$@";
"Notification.MessageLifetimeRemoved" = "%1$@ disabled the self-destruct timer";
"Notification.MessageLifetimeRemovedOutgoing" = "You disabled the self-destruct timer";
"Notification.MessageLifetime2s" = "2 seconds";
"Notification.MessageLifetime5s" = "5 seconds";
"Notification.MessageLifetime1m" = "1 minute";
"Notification.MessageLifetime1h" = "1 hour";
"Notification.MessageLifetime1d" = "1 day";
"Notification.MessageLifetime1w" = "1 week";

"Notification.Exceptions.AlwaysOn" = "Always On";
"Notification.Exceptions.AlwaysOff" = "Always Off";
"Notification.Exceptions.MutedUntil" = "Muted until %@";

"Notification.Exceptions.AddException" = "Add an Exception";
"Notification.Exceptions.NewException" = "New Exception";
"Notification.Exceptions.NewException.NotificationHeader" = "NOTIFICATIONS";
"Notification.Exceptions.Sound" = "Sound: %@";
"Notification.Exceptions.SoundCustom" = "Sound: Custom";


// Message
"Message.Photo" = "Photo";
"Message.Video" = "Video";
"Message.Location" = "Location";
"Message.Contact" = "Contact";
"Message.File" = "File";
"Message.Sticker" = "Sticker";
"Message.StickerText" = "Sticker %@";
"Message.Audio" = "Voice Message";
"Message.ForwardedMessage" = "Forwarded Message\nFrom: %@";
"Message.Animation" = "GIF";
"Message.Game" = "Game";

// Conversation Profile
"ConversationProfile.ErrorCreatingConversation" = "An error occurred";
"ConversationProfile.UnknownAddMemberError" = "An unexpected error has occurred. Our wizards have been notified and will fix the problem soon. Sorry.";
"ConversationProfile.UsersTooMuchError" = "Sorry, this group is full. You cannot add any more members here.";

"ConversationProfile.LeaveDeleteAndExit" = "Delete and Exit";
"Group.LeaveGroup" = "Leave Group";
"Group.DeleteGroup" = "Delete Group";

"Conversation.Megabytes" = "%.1f MB";
"Conversation.Kilobytes" = "%d KB";
"Conversation.Bytes" = "%d B";
"Conversation.ShareMyContactInfo" = "Share My Contact Info";
"Conversation.AddContact" = "Add Contact";
"Conversation.SendMessage" = "Send Message";
"Conversation.EncryptionCanceled" = "Secret chat cancelled";
"Conversation.DeleteManyMessages" = "Delete Messages";
"Conversation.SlideToCancel" = "Slide to cancel";
"Conversation.ApplyLocalization" = "Apply Localization";
"Conversation.OpenFile" = "Open File";

// Media Picker
"MediaPicker.Send" = "Send";
"SearchImages.Title" = "Albums";
"MediaPicker.CameraRoll" = "Camera Roll";
"SearchImages.NoImagesFound" = "No images found";

// User Profile
"Profile.CreateEncryptedChatError" = "An error occurred.";
"Profile.CreateEncryptedChatOutdatedError" = "Cannot create a secret chat with %@.\n%@ is using an older version of Telegram and needs to update first.";
"Profile.CreateNewContact" = "Create New Contact";
"Profile.AddToExisting" = "Add to Existing Contact";
"Profile.EncryptionKey" = "Encryption Key";
"Profile.MessageLifetimeForever" = "Off";
"Profile.MessageLifetime2s" = "2s";
"Profile.MessageLifetime5s" = "5s";
"Profile.MessageLifetime1m" = "1m";
"Profile.MessageLifetime1h" = "1h";
"Profile.MessageLifetime1d" = "1d";
"Profile.MessageLifetime1w" = "1w";
"Profile.ShareContactButton" = "Share Contact";

// User Info
"UserInfo.Title" = "Info";
"UserInfo.FirstNamePlaceholder" = "First Name";
"UserInfo.LastNamePlaceholder" = "Last Name";
"UserInfo.GenericPhoneLabel" = "mobile";
"UserInfo.SendMessage" = "Send Message";
"UserInfo.AddContact" = "Add Contact";
"UserInfo.ShareContact" = "Share Contact";
"UserInfo.StartSecretChat" = "Start Secret Chat";
"UserInfo.StartSecretChatConfirmation" = "Are you sure you want to start a secret chat with %@?";
"UserInfo.StartSecretChatStart" = "Start";
"UserInfo.DeleteContact" = "Delete Contact";
"UserInfo.CreateNewContact" = "Create New Contact";
"UserInfo.AddToExisting" = "Add to Existing";
"UserInfo.AddPhone" = "add phone";
"UserInfo.NotificationsEnabled" = "Enabled";
"UserInfo.NotificationsDisabled" = "Disabled";
"UserInfo.NotificationsEnable" = "Enable";
"UserInfo.NotificationsDisable" = "Disable";
"UserInfo.Invite" = "Invite to Telegram";

// New Contact
"NewContact.Title" = "New Contact";

// Phone Label
"PhoneLabel.Title" = "Label";

// Secret Chat
"SecretChat.Title" = "Secret Chat";

// Group Info
"GroupInfo.Title" = "Group Info";
"GroupInfo.GroupNamePlaceholder" = "Group Name";
"GroupInfo.BroadcastListNamePlaceholder" = "List Name";
"GroupInfo.SetGroupPhoto" = "Set Group Photo";
"GroupInfo.SetGroupPhotoStop" = "Stop";
"GroupInfo.SetGroupPhotoDelete" = "Delete Photo";
"GroupInfo.Notifications" = "Notifications";
"GroupInfo.Sound" = "Sound";
"GroupInfo.SetSound" = "Set Sound";
"GroupInfo.SharedMedia" = "Shared Media";
"GroupInfo.SharedMediaNone" = "None";
"GroupInfo.DeleteAndExit" = "Delete and Exit";
"GroupInfo.DeleteAndExitConfirmation" = "You will not be able to join this group again.";
"GroupInfo.ParticipantCount_1" = "1 MEMBER";
"GroupInfo.ParticipantCount_2" = "2 MEMBERS";
"GroupInfo.ParticipantCount_3_10" = "%@ MEMBERS";
"GroupInfo.ParticipantCount_any" = "%@ MEMBERS";
"GroupInfo.ParticipantCount_many" = "%@ MEMBERS";
"GroupInfo.ParticipantCount_0" = "%@ MEMBERS";
"GroupInfo.AddParticipant" = "Add Member";
"GroupInfo.AddParticipantTitle" = "Contacts";
"GroupInfo.AddParticipantConfirmation" = "Add %@ to the group?";
"GroupInfo.LeftStatus" = "You have left the group";

// Encryption Key
"EncryptionKey.Title" = "Encryption Key";
"EncryptionKey.Description" = "This image and text were derived from the encryption key for this secret chat with %1$@.\n\n If they look the same on %2$@'s device, end-to-end encryption is guaranteed.\n\nLearn more at telegram.org";

// Conversation media
"ConversationMedia.Title" = "Media";

// Preview
"Preview.DeletePhoto" = "Delete Photo";
"Preview.SaveToCameraRoll" = "Save to Camera Roll";

// Map
"Map.ChooseLocationTitle" = "Location";
"Map.Map" = "Map";
"Map.Satellite" = "Satellite";
"Map.Hybrid" = "Hybrid";
"Map.GetDirections" = "Get Directions";
"Map.OpenInGoogleMaps" = "Open in Google Maps";

// Web
"Web.Error" = "Couldn't load page";
"Web.OpenExternal" = "Open in Safari";

// Document
"Document.TargetConfirmationFormat" = "Send file ({size}) to {target}?";

// Dialog List
"DialogList.You" = "You";

// Settings
"Settings.SetProfilePhoto" = "Set Profile Photo";
"Settings.Logout" = "Log Out";
"Settings.Title" = "Settings";
"Settings.NotificationsAndSounds" = "Notifications and Sounds";
"Settings.ChatSettings" = "Data and Storage";
"Settings.BlockedUsers" = "Blocked Users";
"Settings.ChatBackground" = "Chat Background";
"Settings.Support" = "Ask a Question";
"Settings.FAQ" = "Telegram FAQ";
"Settings.FAQ_URL" = "https://telegram.org/faq#general";
"Settings.FAQ_Intro" = "Please note that Telegram Support is done by volunteers. We try to respond as quickly as possible, but it may take a while.\n\nPlease take a look at the Telegram FAQ: it has important troubleshooting tips and answers to most questions.";
"Settings.FAQ_Button" = "FAQ";
"Settings.SaveIncomingPhotos" = "Save Incoming Photos";

// Notifications and Sounds
"Notifications.Title" = "Notifications";
"Notifications.MessageNotifications" = "MESSAGE NOTIFICATIONS";
"Notifications.MessageNotificationsAlert" = "Alert";
"Notifications.MessageNotificationsPreview" = "Message Preview";
"Notifications.MessageNotificationsSound" = "Sound";
"Notifications.MessageNotificationsHelp" = "You can set custom notifications for specific users on their Info page.";
"Notifications.MessageNotificationsExceptionsHelp" = "Set custom notifications for specific users.";



"Notifications.GroupNotifications" = "GROUP NOTIFICATIONS";
"Notifications.GroupNotificationsAlert" = "Alert";
"Notifications.GroupNotificationsPreview" = "Message Preview";
"Notifications.GroupNotificationsSound" = "Sound";
"Notifications.GroupNotificationsHelp" = "You can set custom notifications for specific groups on the Group Info page.";
"Notifications.GroupNotificationsExceptionsHelp" = "Set custom notifications for specific groups.";

"Notifications.ChannelNotifications" = "CHANNEL NOTIFICATIONS";
"Notifications.ChannelNotificationsAlert" = "Alert";
"Notifications.ChannelNotificationsPreview" = "Message Preview";
"Notifications.ChannelNotificationsSound" = "Sound";
"Notifications.ChannelNotificationsHelp" = "You can set custom notifications for specific channels on the Channel Info page.";
"Notifications.ChannelNotificationsExceptionsHelp" = "Set custom notifications for specific channels.";

"Notifications.TextTone" = "Text Tone";
"Notifications.AlertTones" = "ALERT TONES";
"Notifications.ClassicTones" = "CLASSIC";

"Notifications.InAppNotifications" = "IN-APP NOTIFICATIONS";
"Notifications.InAppNotificationsSounds" = "In-App Sounds";
"Notifications.InAppNotificationsVibrate" = "In-App Vibrate";
"Notifications.InAppNotificationsPreview" = "In-App Preview";

"Notifications.Reset" = "Reset";
"Notifications.ResetAllNotifications" = "Reset All Notifications";
"Notifications.ResetAllNotificationsHelp" = "Undo all custom notification settings for all your contacts and groups.";

// Chat Settings
"ChatSettings.Title" = "Data and Storage";
"ChatSettings.Appearance" = "APPEARANCE";
"ChatSettings.TextSize" = "Text Size";
"ChatSettings.TextSizeUnits" = "pt";
"ChatSettings.AutomaticPhotoDownload" = "AUTOMATIC PHOTO DOWNLOAD";
"ChatSettings.AutomaticAudioDownload" = "AUTOMATIC AUDIO DOWNLOAD";
"ChatSettings.PrivateChats" = "Private Chats";
"ChatSettings.Groups" = "Groups";
"ChatSettings.Cache" = "Storage Usage";

// Usage
"Cache.Title" = "Storage Usage";
"Cache.ClearCache" = "Clear Cache";
"Cache.KeepMedia" = "Keep Media";
"Cache.Help" = "Photos, videos and other files from cloud chats that you have **not accessed** during this period will be removed from this device to save disk space.\n\nAll media will stay in the Telegram cloud and can be re-downloaded if you need it again.";

// Blocked Users
"BlockedUsers.Title" = "Blocked";
"BlockedUsers.SelectUserTitle" = "Block User";
"BlockedUsers.BlockUser" = "Block User...";
"BlockedUsers.BlockTitle" = "Block";
"BlockedUsers.LeavePrefix" = "Leave ";
"BlockedUsers.Info" = "Blocked users can't send you messages or add you to groups. They will not see your profile pictures, online and last seen status.";
"BlockedUsers.AddNew" = "Add New...";
"BlockedUsers.Unblock" = "Unblock";

// Wallpaper
"Wallpaper.Title" = "Chat Background";
"Wallpaper.PhotoLibrary" = "Photo Library";
"Wallpaper.Set" = "Set";
"Wallpaper.Wallpaper" = "Wallpaper";

"Notification.SecretChatMessageScreenshot" = "%@ took a screenshot!";
"Notification.SecretChatScreenshot" = "Screenshot taken!";

"BroadcastListInfo.AddRecipient" = "Add Recipient";

"Settings.LogoutConfirmationTitle" = "Log out?";
"Settings.LogoutConfirmationText" = "\nNote that you can seamlessly use Telegram on all your devices at once.\n\nRemember, logging out kills all your Secret Chats.";

"Login.PadPhoneHelp" = "\nYou can use your main mobile number to log in to Telegram on all devices.\nDon't use your iPad's SIM number here — we'll need to send you an SMS.\n\nIs this number correct?\n{number}";
"Login.PadPhoneHelpTitle" = "Your Number";

"MessageTimer.Custom" = "Custom";

"MessageTimer.Forever" = "Forever";

"MessageTimer.Seconds_1" = "%@ second";
"MessageTimer.Seconds_2" = "%@ seconds";
"MessageTimer.Seconds_3_10" = "%@ seconds";
"MessageTimer.Seconds_any" = "%@ seconds";
"MessageTimer.Seconds_many" = "%@ seconds";
"MessageTimer.Seconds_0" = "%@ seconds";
"MessageTimer.Minutes_1" = "%@ minute";
"MessageTimer.Minutes_2" = "%@ minutes";
"MessageTimer.Minutes_3_10" = "%@ minutes";
"MessageTimer.Minutes_any" = "%@ minutes";
"MessageTimer.Minutes_many" = "%@ minutes";
"MessageTimer.Minutes_0" = "%@ minutes";
"MessageTimer.Hours_1" = "%@ hour";
"MessageTimer.Hours_2" = "%@ hours";
"MessageTimer.Hours_3_10" = "%@ hours";
"MessageTimer.Hours_any" = "%@ hours";
"MessageTimer.Hours_many" = "%@ hours";
"MessageTimer.Hours_0" = "%@ hours";
"MessageTimer.Days_1" = "%@ day";
"MessageTimer.Days_2" = "%@ days";
"MessageTimer.Days_3_10" = "%@ days";
"MessageTimer.Days_any" = "%@ days";
"MessageTimer.Days_many" = "%@ days";
"MessageTimer.Days_0" = "%@ days";
"MessageTimer.Weeks_1" = "%@ week";
"MessageTimer.Weeks_2" = "%@ weeks";
"MessageTimer.Weeks_3_10" = "%@ weeks";
"MessageTimer.Weeks_any" = "%@ weeks";
"MessageTimer.Weeks_many" = "%@ weeks";
"MessageTimer.Weeks_0" = "%@ weeks";
"MessageTimer.Months_1" = "%@ month";
"MessageTimer.Months_2" = "%@ months";
"MessageTimer.Months_3_10" = "%@ months";
"MessageTimer.Months_any" = "%@ months";
"MessageTimer.Months_many" = "%@ months";
"MessageTimer.Months_0" = "%@ months";
"MessageTimer.Years_1" = "%@ year";
"MessageTimer.Years_2" = "%@ years";
"MessageTimer.Years_3_10" = "%@ years";
"MessageTimer.Years_any" = "%@ years";

"MessageTimer.ShortSeconds_1" = "%@s";
"MessageTimer.ShortSeconds_2" = "%@s";
"MessageTimer.ShortSeconds_3_10" = "%@s";
"MessageTimer.ShortSeconds_any" = "%@s";
"MessageTimer.ShortSeconds_many" = "%@s";
"MessageTimer.ShortSeconds_0" = "%@s";
"MessageTimer.ShortMinutes_1" = "%@m";
"MessageTimer.ShortMinutes_2" = "%@m";
"MessageTimer.ShortMinutes_3_10" = "%@m";
"MessageTimer.ShortMinutes_any" = "%@m";
"MessageTimer.ShortMinutes_many" = "%@m";
"MessageTimer.ShortMinutes_0" = "%@m";
"MessageTimer.ShortHours_1" = "%@h";
"MessageTimer.ShortHours_2" = "%@h";
"MessageTimer.ShortHours_3_10" = "%@h";
"MessageTimer.ShortHours_any" = "%@h";
"MessageTimer.ShortHours_many" = "%@h";
"MessageTimer.ShortHours_0" = "%@h";
"MessageTimer.ShortDays_1" = "%@d";
"MessageTimer.ShortDays_2" = "%@d";
"MessageTimer.ShortDays_3_10" = "%@d";
"MessageTimer.ShortDays_any" = "%@d";
"MessageTimer.ShortDays_many" = "%@d";
"MessageTimer.ShortDays_0" = "%@d";
"MessageTimer.ShortWeeks_1" = "%@w";
"MessageTimer.ShortWeeks_2" = "%@w";
"MessageTimer.ShortWeeks_3_10" = "%@w";
"MessageTimer.ShortWeeks_any" = "%@w";
"MessageTimer.ShortWeeks_many" = "%@w";
"MessageTimer.ShortMonths_1" = "%@mo";
"MessageTimer.ShortMonths_any" = "%@mo";
"MessageTimer.ShortYears_1" = "%@y";
"MessageTimer.ShortYears_any" = "%@y";

"Activity.UploadingPhoto" = "sending photo";
"Activity.UploadingVideo" = "sending video";
"Activity.UploadingDocument" = "sending file";
"Activity.RecordingAudio" = "recording audio";
"Activity.RecordingVideoMessage" = "recording video";

"Compatibility.SecretMediaVersionTooLow" = "%@ is using an older version of Telegram, so secret photos will be shown in compatibility mode.\n\nOnce %@ updates Telegram, photos with timers for 1 minute or less will start working in 'Tap and hold to view' mode, and you will be notified whenever the other party takes a screenshot.";

"Contacts.GlobalSearch" = "Global Search";
"Profile.Username" = "username";
"Settings.Username" = "Username";
"Settings.UsernameEmpty" = "Add";

"Username.Title" = "Username";
"Username.Placeholder" = "Your Username";
"Username.Help" = "You can choose a username on **Telegram**. If you do, other people will be able to find you by this username and contact you without knowing your phone number.\n\nYou can use **a-z**, **0-9** and underscores. Minimum length is **5** characters.";
"Username.InvalidTooShort" = "A username must have at least 5 characters.";
"Username.InvalidStartsWithNumber" = "Sorry, a username can't start with a number.";
"Username.InvalidCharacters" = "Sorry, this username is invalid.";
"Username.InvalidTaken" = "Sorry, this username is already taken.";

"Username.CheckingUsername" = "Checking username...";
"Username.UsernameIsAvailable" = "%@ is available.";

"WebSearch.Images" = "Images";
"WebSearch.GIFs" = "GIFs";
"WebSearch.RecentSectionTitle" = "Recent";
"WebSearch.RecentSectionClear" = "Clear";

"Settings.PrivacySettings" = "Privacy and Security";

"UserCount_1" = "1 user";
"UserCount_2" = "2 users";
"UserCount_3_10" = "%@ users";
"UserCount_any" = "%@ users";
"UserCount_many" = "%@ users";
"UserCount_0" = "%@ users";

"PrivacySettings.Title" = "Privacy and Security";

"PrivacySettings.PrivacyTitle" = "PRIVACY";
"PrivacySettings.LastSeen" = "Last Seen";
"PrivacySettings.LastSeenTitle" = "Last Seen";
"PrivacySettings.LastSeenEverybody" = "Everybody";
"PrivacySettings.LastSeenContacts" = "My Contacts";
"PrivacySettings.LastSeenNobody" = "Nobody";

"PrivacySettings.LastSeenEverybodyMinus" = "Everybody (-%@)";
"PrivacySettings.LastSeenContactsPlus" = "My Contacts (+%@)";
"PrivacySettings.LastSeenContactsMinus" = "My Contacts (-%@)";
"PrivacySettings.LastSeenContactsMinusPlus" = "My Contacts (-%@, +%@)";
"PrivacySettings.LastSeenNobodyPlus" = "Nobody (+%@)";

"PrivacySettings.SecurityTitle" = "SECURITY";

"PrivacySettings.DeleteAccountTitle" = "DELETE MY ACCOUNT";
"PrivacySettings.DeleteAccountIfAwayFor" = "If Away For";
"PrivacySettings.DeleteAccountHelp" = "If you do not log in at least once within this period, your account will be deleted along with all groups, messages and contacts.";

"PrivacyLastSeenSettings.Title" = "Last Seen";
"PrivacyLastSeenSettings.CustomHelp" = "Important: you won't be able to see Last Seen times for people with whom you don't share your Last Seen time. Approximate last seen will be shown instead (recently, within a week, within a month).";
"PrivacyLastSeenSettings.AlwaysShareWith" = "Always Share With";
"PrivacyLastSeenSettings.NeverShareWith" = "Never Share With";
"PrivacyLastSeenSettings.CustomShareSettingsHelp" = "These settings will override the values above.";

"PrivacyLastSeenSettings.CustomShareSettings.Delete" = "Delete";
"PrivacyLastSeenSettings.AlwaysShareWith.Title" = "Always Share";
"PrivacyLastSeenSettings.AlwaysShareWith.Placeholder" = "Always share with users...";
"PrivacyLastSeenSettings.NeverShareWith.Title" = "Never Share";
"PrivacyLastSeenSettings.NeverShareWith.Placeholder" = "Never share with users...";
"PrivacyLastSeenSettings.EmpryUsersPlaceholder" = "Add Users";
"PrivacyLastSeenSettings.AddUsers_1" = "Add 1 user to this list?";
"PrivacyLastSeenSettings.AddUsers_2" = "Add 2 users to this list?";
"PrivacyLastSeenSettings.AddUsers_3_10" = "Add %@ users to this list?";
"PrivacyLastSeenSettings.AddUsers_any" = "Add %@ users to this list?";
"PrivacyLastSeenSettings.AddUsers_many" = "Add %@ users to this list?";
"PrivacyLastSeenSettings.AddUsers_0" = "Add %@ users to this list?";

// Photo Editor
"PhotoEditor.DiscardChanges" = "Discard Changes";

"PhotoEditor.Original" = "Original";

"PhotoEditor.CropReset" = "RESET";
"PhotoEditor.CropAuto" = "AUTO";
"PhotoEditor.CropAspectRatioOriginal" = "Original";
"PhotoEditor.CropAspectRatioSquare" = "Square";

"PhotoEditor.EnhanceTool" = "Enhance";
"PhotoEditor.ExposureTool" = "Brightness";
"PhotoEditor.ContrastTool" = "Contrast";
"PhotoEditor.WarmthTool" = "Warmth";
"PhotoEditor.SaturationTool" = "Saturation";
"PhotoEditor.HighlightsTool" = "Highlights";
"PhotoEditor.ShadowsTool" = "Shadows";
"PhotoEditor.VignetteTool" = "Vignette";
"PhotoEditor.GrainTool" = "Grain";
"PhotoEditor.SharpenTool" = "Sharpen";

"PhotoEditor.BlurToolOff" = "Off";
"PhotoEditor.BlurToolRadial" = "Radial";
"PhotoEditor.BlurToolLinear" = "Linear";

"PhotoEditor.Set" = "Set";
"PhotoEditor.Skip" = "Skip";

// Camera
"Camera.PhotoMode" = "PHOTO";
"Camera.VideoMode" = "VIDEO";
"Camera.SquareMode" = "SQUARE";
"Camera.FlashOff" = "Off";
"Camera.FlashOn" = "On";
"Camera.FlashAuto" = "Auto";
"Camera.Retake" = "Retake";

"Settings.PhoneNumber" = "Change Number";

"PhoneNumberHelp.Help" = "You can change your Telegram number here. Your account and all your cloud data — messages, media, contacts, etc. will be moved to the new number.\n\n**Important:** all your Telegram contacts will get your **new number** added to their address book, provided they had your old number and you haven't blocked them in Telegram.";
"PhoneNumberHelp.Alert" = "All your Telegram contacts will get your new number added to their address book, provided they had your old number and you haven't blocked them in Telegram.";
"PhoneNumberHelp.ChangeNumber" = "Change Number";

"ChangePhoneNumberNumber.Title" = "Change Number";
"ChangePhoneNumberNumber.NewNumber" = "NEW NUMBER";
"ChangePhoneNumberNumber.Help" = "We will send an SMS with a confirmation code to your new number.";
"ChangePhoneNumberNumber.NumberPlaceholder" = "Enter your new number";

"ChangePhoneNumberCode.Code" = "YOUR CODE";
"ChangePhoneNumberCode.CodePlaceholder" = "Code";
"ChangePhoneNumberCode.Help" = "We have sent you an SMS with the code";
"ChangePhoneNumberCode.CallTimer" = "Telegram will call you in %@";
"ChangePhoneNumberCode.RequestingACall" = "Requesting a call from Telegram...";
"ChangePhoneNumberCode.Called" = "Telegram dialed your number";

"LoginPassword.Title" = "Your Password";
"LoginPassword.PasswordPlaceholder" = "Password";
"LoginPassword.InvalidPasswordError" = "Invalid password. Please try again.";
"LoginPassword.FloodError" = "Limit exceeded. Please try again later.";
"LoginPassword.ForgotPassword" = "Forgot password?";
"LoginPassword.PasswordHelp" = "Two-Step verification enabled. Your account is protected with an additional password.";
"LoginPassword.ResetAccount" = "Reset Account";

"QuickSend.Photos_1" = "Send 1 Photo";
"QuickSend.Photos_2" = "Send 2 Photos";
"QuickSend.Photos_3_10" = "Send %@ Photos";
"QuickSend.Photos_any" = "Send %@ Photos";
"QuickSend.Photos_many" = "Send %@ Photos";
"QuickSend.Photos_0" = "Send %@ Photos";

"Share.Title" = "Share";
"Forward.ConfirmMultipleFiles_1" = "Send 1 file to {target}?";
"Forward.ConfirmMultipleFiles_2" = "Send 2 files to {target}?";
"Forward.ConfirmMultipleFiles_3_10" = "Send %@ files to {target}?";
"Forward.ConfirmMultipleFiles_any" = "Send %@ files to {target}?";
"Forward.ConfirmMultipleFiles_many" = "Send %@ files to {target}?";
"Forward.ConfirmMultipleFiles_0" = "Send %@ files to {target}?";

"Notification.Reply" = "Reply";
"Notification.Mute1h" = "Mute for 1 hour";
"Notification.Mute1hMin" = "Mute for 1h";
"Conversation.ContextMenuShare" = "Share";
"Conversation.ContextMenuLookUp" = "Look Up";

"SharedMedia.TitleAll" = "Shared Media";

"SharedMedia.Photo_1" = "1 photo";
"SharedMedia.Photo_2" = "2 photos";
"SharedMedia.Photo_3_10" = "%@ photos";
"SharedMedia.Photo_any" = "%@ photos";
"SharedMedia.Photo_many" = "%@ photos";
"SharedMedia.Photo_0" = "%@ photos";

"SharedMedia.Video_1" = "1 video";
"SharedMedia.Video_2" = "2 videos";
"SharedMedia.Video_3_10" = "%@ videos";
"SharedMedia.Video_any" = "%@ videos";
"SharedMedia.Video_many" = "%@ videos";
"SharedMedia.Video_0" = "%@ videos";

"SharedMedia.File_1" = "1 file";
"SharedMedia.File_2" = "2 files";
"SharedMedia.File_3_10" = "%@ files";
"SharedMedia.File_any" = "%@ files";
"SharedMedia.File_many" = "%@ files";
"SharedMedia.File_0" = "%@ files";

"SharedMedia.Generic_1" = "1 media file";
"SharedMedia.Generic_2" = "2 media files";
"SharedMedia.Generic_3_10" = "%@ media files";
"SharedMedia.Generic_any" = "%@ media files";
"SharedMedia.Generic_many" = "%@ media files";
"SharedMedia.Generic_0" = "%@ media files";

"FileSize.B" = "%@ B";
"FileSize.KB" = "%@ KB";
"FileSize.MB" = "%@ MB";
"FileSize.GB" = "%@ GB";

"DownloadingStatus" = "Downloading %@ of %@";

"Time.MonthOfYear_m1" = "January %@";
"Time.MonthOfYear_m2" = "February %@";
"Time.MonthOfYear_m3" = "March %@";
"Time.MonthOfYear_m4" = "April %@";
"Time.MonthOfYear_m5" = "May %@";
"Time.MonthOfYear_m6" = "June %@";
"Time.MonthOfYear_m7" = "July %@";
"Time.MonthOfYear_m8" = "August %@";
"Time.MonthOfYear_m9" = "September %@";
"Time.MonthOfYear_m10" = "October %@";
"Time.MonthOfYear_m11" = "November %@";
"Time.MonthOfYear_m12" = "December %@";

"Time.PreciseDate_m1" = "Jan %1$@, %2$@ at %3$@";
"Time.PreciseDate_m2" = "Feb %1$@, %2$@ at %3$@";
"Time.PreciseDate_m3" = "Mar %1$@, %2$@ at %3$@";
"Time.PreciseDate_m4" = "Apr %1$@, %2$@ at %3$@";
"Time.PreciseDate_m5" = "May %1$@, %2$@ at %3$@";
"Time.PreciseDate_m6" = "Jun %1$@, %2$@ at %3$@";
"Time.PreciseDate_m7" = "Jul %1$@, %2$@ at %3$@";
"Time.PreciseDate_m8" = "Aug %1$@, %2$@ at %3$@";
"Time.PreciseDate_m9" = "Sep %1$@, %2$@ at %3$@";
"Time.PreciseDate_m10" = "Oct %1$@, %2$@ at %3$@";
"Time.PreciseDate_m11" = "Nov %1$@, %2$@ at %3$@";
"Time.PreciseDate_m12" = "Dec %1$@, %2$@ at %3$@";

"Time.MediumDate" = "%1$@ at %2$@";

"MuteFor.Minutes_1" = "Mute for 1 minute";
"MuteFor.Minutes_2" = "Mute for 2 minutes";
"MuteFor.Minutes_3_10" = "Mute for %@ minutes";
"MuteFor.Minutes_any" = "Mute for %@ minutes";
"MuteFor.Minutes_many" = "Mute for %@ minutes";
"MuteFor.Minutes_0" = "Mute for %@ minutes";

"MuteFor.Hours_1" = "Mute for 1 hour";
"MuteFor.Hours_2" = "Mute for 2 hours";
"MuteFor.Hours_3_10" = "Mute for %@ hours";
"MuteFor.Hours_any" = "Mute for %@ hours";
"MuteFor.Hours_many" = "Mute for %@ hours";
"MuteFor.Hours_0" = "Mute for %@ hours";

"MuteFor.Days_1" = "Mute for 1 day";
"MuteFor.Days_2" = "Mute for 2 days";
"MuteFor.Days_3_10" = "Mute for %@ days";
"MuteFor.Days_any" = "Mute for %@ days";
"MuteFor.Days_many" = "Mute for %@ days";
"MuteFor.Days_0" = "Mute for %@ days";

"MutedForTime.Minutes_1" = "1 minute";
"MutedForTime.Minutes_any" = "%@ minutes";

"MutedForTime.Hours_1" = "1 hour";
"MutedForTime.Hours_any" = "%@ hours";

"MutedForTime.Days_1" = "1 day";
"MutedForTime.Days_any" = "%@ days";

"MuteExpires.Minutes_1" = "in 1 minute";
"MuteExpires.Minutes_2" = "in 2 minutes";
"MuteExpires.Minutes_3_10" = "in %@ minutes";
"MuteExpires.Minutes_any" = "in %@ minutes";
"MuteExpires.Minutes_many" = "in %@ minutes";
"MuteExpires.Minutes_0" = "in %@ minutes";

"MuteExpires.Hours_1" = "in 1 hour";
"MuteExpires.Hours_2" = "in 2 hours";
"MuteExpires.Hours_3_10" = "in %@ hours";
"MuteExpires.Hours_any" = "in %@ hours";
"MuteExpires.Hours_many" = "in %@ hours";
"MuteExpires.Hours_0" = "in %@ hours";

"MuteExpires.Days_1" = "in 1 day";
"MuteExpires.Days_2" = "in 2 days";
"MuteExpires.Days_3_10" = "in %@ days";
"MuteExpires.Days_any" = "in %@ days";
"MuteExpires.Days_many" = "in %@ days";
"MuteExpires.Days_0" = "in %@ days";

"SharedMedia.EmptyTitle" = "No media files yet";
"SharedMedia.EmptyText" = "Share photos and videos in this chat\n — or this paperclip stays unhappy.";
"SharedMedia.EmptyFilesText" = "You can send and receive\nfiles of any type up to 1.5 GB each\nand access them anywhere.";

"ShareFileTip.Title" = "Sharing Files";
"ShareFileTip.Text" = "You can share **uncompressed** media files from your Camera Roll here.\n\nTo share files of any other type, open them on your %@ (e.g. in your browser), tap **Open in...** or the action button and choose Telegram.";
"ShareFileTip.CloseTip" = "Close Tip";

"DialogList.SearchSectionDialogs" = "Chats and Contacts";
"DialogList.SearchSectionChats" = "Chats";
"DialogList.SearchSectionGlobal" = "Global Search";
"DialogList.SearchSectionMessages" = "Messages";

"Username.LinkHint" = "This link opens a chat with you in Telegram:[\nhttps://t.me/%@]";
"Username.LinkCopied" = "Copied link to clipboard";

"SharedMedia.DeleteItemsConfirmation_1" = "Delete media file?";
"SharedMedia.DeleteItemsConfirmation_2" = "Delete 2 media files?";
"SharedMedia.DeleteItemsConfirmation_3_10" = "Delete %@ media files?";
"SharedMedia.DeleteItemsConfirmation_any" = "Delete %@ media files?";
"SharedMedia.DeleteItemsConfirmation_many" = "Delete %@ media files?";
"SharedMedia.DeleteItemsConfirmation_0" = "Delete %@ media files?";

"PrivacySettings.Passcode" = "Passcode Lock";
"PasscodeSettings.Title" = "Passcode Lock";
"PasscodeSettings.TurnPasscodeOn" = "Turn Passcode On";
"PasscodeSettings.TurnPasscodeOff" = "Turn Passcode Off";
"PasscodeSettings.ChangePasscode" = "Change Passcode";
"PasscodeSettings.Help" = "When you set up an additional passcode, a lock icon will appear on the chats page. Tap it to lock and unlock the app.\n\nNote: if you forget the passcode, you'll need to delete and reinstall the app. All secret chats will be lost.";
"PasscodeSettings.UnlockWithTouchId" = "Unlock with Touch ID";
"PasscodeSettings.SimplePasscode" = "Simple Passcode";
"PasscodeSettings.SimplePasscodeHelp" = "A simple passcode is a 4 digit number.";
"PasscodeSettings.EncryptData" = "Encrypt Local Database";
"PasscodeSettings.EncryptDataHelp" = "Experimental feature, use with caution. Encrypt your local Telegram data, using a derivative of your passcode as the key.";

"EnterPasscode.EnterTitle" = "Enter your Telegram Passcode";
"EnterPasscode.ChangeTitle" = "Change Passcode";
"EnterPasscode.EnterPasscode" = "Enter your Telegram Passcode";
"EnterPasscode.EnterNewPasscodeNew" = "Enter a passcode";
"EnterPasscode.EnterNewPasscodeChange" = "Enter your new passcode";
"EnterPasscode.RepeatNewPasscode" = "Re-enter your new passcode";
"EnterPasscode.EnterCurrentPasscode" = "Enter your current passcode";
"EnterPasscode.TouchId" = "Unlock Telegram";

"DialogList.PasscodeLockHelp" = "Tap to lock Telegram";

"PasscodeSettings.AutoLock" = "Auto-Lock";
"PasscodeSettings.AutoLock.Disabled" = "Disabled";
"PasscodeSettings.AutoLock.IfAwayFor_1minute" = "If away for 1 min";
"PasscodeSettings.AutoLock.IfAwayFor_5minutes" = "If away for 5 min";
"PasscodeSettings.AutoLock.IfAwayFor_1hour" = "If away for 1 hour";
"PasscodeSettings.AutoLock.IfAwayFor_5hours" = "If away for 5 hours";

"PasscodeSettings.FailedAttempts_1" = "1 Failed Passcode Attempt";
"PasscodeSettings.FailedAttempts_2" = "2 Failed Passcode Attempts";
"PasscodeSettings.FailedAttempts_3_10" = "%@ Failed Passcode Attempts";
"PasscodeSettings.FailedAttempts_any" = "%@ Failed Passcode Attempt";
"PasscodeSettings.FailedAttempts_many" = "%@ Failed Passcode Attempts";
"PasscodeSettings.FailedAttempts_0" = "%@ Failed Passcode Attempts";
"PasscodeSettings.TryAgainIn1Minute" = "Try again in 1 minute";

"AccessDenied.Title" = "Please Allow Access";

"AccessDenied.Contacts" = "Telegram messaging is based on your existing contact list.\n\nPlease go to Settings > Privacy > Contacts and set Telegram to ON.";

"AccessDenied.VoiceMicrophone" = "Telegram needs access to your microphone to send voice messages.\n\nPlease go to Settings > Privacy > Microphone and set Telegram to ON.";

"AccessDenied.VideoMicrophone" = "Telegram needs access to your microphone to record sound in videos recording.\n\nPlease go to Settings > Privacy > Microphone and set Telegram to ON.";

"AccessDenied.MicrophoneRestricted" = "Microphone access is restricted for Telegram.\n\nPlease go to Settings > General > Restrictions > Microphone and set Telegram to ON.";


"AccessDenied.Camera" = "Telegram needs access to your camera to take photos and videos.\n\nPlease go to Settings > Privacy > Camera and set Telegram to ON.";

"AccessDenied.CameraRestricted" = "Camera access is restricted for Telegram.\n\nPlease go to Settings > General > Restrictions > Camera and set Telegram to ON.";

"AccessDenied.CameraDisabled" = "Camera access is globally restricted on your phone.\n\nPlease go to Settings > General > Restrictions and set Camera to ON";

"AccessDenied.PhotosAndVideos" = "Telegram needs access to your photo library to send photos and videos.\n\nPlease go to Settings > Privacy > Photos and set Telegram to ON.";

"AccessDenied.SaveMedia" = "Telegram needs access to your photo library to save photos and videos.\n\nPlease go to Settings > Privacy > Photos and set Telegram to ON.";

"AccessDenied.PhotosRestricted" = "Photo access is restricted for Telegram.\n\nPlease go to Settings > General > Restrictions > Photos and set Telegram to ON.";

"AccessDenied.LocationDenied" = "Telegram needs access to your location so that you can share it with your contacts.\n\nPlease go to Settings > Privacy > Location Services and set Telegram to ON.";

"AccessDenied.LocationDisabled" = "Telegram needs access to your location so that you can share it with your contacts.\n\nPlease go to Settings > Privacy > Location Services and set it to ON.";

"AccessDenied.LocationTracking" = "Telegram needs access to your location to show you on the map.\n\nPlease go to Settings > Privacy > Location Services and set it to ON.";

"AccessDenied.Settings" = "Settings";

"WebSearch.RecentClearConfirmation" = "Are you sure you want to clear recent images?";

"FeatureDisabled.Oops" = "Oops";

"Conversation.ContextMenuReply" = "Reply";

"ForwardedMessages_1" = "Forwarded message";
"ForwardedMessages_2" = "2 forwarded messages";
"ForwardedMessages_3_10" = "%@ forwarded messages";
"ForwardedMessages_any" = "%@ forwarded messages";
"ForwardedMessages_many" = "%@ forwarded messages";
"ForwardedMessages_0" = "%@ forwarded messages";

"ForwardedFiles_1" = "Forwarded file";
"ForwardedFiles_2" = "2 forwarded files";
"ForwardedFiles_3_10" = "%@ forwarded files";
"ForwardedFiles_any" = "%@ forwarded files";
"ForwardedFiles_many" = "%@ forwarded files";
"ForwardedFiles_0" = "%@ forwarded files";

"ForwardedStickers_1" = "Forwarded sticker";
"ForwardedStickers_2" = "2 forwarded stickers";
"ForwardedStickers_3_10" = "%@ forwarded stickers";
"ForwardedStickers_any" = "%@ forwarded stickers";
"ForwardedStickers_many" = "%@ forwarded stickers";
"ForwardedStickers_0" = "%@ forwarded stickers";

"ForwardedPhotos_1" = "Forwarded photo";
"ForwardedPhotos_2" = "2 forwarded photos";
"ForwardedPhotos_3_10" = "%@ forwarded photos";
"ForwardedPhotos_any" = "%@ forwarded photos";
"ForwardedPhotos_many" = "%@ forwarded photos";
"ForwardedPhotos_0" = "%@ forwarded photos";

"ForwardedVideos_1" = "Forwarded video";
"ForwardedVideos_2" = "2 forwarded videos";
"ForwardedVideos_3_10" = "%@ forwarded videos";
"ForwardedVideos_any" = "%@ forwarded videos";
"ForwardedVideos_many" = "%@ forwarded videos";
"ForwardedVideos_0" = "%@ forwarded videos";

"ForwardedAudios_1" = "Forwarded audio";
"ForwardedAudios_2" = "2 forwarded audios";
"ForwardedAudios_3_10" = "%@ forwarded audios";
"ForwardedAudios_any" = "%@ forwarded audios";
"ForwardedAudios_many" = "%@ forwarded audios";
"ForwardedAudios_0" = "%@ forwarded audios";

"ForwardedLocations_1" = "Forwarded location";
"ForwardedLocations_2" = "2 forwarded locations";
"ForwardedLocations_3_10" = "%@ forwarded locations";
"ForwardedLocations_any" = "%@ forwarded locations";
"ForwardedLocations_many" = "%@ forwarded locations";
"ForwardedLocations_0" = "%@ forwarded locations";

"ForwardedGifs_1" = "Forwarded GIF";
"ForwardedGifs_2" = "2 forwarded GIFs";
"ForwardedGifs_3_10" = "%@ forwarded GIFs";
"ForwardedGifs_any" = "%@ forwarded GIFs";
"ForwardedGifs_many" = "%@ forwarded GIFs";
"ForwardedGifs_0" = "%@ forwarded GIFs";

"ForwardedContacts_1" = "Forwarded contact";
"ForwardedContacts_2" = "2 forwarded contacts";
"ForwardedContacts_3_10" = "%@ forwarded contacts";
"ForwardedContacts_any" = "%@ forwarded contacts";
"ForwardedContacts_many" = "%@ forwarded contacts";
"ForwardedContacts_0" = "%@ forwarded contacts";

"ForwardedAuthors2" = "%@, %@";

"PrivacySettings.TwoStepAuth" = "Two-Step Verification";
"TwoStepAuth.Title" = "Two-Step Verification";
"TwoStepAuth.SetPassword" = "Set Additional Password";
"TwoStepAuth.SetPasswordHelp" = "You can set a password that will be required when you log in on a new device in addition to the code you get in the SMS.";
"TwoStepAuth.SetupPasswordTitle" = "Your Password";

"TwoStepAuth.SetupHintTitle" = "Password Hint";
"TwoStepAuth.SetupHint" = "Please create a hint for your password:";

"TwoStepAuth.ChangePassword" = "Change Password";
"TwoStepAuth.RemovePassword" = "Turn Password Off";
"TwoStepAuth.SetupEmail" = "Set Recovery E-Mail";
"TwoStepAuth.ChangeEmail" = "Change Recovery E-Mail";
"TwoStepAuth.PendingEmailHelp" = "Your recovery e-mail %@ is not yet active and pending confirmation.";
"TwoStepAuth.GenericHelp" = "You have enabled Two-Step verification.\nYou'll need the password you set up here to log in to your Telegram account.";

"TwoStepAuth.ConfirmationTitle" = "Two-Step Verification";
"TwoStepAuth.ConfirmationText" = "Please check your e-mail and click on the validation link to complete Two-Step Verification setup. Be sure to check the spam folder as well.";
"TwoStepAuth.ConfirmationAbort" = "Abort Two-Step Verification Setup";

"TwoStepAuth.SetupPasswordEnterPasswordNew" = "Enter a password:";
"TwoStepAuth.SetupPasswordEnterPasswordChange" = "Please enter your new password:";
"TwoStepAuth.SetupPasswordConfirmPassword" = "Please re-enter your password:";
"TwoStepAuth.SetupPasswordConfirmFailed" = "Passwords don't match. Please try again.";

"TwoStepAuth.EnterPasswordTitle" = "Password";
"TwoStepAuth.EnterPasswordPassword" = "Password";
"TwoStepAuth.EnterPasswordHint" = "Hint: %@";
"TwoStepAuth.EnterPasswordHelp" = "You have enabled Two-Step Verification, so your account is protected with an additional password.";
"TwoStepAuth.EnterPasswordInvalid" = "Invalid password. Please try again.";
"TwoStepAuth.EnterPasswordForgot" = "Forgot password?";

"TwoStepAuth.EmailTitle" = "Recovery E-Mail";
"TwoStepAuth.EmailSkip" = "Skip";
"TwoStepAuth.EmailSkipAlert" = "No, seriously.\n\nIf you forget your password, you will lose access to your Telegram account. There will be no way to restore it.";
"TwoStepAuth.Email" = "E-Mail";
"TwoStepAuth.EmailPlaceholder" = "Your E-Mail";
"TwoStepAuth.EmailHelp" = "Please add your valid e-mail. It is the only way to recover a forgotten password.";
"TwoStepAuth.EmailInvalid" = "Invalid e-mail address. Please try again.";
"TwoStepAuth.EmailSent" = "We have sent you an e-mail to confirm your address.";
"TwoStepAuth.PasswordSet" = "Your password for Two-Step Verification is now active.";
"TwoStepAuth.PasswordRemoveConfirmation" = "Are you sure you want to disable your password?";
"TwoStepAuth.EmailCodeExpired" = "This confirmation code has expired. Please try again.";

"TwoStepAuth.RecoveryUnavailable" = "Since you haven't provided a recovery e-mail when setting up your password, your remaining options are either to remember your password or to reset your account.";
"TwoStepAuth.RecoveryFailed" = "Your remaining options are either to remember your password or to reset your account.";
"TwoStepAuth.ResetAccountHelp" = "You will lose all your chats and messages, along with any media and files you've shared, if you proceed with resetting your account.";
"TwoStepAuth.ResetAccountConfirmation" = "You will lose all your chats and messages, along with any media and files you've shared, if you proceed with resetting your account.";

"TwoStepAuth.RecoveryTitle" = "E-Mail Code";
"TwoStepAuth.RecoveryCode" = "Code";
"TwoStepAuth.RecoveryCodeHelp" = "Please check your e-mail and enter the 6-digit code we've sent there to deactivate your cloud password.";
"TwoStepAuth.RecoveryCodeInvalid" = "Invalid code. Please try again.";
"TwoStepAuth.RecoveryCodeExpired" = "We have sent you a new 6-digit code.";
"TwoStepAuth.RecoveryEmailUnavailable" = "Having trouble accessing your e-mail %@?";

"TwoStepAuth.FloodError" = "Limit exceeded. Please try again later.";

"Conversation.FilePhotoOrVideo" = "Photo or Video";
"Conversation.FileICloudDrive" = "iCloud Drive";
"Conversation.FileDropbox" = "Dropbox";

"Conversation.FileOpenIn" = "Open in...";
"Conversation.FileHowToText" = "To share files of any type, open them on your %@ (e.g. in your browser), tap **Open in...** or the action button and choose Telegram.";

"Map.LocationTitle" = "Location";
"Map.OpenInMaps" = "Open in Maps";
"Map.OpenInHereMaps" = "Open in HERE Maps";
"Map.OpenInYandexMaps" = "Open in Yandex Maps";
"Map.OpenInYandexNavigator" = "Open in Yandex Navigator";
"Map.OpenIn" = "Open In";

"Map.SendThisLocation" = "Send This Location";
"Map.SendMyCurrentLocation" = "Send My Current Location";
"Map.Locating" = "Locating...";
"Map.ChooseAPlace" = "Or choose a place";
"Map.AccurateTo" = "Accurate to %@";
"Map.Search" = "Search places nearby";
"Map.ShowPlaces" = "Show places";
"Map.LoadError" = "An error occurred. Please try again.";
"Map.LocatingError" = "Failed to locate";
"Map.Unknown" = "Unknown location";

"Map.DistanceAway" = "%@ away";
"Map.ETAMinutes_0" = "%@ min";
"Map.ETAMinutes_1" = "%@ min";
"Map.ETAMinutes_2" = "%@ min";
"Map.ETAMinutes_3_10" = "%@ min";
"Map.ETAMinutes_any" = "%@ min";
"Map.ETAMinutes_many" = "%@ min";
"Map.ETAMinutes_0" = "%@ min";
"Map.ETAHours_1" = "%@ h";
"Map.ETAHours_2" = "%@ h";
"Map.ETAHours_3_10" = "%@ h";
"Map.ETAHours_any" = "%@ h";
"Map.ETAHours_many" = "%@ h";

"ChangePhone.ErrorOccupied" = "The number %@ is already connected to a Telegram account. Please delete that account before migrating to the new number.";

"AccessDenied.LocationTracking" = "Telegram needs access to your location to show you on the map.\n\nPlease go to Settings > Privacy > Location Services and set it to ON.";

"PrivacySettings.AuthSessions" = "Active Sessions";
"AuthSessions.Title" = "Active Sessions";
"AuthSessions.CurrentSession" = "CURRENT SESSION";
"AuthSessions.TerminateOtherSessions" = "Terminate all other sessions";
"AuthSessions.TerminateOtherSessionsHelp" = "Logs out all devices except for this one.";
"AuthSessions.TerminateSession" = "Terminate session";
"AuthSessions.OtherSessions" = "ACTIVE SESSIONS";
"AuthSessions.EmptyTitle" = "No other sessions";
"AuthSessions.EmptyText" = "You can log in to Telegram from other mobile, tablet and desktop devices, using the same phone number. All your data will be instantly synchronized.";
"AuthSessions.AppUnofficial" = "(ID: %@)";

"WebPreview.GettingLinkInfo" = "Getting Link Info...";

"Preview.OpenInInstagram" = "Open in Instagram";

"MediaPicker.AddCaption" = "Add a caption...";

"GroupInfo.InviteByLink" = "Invite to Group via Link";

"GroupInfo.InviteLink.Title" = "Invite Link";
"GroupInfo.InviteLink.LinkSection" = "LINK";
"GroupInfo.InviteLink.Help" = "Anyone who has Telegram installed will be able to join your group by following this link.";
"GroupInfo.InviteLink.CopyLink" = "Copy Link";
"GroupInfo.InviteLink.RevokeLink" = "Revoke Link";
"GroupInfo.InviteLink.ShareLink" = "Share Link";
"GroupInfo.InviteLink.RevokeAlert.Text" = "Are you sure you want to revoke this link? Once you do, no one will be able to join the group using it.";
"GroupInfo.InviteLink.RevokeAlert.Revoke" = "Revoke";
"GroupInfo.InviteLink.RevokeAlert.Success" = "The previous invite link is now inactive. A new invite link has just been generated.";
"GroupInfo.InviteLink.CopyAlert.Success" = "Link copied to clipboard.";

"UserInfo.ShareMyContactInfo" = "Share My Contact Info";

"GroupInfo.InvitationLinkAcceptChannel" = "Do you want to join the channel \"%@\"?";
"GroupInfo.InvitationLinkDoesNotExist" = "Sorry, this group does not seem to exist.";
"GroupInfo.InvitationLinkGroupFull" = "Sorry, this group is already full.";

"Core.ServiceUserStatus" = "Service Notifications";

"Notification.JoinedGroupByLink" = "%@ joined the group via invite link";

"ChatSettings.Other" = "OTHER";
"ChatSettings.Stickers" = "Stickers";

"StickerPacksSettings.Title" = "Stickers";
"StickerPacksSettings.ShowStickersButton" = "Show Stickers Tab";
"StickerPacksSettings.ShowStickersButtonHelp" = "A sticker icon will appear in the input field.";

"StickerPacksSettings.StickerPacksSection" = "STICKER SETS";
"StickerPacksSettings.ManagingHelp" = "Artists are welcome to add their own sticker sets using our @stickers bot.\n\nTap on a sticker to view and add the whole set.";

"StickerPack.BuiltinPackName" = "Great Minds";
"StickerPack.StickerCount_1" = "1 sticker";
"StickerPack.StickerCount_2" = "2 stickers";
"StickerPack.StickerCount_3_10" = "%@ stickers";
"StickerPack.StickerCount_any" = "%@ stickers";
"StickerPack.StickerCount_many" = "%@ stickers";
"StickerPack.StickerCount_0" = "%@ stickers";

"StickerPack.AddStickerCount_1" = "Add 1 Sticker";
"StickerPack.AddStickerCount_2" = "Add 2 Stickers";
"StickerPack.AddStickerCount_3_10" = "Add %@ Stickers";
"StickerPack.AddStickerCount_any" = "Add %@ Stickers";
"StickerPack.AddStickerCount_many" = "Add %@ Stickers";
"StickerPack.AddStickerCount_0" = "Add %@ Stickers";

"Conversation.ContextMenuStickerPackAdd" = "Add Stickers";
"Conversation.ContextMenuStickerPackInfo" = "Info";

"MediaPicker.Nof" = "%@ of";

"UserInfo.ShareBot" = "Share";
"UserInfo.InviteBotToGroup" = "Add To Group";
"Profile.BotInfo" = "about";

"Target.SelectGroup" = "Choose Group";
"Target.InviteToGroupConfirmation" = "Add the bot to \"%@\"?";
"Target.InviteToGroupErrorAlreadyInvited" = "The bot is already a member of the group.";
"Bot.GenericBotStatus" = "bot";
"Bot.GenericSupportStatus" = "support";
"Bot.DescriptionTitle" = "What can this bot do?";
"Bot.GroupStatusReadsHistory" = "has access to messages";
"Bot.GroupStatusDoesNotReadHistory" = "has no access to messages";
"Bot.Start" = "Start";
"UserInfo.BotSettings" = "Settings";
"UserInfo.BotHelp" = "Help";

"Contacts.SearchLabel" = "Search for contacts or usernames";
"ChatSearch.SearchPlaceholder" = "Search";

"WatchRemote.NotificationText" = "Open this notification on your phone to view the message from your Apple Watch";
"WatchRemote.AlertTitle" = "Message from your Apple Watch";
"WatchRemote.AlertText" = "Open the message here?";
"WatchRemote.AlertOpen" = "Open";

"Conversation.SearchPlaceholder" = "Search this chat";
"Conversation.SearchNoResults" = "No Results";

"GroupInfo.AddUserLeftError" = "Sorry, if a person left a group, only a mutual contact can bring them back (they need to have your phone number, and you need theirs).";

"DialogList.SearchSectionRecent" = "Recent";

"DialogList.DeleteBotConfirmation" = "Delete";
"DialogList.DeleteBotConversationConfirmation" = "Delete and Stop";
"Bot.Stop" = "Stop Bot";
"Bot.Unblock" = "Restart Bot";

"Login.PhoneNumberHelp" = "Help";
"Login.EmailPhoneSubject" = "Invalid number %@";
"Login.EmailPhoneBody" = "I'm trying to use my mobile phone number: %@\nBut Telegram says it's invalid. Please help.\nAdditional Info: %@, %@.";

"SharedMedia.TitleLink" = "Shared Links";
"SharedMedia.EmptyLinksText" = "All links shared in this chat will appear here.";

"SharedMedia.Link_1" = "1 link";
"SharedMedia.Link_2" = "2 links";
"SharedMedia.Link_3_10" = "%@ links";
"SharedMedia.Link_any" = "%@ links";
"SharedMedia.Link_many" = "%@ links";
"SharedMedia.Link_0" = "%@ links";

"Compose.NewChannel" = "New Channel";
"GroupInfo.ChannelListNamePlaceholder" = "Channel Name";

"Channel.MessagePhotoUpdated" = "Channel photo updated";
"Channel.MessagePhotoRemoved" = "Channel photo removed";
"Channel.MessageTitleUpdated" = "Channel renamed to \"%@\" ";
"Channel.TitleInfo" = "Channel Info";

"Channel.UpdatePhotoItem" = "Set Channel Photo";

"Channel.LinkItem" = "share link";
"Channel.Edit.AboutItem" = "Description";
"Channel.Edit.LinkItem" = "Link";

"Channel.Username.Title" = "Link";
"Channel.Username.Help" = "You can choose a channel name on **Telegram**. If you do, other people will be able to find your channel by this name.\n\nYou can use **a-z**, **0-9** and underscores. Minimum length is **5** characters.";
"Channel.Username.LinkHint" = "This link opens your channel in Telegram:[\nhttps://t.me/%@]";
"Channel.Username.InvalidTooShort" = "Channel names must have at least 5 characters.";
"Channel.Username.InvalidStartsWithNumber" = "Channel names can't start with a number.";
"Channel.Username.InvalidCharacters" = "Sorry, this name is invalid.";
"Channel.Username.InvalidTaken" = "Sorry, this name is already taken.";
"Channel.Username.CheckingUsername" = "Checking name...";
"Channel.Username.UsernameIsAvailable" = "%@ is available.";

"Channel.LeaveChannel" = "Leave Channel";

"Channel.About.Title" = "Description";

"Channel.About.Placeholder" = "Description (Optional)";
"Channel.About.Help" = "You can provide an optional description for your channel.";
"Group.About.Help" = "You can provide an optional description for your group.";

"Channel.Status" = "channel";
"Group.Status" = "group";

"Compose.NewChannel.Members" = "MEMBERS";

"ChannelInfo.ConfirmLeave" = "Leave Channel";
"Channel.JoinChannel" = "Join";
"Forward.ChannelReadOnly" = "Sorry, you can't post to this channel.";

"Channel.ErrorAccessDenied" = "Sorry, this channel is private.";
"Group.ErrorAccessDenied" = "Sorry, this group is private.";
"CommentsGroup.ErrorAccessDenied" = "Sorry, you can't access this chat because you were banned by an admin.";
"Conversation.InputTextBroadcastPlaceholder" = "Broadcast";

"Channel.NotificationLoading" = "Loading...";

"Compose.ChannelTokenListPlaceholder" = "Search for contacts or usernames";
"Compose.GroupTokenListPlaceholder" = "Search for contacts or usernames";

"Compose.ChannelMembers" = "Members";

"Channel.Setup.TypeHeader" = "CHANNEL TYPE";
"Channel.Setup.TypePrivate" = "Private";
"Channel.Setup.TypePublic" = "Public";
"Channel.Setup.TypePublicHelp" = "Public channels can be found in search, anyone can join them.";
"Channel.Setup.TypePrivateHelp" = "Private channels can only be joined via an invite link.";

"Channel.Setup.Title" = "Channel";

"Channel.Username.CreatePublicLinkHelp" = "People can share this link with others and find your channel using Telegram search.";
"Channel.Username.CreatePrivateLinkHelp" = "People can join your channel by following this link. You can revoke the link at any time.";

"Channel.Setup.PublicNoLink" = "Please choose a link for your public channel, so that people can find it in search and share with others.\n\nIf you're not interested, we suggest creating a private channel instead.";

"Channel.Edit.PrivatePublicLinkAlert" = "Please note that if you choose a public link for your channel, anyone will be able to find it in search and join.\n\nDo not create this link if you want your channel to stay private.";

"Channel.Info.Description" = "description";

"Channel.Info.Management" = "Admins";
"Channel.Info.Banned" = "Blacklist";
"Channel.Info.Members" = "Members";

"Channel.Members.AddMembers" = "Add Subscribers";
"Channel.Members.AddMembersHelp" = "Only channel admins can see this list.";
"Channel.Members.Title" = "Members";
"Channel.BlackList.Title" = "Blacklist";
"Channel.Management.Title" = "Admins";
"Channel.Management.LabelCreator" = "Creator";
"Channel.Management.LabelEditor" = "Admin";

"Channel.Management.AddModerator" = "Add Admin";
"Channel.Management.AddModeratorHelp" = "You can add admins to help you manage your channel.";

"Channel.Members.InviteLink" = "Invite via Link";

"Channel.Management.ErrorNotMember" = "%@ hasn't joined the channel yet. Do you want to invite them?";

"Channel.Moderator.AccessLevelRevoke" = "Dismiss Admin";

"Channel.Moderator.Title" = "Admin";

"Notification.ChannelInviter" = "%@ invited you to this channel";
"Notification.ChannelInviterSelf" = "You joined this channel";

"Notification.GroupInviter" = "%@ invited you to this group";
"Notification.GroupInviterSelf" = "You joined this group";

"ChannelInfo.DeleteChannel" = "Delete Channel";
"ChannelInfo.DeleteChannelConfirmation" = "Wait! Deleting this channel will remove all members and all messages will be lost. Delete the channel anyway?";

"ChannelInfo.ChannelForbidden" = "Sorry, the channel \"%@\" is no longer accessible.";
"ChannelInfo.AddParticipantConfirmation" = "Add %@ to the channel?";

"PhotoEditor.FadeTool" = "Fade";
"PhotoEditor.TintTool" = "Tint";
"PhotoEditor.ShadowsTint" = "Shadows";
"PhotoEditor.HighlightsTint" = "Highlights";
"PhotoEditor.CurvesTool" = "Curves";
"PhotoEditor.CurvesAll" = "All";
"PhotoEditor.CurvesRed" = "Red";
"PhotoEditor.CurvesGreen" = "Green";
"PhotoEditor.CurvesBlue" = "Blue";

"Channel.ErrorAddBlocked" = "Sorry, you can't add this user to channels.";
"Channel.ErrorAddTooMuch" = "Sorry, you can only add the first 200 members to a channel. Note that an unlimited number of people may join via the channel's link.";

"ChannelIntro.Title" = "What is a Channel?";
"ChannelIntro.Text" = "Channels are a new tool for\nbroadcasting your messages\nto large audiences.";
"ChannelIntro.CreateChannel" = "Create Channel";

"ShareMenu.Send" = "Send";

"Conversation.ReportSpam" = "Report Spam";
"Conversation.ReportSpamAndLeave" = "Report Spam and Leave";
"Conversation.ReportSpamConfirmation" = "Are you sure you want to report spam from this user?";
"Conversation.ReportSpamGroupConfirmation" = "Are you sure you want to report spam from this group?";
"Conversation.ReportSpamChannelConfirmation" = "Are you sure you want to report spam from this channel?";
"SharedMedia.EmptyMusicText" = "All music shared in this chat will appear here.";

"ChatSettings.AutoPlayAnimations" = "Autoplay GIFs";

"GroupInfo.ChatAdmins" = "Add Admins";

"ChatAdmins.Title" = "Chat Admins";
"ChatAdmins.AllMembersAreAdmins" = "All Members Are Admins";
"ChatAdmins.AllMembersAreAdminsOnHelp" = "All members can add new members, edit name and photo of the group.";
"ChatAdmins.AllMembersAreAdminsOffHelp" = "Only admins can add and remove members, edit name and photo of the group.";
"ChatAdmins.AdminLabel" = "admin";

"Group.MessagePhotoUpdated" = "Group photo updated";
"Group.MessagePhotoRemoved" = "Group photo removed";

"Group.UpgradeNoticeHeader" = "MEMBERS LIMIT REACHED";

"Group.UpgradeNoticeText1" = "To go over the limit and get additional features, upgrade to a supergroup:";
"Group.UpgradeNoticeText2" = "•  Supergroups can get up to {supergroup_member_limit} members\n•  New members see the entire chat history\n•  Admins delete messages for everyone\n•  Notifications are muted by default";
"GroupInfo.UpgradeButton" = "Upgrade to supergroup";
"Group.UpgradeConfirmation" = "Warning: this action is irreversible. It is not possible to downgrade a supergroup to a regular group.";

"Notification.GroupActivated" = "Group deactivated";

"GroupInfo.DeactivatedStatus" = "Group Deactivated";

"Notification.RenamedGroup" = "Group renamed";

"Group.ErrorAddTooMuchBots" = "Sorry, you've reached the maximum number of bots for this group.";
"Group.ErrorAddTooMuchAdmins" = "Sorry, you've reached the maximum number of admins for this group.";
"Group.ErrorAddBlocked" = "Sorry, you can't add this user to groups.";
"Group.ErrorNotMutualContact" = "Sorry, you can only add mutual contacts to groups at the moment.";

"Conversation.SendMessageErrorFlood" = "Sorry, you can only send messages to mutual contacts at the moment.";
"Generic.ErrorMoreInfo" = "More Info";

"ChannelInfo.DeleteGroup" = "Delete Group";
"ChannelInfo.DeleteGroupConfirmation" = "Wait! Deleting this group will remove all members and all messages will be lost. Delete the group anyway?";

"ReportPeer.Report" = "Report";

"ReportPeer.ReasonSpam" = "Spam";
"ReportPeer.ReasonViolence" = "Violence";
"ReportPeer.ReasonPornography" = "Pornography";
"ReportPeer.ReasonChildAbuse" = "Child Abuse";
"ReportPeer.ReasonOther" = "Other";

"ReportPeer.AlertSuccess" = "Thank you!\nYour report will be reviewed by our team very soon.";

"Login.TermsOfServiceLabel" = "By signing up,\nyou agree to the [Terms of Service].";
"Login.TermsOfServiceHeader" = "Terms of Service";

"ReportPeer.ReasonOther.Placeholder" = "Description";
"ReportPeer.ReasonOther.Title" = "Report";
"ReportPeer.ReasonOther.Send" = "Send";

"Group.Management.AddModeratorHelp" = "You can add admins to help you manage your group.";

"Watch.AppName" = "Telegram";
"Watch.Compose.AddContact" = "Choose Contact";
"Watch.Compose.CreateMessage" = "Create Message";
"Watch.Compose.CurrentLocation" = "Current Location";
"Watch.Compose.Send" = "Send";
"Watch.Contacts.NoResults" = "No matching\ncontacts found";
"Watch.ChatList.NoConversationsTitle" = "No Conversations";
"Watch.ChatList.NoConversationsText" = "To start messaging,\npress firmly, then tap\nNew Message";
"Watch.ChatList.Compose" = "New Message";

"Watch.Conversation.Reply" = "Reply";
"Watch.Conversation.Unblock" = "Unblock";
"Watch.Conversation.UserInfo" = "Info";
"Watch.Conversation.GroupInfo" = "Group Info";
"Watch.Bot.Restart" = "Restart";

"Watch.UserInfo.Title" = "Info";
"Watch.UserInfo.Service" = "service notifications";

"Watch.UserInfo.Block" = "Block";
"Watch.UserInfo.Unblock" = "Unblock";
"Watch.UserInfo.Mute_1" = "Mute for 1 hour";
"Watch.UserInfo.Mute_2" = "Mute for 2 hours";
"Watch.UserInfo.Mute_3_10" = "Mute for %@ hours";
"Watch.UserInfo.Mute_any" = "Mute for %@ hours";
"Watch.UserInfo.Mute_many" = "Mute for %@ hours";
"Watch.UserInfo.Mute_0" = "Mute for %@ hours";
"Watch.UserInfo.MuteTitle" = "Mute";
"Watch.UserInfo.Unmute" = "Unmute";

"Watch.GroupInfo.Title" = "Group Info";
"Watch.ChannelInfo.Title" = "Channel Info";

"Watch.Message.ForwardedFrom" = "Forwarded from";

"Watch.Notification.Joined" = "Joined Telegram";

"Watch.MessageView.Title" = "Message";
"Watch.MessageView.Forward" = "Forward";
"Watch.MessageView.Reply" = "Reply";
"Watch.MessageView.ViewOnPhone" = "View On Phone";

"Watch.PhotoView.Title" = "Photo";

"Watch.Stickers.Recents" = "Recents";
"Watch.Stickers.RecentPlaceholder" = "Your most frequently used stickers will appear here";
"Watch.Stickers.StickerPacks" = "Sticker Sets";

"Watch.Location.Current" = "Current Location";
"Watch.Location.Access" = "Allow Telegram to access location on your phone";

"Watch.AuthRequired" = "Log in to Telegram on your phone to get started";

"Watch.NoConnection" = "No Connection";
"Watch.ConnectionDescription" = "Your Watch needs to be connected for the app to work";

"Watch.Time.ShortTodayAt" = "Today %@";
"Watch.Time.ShortYesterdayAt" = "Yesterday %@";
"Watch.Time.ShortWeekdayAt" = "%1$@ %2$@";
"Watch.Time.ShortFullAt" = "%1$@ %2$@";

"Watch.LastSeen.JustNow" = "just now";
"Watch.LastSeen.MinutesAgo_1" = "1 minute ago";
"Watch.LastSeen.MinutesAgo_2" = "2 minutes ago";
"Watch.LastSeen.MinutesAgo_3_10" = "%@ minutes ago";
"Watch.LastSeen.MinutesAgo_any" = "%@ minutes ago";
"Watch.LastSeen.MinutesAgo_many" = "%@ minutes ago";
"Watch.LastSeen.MinutesAgo_0" = "%@ minutes ago";
"Watch.LastSeen.HoursAgo_1" = "1 hour ago";
"Watch.LastSeen.HoursAgo_2" = "2 hours ago";
"Watch.LastSeen.HoursAgo_3_10" = "%@ hours ago";
"Watch.LastSeen.HoursAgo_any" = "%@ hours ago";
"Watch.LastSeen.HoursAgo_many" = "%@ hours ago";
"Watch.LastSeen.HoursAgo_0" = "%@ hours ago";
"Watch.LastSeen.YesterdayAt" = "yesterday at %@";
"Watch.LastSeen.AtDate" = "%@";
"Watch.LastSeen.Lately" = "recently";
"Watch.LastSeen.WithinAWeek" = "within a week";
"Watch.LastSeen.WithinAMonth" = "within a month";
"Watch.LastSeen.ALongTimeAgo" = "a long time ago";

"Watch.Suggestion.OK" = "OK";
"Watch.Suggestion.Thanks" = "Thanks!";
"Watch.Suggestion.WhatsUp" = "What's up?";
"Watch.Suggestion.TalkLater" = "Talk later?";
"Watch.Suggestion.CantTalk" = "Can't talk now...";
"Watch.Suggestion.HoldOn" = "Hold on a sec...";
"Watch.Suggestion.BRB" = "BRB";
"Watch.Suggestion.OnMyWay" = "I'm on my way.";
"Cache.Photos" = "Photos";
"Cache.Videos" = "Videos";
"Cache.Music" = "Music";
"Cache.Files" = "Files";
"Cache.Clear" = "Clear (%@)";
"Cache.ClearNone" = "Clear";
"Cache.ClearProgress" = "Please Wait...";
"Cache.ClearEmpty" = "Empty";
"Cache.ByPeerHeader" = "CHATS";
"Cache.Indexing" = "Telegram is calculating current cache size.\nThis can take a few minutes.";

"ExplicitContent.AlertTitle" = "Sorry";
"ExplicitContent.AlertChannel" = "You can't access this channel because it violates App Store rules.";

"StickerSettings.ContextHide" = "Archive";

"Conversation.LinkDialogSave" = "Save";
"Conversation.GifTooltip" = "Tap here to access saved GIFs";

"AttachmentMenu.PhotoOrVideo" = "Photo or Video";
"AttachmentMenu.File" = "File";

"AttachmentMenu.SendPhoto_1" = "Send 1 Photo";
"AttachmentMenu.SendPhoto_2" = "Send 2 Photos";
"AttachmentMenu.SendPhoto_3_10" = "Send %@ Photos";
"AttachmentMenu.SendPhoto_any" = "Send %@ Photos";
"AttachmentMenu.SendPhoto_many" = "Send %@ Photos";
"AttachmentMenu.SendPhoto_0" = "Send %@ Photos";

"AttachmentMenu.SendVideo_1" = "Send 1 Video";
"AttachmentMenu.SendVideo_2" = "Send 2 Videos";
"AttachmentMenu.SendVideo_3_10" = "Send %@ Videos";
"AttachmentMenu.SendVideo_any" = "Send %@ Videos";
"AttachmentMenu.SendVideo_many" = "Send %@ Videos";
"AttachmentMenu.SendVideo_0" = "Send %@ Videos";

"AttachmentMenu.SendGif_1" = "Send 1 GIF";
"AttachmentMenu.SendGif_2" = "Send 2 GIFs";
"AttachmentMenu.SendGif_3_10" = "Send %@ GIFs";
"AttachmentMenu.SendGif_any" = "Send %@ GIFs";
"AttachmentMenu.SendGif_many" = "Send %@ GIFs";
"AttachmentMenu.SendGif_0" = "Send %@ GIFs";

"AttachmentMenu.SendItem_1" = "Send 1 Item";
"AttachmentMenu.SendItem_2" = "Send 2 Items";
"AttachmentMenu.SendItem_3_10" = "Send %@ Items";
"AttachmentMenu.SendItem_any" = "Send %@ Items";
"AttachmentMenu.SendItem_many" = "Send %@ Items";
"AttachmentMenu.SendItem_0" = "Send %@ Items";

"AttachmentMenu.SendAsFile" = "Send as File";
"AttachmentMenu.SendAsFiles" = "Send as Files";

"Conversation.Processing" = "Processing...";

"Conversation.MessageViaUser" = "via %@";

"CreateGroup.SoftUserLimitAlert" = "You will be able to add more users after you finish creating the group and convert it to a supergroup.";

"Privacy.GroupsAndChannels" = "Groups";
"Privacy.GroupsAndChannels.WhoCanAddMe" = "WHO CAN ADD ME TO GROUP CHATS";
"Privacy.GroupsAndChannels.CustomHelp" = "You can restrict who can add you to groups and channels with granular precision.";
"Privacy.GroupsAndChannels.AlwaysAllow" = "Always Allow";
"Privacy.GroupsAndChannels.NeverAllow" = "Never Allow";
"Privacy.GroupsAndChannels.CustomShareHelp" = "These users will or will not be able to add you to groups and channels regardless of the settings above.";

"Privacy.GroupsAndChannels.AlwaysAllow.Title" = "Always Allow";
"Privacy.GroupsAndChannels.AlwaysAllow.Placeholder" = "Always allow...";
"Privacy.GroupsAndChannels.NeverAllow.Title" = "Never Allow";
"Privacy.GroupsAndChannels.NeverAllow.Placeholder" = "Never allow...";

"Privacy.GroupsAndChannels.InviteToGroupError" = "Sorry, you cannot add %@ to groups because of %@'s privacy settings.";
"Privacy.GroupsAndChannels.InviteToChannelError" = "Sorry, you cannot add %@ to channels because of %@'s privacy settings.";
"Privacy.GroupsAndChannels.InviteToChannelMultipleError" = "Sorry, you can't create a group with these users due to their privacy settings.";

"ChannelMembers.WhoCanAddMembers" = "Who can add members";
"ChannelMembers.WhoCanAddMembers.AllMembers" = "All Members";
"ChannelMembers.WhoCanAddMembers.Admins" = "Only Admins";
"ChannelMembers.WhoCanAddMembersAllHelp" = "Everybody can add new members.";
"ChannelMembers.WhoCanAddMembersAdminsHelp" = "Only admins can add new members.";

"ChannelMembers.GroupAdminsTitle" = "GROUP ADMINS";
"ChannelMembers.ChannelAdminsTitle" = "CHANNEL ADMINS";
"MusicPlayer.VoiceNote" = "Voice Message";

"PrivacyLastSeenSettings.WhoCanSeeMyTimestamp" = "WHO CAN SEE MY TIMESTAMP";

"PrivacyLastSeenSettings.GroupsAndChannelsHelp" = "Change who can add you to groups and channels.";
"MusicPlayer.VoiceNote" = "Voice Message";

"Watch.Microphone.Access" = "Allow Telegram to access the microphone on your phone";

"Settings.AppleWatch" = "Apple Watch";
"AppleWatch.Title" = "Apple Watch";
"AppleWatch.ReplyPresets" = "REPLY PRESETS";
"AppleWatch.ReplyPresetsHelp" = "You can select one of these default replies when you compose or reply to a message, or you can change them to anything you like.";

"KeyCommand.FocusOnInputField" = "Write Message";
"KeyCommand.Find" = "Search";
"KeyCommand.ScrollUp" = "Scroll Up";
"KeyCommand.ScrollDown" = "Scroll Down";
"KeyCommand.NewMessage" = "New Message";
"KeyCommand.JumpToPreviousChat" = "Jump to Previous Chat";
"KeyCommand.JumpToNextChat" = "Jump to Next Chat";
"KeyCommand.JumpToPreviousUnreadChat" = "Jump to Previous Unread Chat";
"KeyCommand.JumpToNextUnreadChat" = "Jump to Next Unread Chat";
"KeyCommand.SendMessage" = "Send Message";
"KeyCommand.ChatInfo" = "Chat Info";

"Conversation.SecretLinkPreviewAlert" = "Would you like to enable extended link previews in Secret Chats? Note that link previews are generated on Telegram servers.";
"Conversation.SecretChatContextBotAlert" = "Please note that inline bots are provided by third-party developers. For the bot to work, the symbols you type after the bot's username are sent to the respective developer.";

"Map.OpenInWaze" = "Open in Waze";

"ShareMenu.CopyShareLink" = "Copy Link";

"Channel.SignMessages" = "Sign Messages";
"Channel.SignMessages.Help" = "Add names of the admins to the messages they post.";

"Channel.EditMessageErrorGeneric" = "Sorry, you can't edit this message.";

"Conversation.InputTextSilentBroadcastPlaceholder" = "Silent Broadcast";
"Conversation.SilentBroadcastTooltipOn" = "Members will be notified when you post";
"Conversation.SilentBroadcastTooltipOff" = "Members will not be notified when you post";

"Settings.About" = "Bio";
"GroupInfo.LabelAdmin" = "admin";

"Conversation.Pin" = "Pin";
"Conversation.Unpin" = "Unpin";
"Conversation.Report" = "Report Spam";
"Conversation.PinnedMessage" = "Pinned Message";
"Conversation.PinnedPreviousMessage" = "Previous Message";

"Conversation.Moderate.Delete" = "Delete Message";
"Conversation.Moderate.Ban" = "Ban User";
"Conversation.Moderate.Report" = "Report Spam";
"Conversation.Moderate.DeleteAllMessages" = "Delete All From %@";

"Group.Username.InvalidTooShort" = "Group names must have at least 5 characters.";
"Group.Username.InvalidStartsWithNumber" = "Group names can't start with a number.";

"Notification.PinnedTextMessage" = "%@ pinned \"%@\" ";
"Notification.PinnedPhotoMessage" = "%@ pinned a photo";
"Notification.PinnedVideoMessage" = "%@ pinned a video";
"Notification.PinnedRoundMessage" = "%@ pinned a video message";
"Notification.PinnedAudioMessage" = "%@ pinned a voice message";
"Notification.PinnedDocumentMessage" = "%@ pinned a file";
"Notification.PinnedAnimationMessage" = "%@ pinned a GIF";
"Notification.PinnedStickerMessage" = "%@ pinned a sticker";
"Notification.PinnedLocationMessage" = "%@ pinned a map";
"Notification.PinnedContactMessage" = "%@ pinned a contact";
"Notification.PinnedDeletedMessage" = "%@ pinned deleted message";
"Notification.PinnedPollMessage" = "%@ pinned a poll";
"Notification.PinnedQuizMessage" = "%@ pinned a quiz";

"Message.PinnedTextMessage" = "pinned \"%@\" ";
"Message.PinnedPhotoMessage" = "pinned photo";
"Message.PinnedVideoMessage" = "pinned video";
"Message.PinnedAudioMessage" = "pinned voice message";
"Message.PinnedDocumentMessage" = "pinned file";
"Message.PinnedAnimationMessage" = "pinned GIF";
"Message.PinnedStickerMessage" = "pinned sticker";
"Message.PinnedLocationMessage" = "pinned location";
"Message.PinnedContactMessage" = "pinned contact";
"Message.PinnedGenericMessage" = "%@ pinned a message";

"Notification.PinnedMessage" = "pinned message";

"GroupInfo.ConvertToSupergroup" = "Convert to Supergroup";

"ConvertToSupergroup.Title" = "Supergroup";
"ConvertToSupergroup.HelpTitle" = "**In supergroups:**";
"ConvertToSupergroup.HelpText" = "• New members can see the full message history\n• Deleted messages will disappear for all members\n• Admins can pin important messages\n• Creator can set a public link for the group";

"ConvertToSupergroup.Note" = "**Note**: this action can't be undone.";

"GroupInfo.GroupType" = "Group Type";

"Group.Setup.TypeHeader" = "GROUP TYPE";
"Group.Setup.TypePublicHelp" = "Public groups can be found in search, chat history is available to everyone and anyone can join.";
"Group.Setup.TypePrivateHelp" = "Private groups can only be joined if you were invited or have an invite link.";

"Group.Username.CreatePublicLinkHelp" = "People can share this link with others and find your group using Telegram search.";
"Group.Username.CreatePrivateLinkHelp" = "People can join your group by following this link. You can revoke the link at any time.";

"Conversation.PinMessageAlertGroup" = "Pin this message and notify all members of the group?";
"Conversation.PinMessageAlert.OnlyPin" = "Only Pin";
"Conversation.PinMessageAlert.PinAndNotifyMembers" = "Pin and notify all members";

"Conversation.UnpinMessageAlert" = "Would you like to unpin this message?";

"Settings.About.Title" = "Bio";
"Settings.About.Help" = "Any details such as age, occupation or city.\nExample: 23 y.o. designer from San Francisco.";

"Profile.About" = "bio";

"Conversation.StatusKickedFromChannel" = "you were removed from the channel";

"Generic.OpenHiddenLinkAlert" = "Open %@?";

"Resolve.ErrorNotFound" = "Sorry, this user doesn't seem to exist.";

"StickerPack.Share" = "Share";
"StickerPack.Send" = "Send Sticker";

"StickerPack.RemoveStickerCount_1" = "Remove 1 Sticker";
"StickerPack.RemoveStickerCount_2" = "Remove 2 Stickers";
"StickerPack.RemoveStickerCount_3_10" = "Remove %@ Stickers";
"StickerPack.RemoveStickerCount_any" = "Remove %@ Stickers";
"StickerPack.RemoveStickerCount_many" = "Remove %@ Stickers";
"StickerPack.RemoveStickerCount_0" = "Remove %@ Stickers";

"StickerPack.HideStickers" = "Hide Stickers";
"StickerPack.ShowStickers" = "Show Stickers";

"ShareMenu.ShareTo" = "Share to";
"ShareMenu.SelectChats" = "Select chats";
"ShareMenu.Comment" = "Add a comment...";

"MediaPicker.Videos" = "Videos";

"Coub.TapForSound" = "Tap for sound";

"Preview.SaveGif" = "Save GIF";
"Preview.DeleteGif" = "Delete GIF";
"Preview.CopyAddress" = "Copy Address";

"Conversation.ShareBotLocationConfirmationTitle" = "Share Your Location?";
"Conversation.ShareBotLocationConfirmation" = "This will send your current location to the bot.";

"Conversation.ShareBotContactConfirmationTitle" = "Share Your Phone Number?";
"Conversation.ShareBotContactConfirmation" = "The bot will know your phone number. This can be useful for integration with other services.";

"Conversation.ShareInlineBotLocationConfirmation" = "This bot would like to know your location each time you send it a request. This can be used to provide location-specific results.";

"StickerPack.ErrorNotFound" = "Sorry, this sticker set doesn't seem to exist.";

"Camera.TapAndHoldForVideo" = "Tap and hold for video";

"DialogList.RecentTitlePeople" = "People";

"Conversation.MessageEditedLabel" = "edited";
"Conversation.EditingMessagePanelTitle" = "Edit Message";

"DialogList.Draft" = "Draft";
"Embed.PlayingInPIP" = "This video is playing in Picture in Picture";

"StickerPacksSettings.FeaturedPacks" = "Trending Stickers";
"FeaturedStickerPacks.Title" = "Trending Stickers";

"Invitation.JoinGroup" = "Join Group";
"Invitation.Members_1" = "1 member:";
"Invitation.Members_2" = "2 members:";
"Invitation.Members_3_10" = "%@ members:";
"Invitation.Members_any" = "%@ members:";
"Invitation.Members_many" = "%@ members:";
"Invitation.Members_0" = "%@ members:";

"StickerPacksSettings.ArchivedPacks" = "Archived Stickers";
"StickerPacksSettings.ArchivedPacks.Info" = "You can have up to 200 sticker sets installed.\nUnused stickers are archived when you add more.";

"Conversation.CloudStorageInfo.Title" = "Your Cloud Storage";
"Conversation.ClousStorageInfo.Description1" = "• Forward messages here to save them";
"Conversation.ClousStorageInfo.Description2" = "• Send media and files to store them";
"Conversation.ClousStorageInfo.Description3" = "• Access this chat from any device";
"Conversation.ClousStorageInfo.Description4" = "• Use search to quickly find things";

"Conversation.CloudStorage.ChatStatus" = "chat with yourself";

"ArchivedPacksAlert.Title" = "Some of your older sticker sets have been archived. You can reactivate them in the Sticker Settings.";

"StickerSettings.ContextInfo" = "If you archive a sticker set, you can quickly restore it later from the Archived Stickers section.";

"Contacts.TopSection" = "CONTACTS";

"Login.ResetAccountProtected.Title" = "Reset Account";
"Login.ResetAccountProtected.Text" = "Since the account %@ is active and protected by a password, we will delete it in 1 week for security purposes.\n\nYou can cancel this process at any time.";
"Login.ResetAccountProtected.TimerTitle" = "You'll be able to reset your account in:";
"Login.ResetAccountProtected.Reset" = "Reset";
"Login.ResetAccountProtected.LimitExceeded" = "Your recent attempts to reset this account have been cancelled by its active user. Please try again in 7 days.";

"Login.CodeSentCall" = "We are calling your phone to dictate a code.";

"Login.WillSendSms" = "You can request an SMS in %@";
"Login.SmsRequestState2" = "Requesting an SMS from Telegram...";
"Login.SmsRequestState3" = "Telegram sent you an SMS\n[Didn't get the code?]";

"CancelResetAccount.Title" = "Cancel Account Reset";
"CancelResetAccount.TextSMS" = "Somebody with access to your phone number %@ has requested to delete your Telegram account and reset your 2-Step Verification password.\n\nIf it wasn't you, please enter the code we've just sent you via SMS to your number.";

"CancelResetAccount.Success" = "The deletion process was cancelled for your account %@.";
"MediaPicker.MomentsDateRangeSameMonthYearFormat" = "{month} {day1} – {day2}, {year}";

"Paint.Clear" = "Clear All";
"Paint.ClearConfirm" = "Clear Painting";
"Paint.Delete" = "Delete";
"Paint.Edit" = "Edit";
"Paint.Duplicate" = "Duplicate";
"Paint.Stickers" = "Stickers";
"Paint.RecentStickers" = "Recent";
"Paint.Masks" = "Masks";

"Paint.Outlined" = "Outlined";
"Paint.Regular" = "Regular";

"MediaPicker.VideoMuteDescription" = "Sound is now muted, so the video will autoplay and loop like a GIF.";


"Group.Username.RemoveExistingUsernamesInfo" = "Sorry, you have reserved too many public usernames. You can revoke the link from one of your older groups or channels, or create a private entity instead.";

"ServiceMessage.GameScoreExtended_1" = "{name} scored %@ in {game}";
"ServiceMessage.GameScoreExtended_2" = "{name} scored %@ in {game}";
"ServiceMessage.GameScoreExtended_3_10" = "{name} scored %@ in {game}";
"ServiceMessage.GameScoreExtended_any" = "{name} scored %@ in {game}";
"ServiceMessage.GameScoreExtended_many" = "{name} scored %@ in {game}";
"ServiceMessage.GameScoreExtended_0" = "{name} scored %@ in {game}";

"ServiceMessage.GameScoreSelfExtended_1" = "You scored %@ in {game}";
"ServiceMessage.GameScoreSelfExtended_2" = "You scored %@ in {game}";
"ServiceMessage.GameScoreSelfExtended_3_10" = "You scored %@ in {game}";
"ServiceMessage.GameScoreSelfExtended_any" = "You scored %@ in {game}";
"ServiceMessage.GameScoreSelfExtended_many" = "You scored %@ in {game}";
"ServiceMessage.GameScoreSelfExtended_0" = "You scored %@ in {game}";

"ServiceMessage.GameScoreSimple_1" = "{name} scored %@";
"ServiceMessage.GameScoreSimple_2" = "{name} scored %@";
"ServiceMessage.GameScoreSimple_3_10" = "{name} scored %@";
"ServiceMessage.GameScoreSimple_any" = "{name} scored %@";
"ServiceMessage.GameScoreSimple_many" = "{name} scored %@";
"ServiceMessage.GameScoreSimple_0" = "{name} scored %@";

"ServiceMessage.GameScoreSelfSimple_1" = "You scored %@";
"ServiceMessage.GameScoreSelfSimple_2" = "You scored %@";
"ServiceMessage.GameScoreSelfSimple_3_10" = "You scored %@";
"ServiceMessage.GameScoreSelfSimple_any" = "You scored %@";
"ServiceMessage.GameScoreSelfSimple_many" = "You scored %@";
"ServiceMessage.GameScoreSelfSimple_0" = "You scored %@";

"Notification.GameScoreExtended_1" = "scored %@ in {game}";
"Notification.GameScoreExtended_2" = "scored %@ in {game}";
"Notification.GameScoreExtended_3_10" = "scored %@ in {game}";
"Notification.GameScoreExtended_any" = "scored %@ in {game}";
"Notification.GameScoreExtended_many" = "scored %@ in {game}";
"Notification.GameScoreExtended_0" = "scored %@ in {game}";

"Notification.GameScoreSelfExtended_1" = "scored %@ in {game}";
"Notification.GameScoreSelfExtended_2" = "scored %@ in {game}";
"Notification.GameScoreSelfExtended_3_10" = "scored %@ in {game}";
"Notification.GameScoreSelfExtended_any" = "scored %@ in {game}";
"Notification.GameScoreSelfExtended_many" = "scored %@ in {game}";
"Notification.GameScoreSelfExtended_0" = "scored %@ in {game}";

"Notification.GameScoreSimple_1" = "scored %@";
"Notification.GameScoreSimple_2" = "scored %@";
"Notification.GameScoreSimple_3_10" = "scored %@";
"Notification.GameScoreSimple_any" = "scored %@";
"Notification.GameScoreSimple_many" = "scored %@";
"Notification.GameScoreSimple_0" = "scored %@";

"Notification.GameScoreSelfSimple_1" = "scored %@";
"Notification.GameScoreSelfSimple_2" = "scored %@";
"Notification.GameScoreSelfSimple_3_10" = "scored %@";
"Notification.GameScoreSelfSimple_any" = "scored %@";
"Notification.GameScoreSelfSimple_many" = "scored %@";
"Notification.GameScoreSelfSimple_0" = "scored %@";

"Stickers.Install" = "ADD";
"Stickers.Installed" = "ADDED";

"MaskStickerSettings.Title" = "Masks";
"MaskStickerSettings.Info" = "You can add masks to photos and videos you send. To do this, open the photo editor before sending a photo or video.";

"StickerPack.Add" = "Add";
"StickerPack.AddMaskCount_1" = "Add 1 Mask";
"StickerPack.AddMaskCount_2" = "Add 2 Masks";
"StickerPack.AddMaskCount_3_10" = "Add %@ Masks";
"StickerPack.AddMaskCount_any" = "Add %@ Masks";
"StickerPack.AddMaskCount_many" = "Add %@ Masks";
"StickerPack.AddMaskCount_0" = "Add %@ Masks";

"StickerPack.RemoveMaskCount_1" = "Remove 1 Mask";
"StickerPack.RemoveMaskCount_2" = "Remove 2 Masks";
"StickerPack.RemoveMaskCount_3_10" = "Remove %@ Masks";
"StickerPack.RemoveMaskCount_any" = "Remove %@ Masks";
"StickerPack.RemoveMaskCount_many" = "Remove %@ Masks";
"StickerPack.RemoveMaskCount_0" = "Remove %@ Masks";

"Conversation.BotInteractiveUrlAlert" = "Allow %@ to pass your Telegram name and id (not your phone number) to pages you open with this bot?";
"StickerPacksSettings.ArchivedMasks" = "Archived Masks";
"StickerSettings.MaskContextInfo" = "If you archive a set of masks, you can quickly restore it later from the Archived Masks section.";
"StickerPacksSettings.ArchivedMasks.Info" = "You can have up to 200 sets of masks.
Unused sets are archived when you add more.";

"CloudStorage.Title" = "Cloud Storage";

"Widget.AuthRequired" = "Log in to Telegram";
"Widget.NoUsers" = "Start messaging to see your friends here";
"Widget.GalleryTitle" = "Telegram";
"Widget.GalleryDescription" = "Select chats";

"ShareMenu.CopyShareLinkGame" = "Copy link to game";

"Message.PinnedGame" = "pinned a game";
"Message.AuthorPinnedGame" = "%@ pinned a game";

"Target.ShareGameConfirmationPrivate" = "Share the game with %@?";
"Target.ShareGameConfirmationGroup" = "Share the game with \"%@\"?";

"Activity.PlayingGame" = "playing game";
"Activity.UploadingVideoMessage" = "sending video";

"DialogList.SinglePlayingGameSuffix" = "%@ is playing a game";

"UserInfo.GroupsInCommon" = "Groups In Common";
"Conversation.InstantPagePreview" = "INSTANT VIEW";

"StickerPack.ViewPack" = "View Sticker Set";
"InstantPage.AuthorAndDateTitle" = "By %1$@ • %2$@";
"InstantPage.FeedbackButton" = "Leave feedback about this preview";
"Conversation.JumpToDate" = "Jump To Date";
"Conversation.AddToReadingList" = "Add to Reading List";

"AccessDenied.CallMicrophone" = "Telegram needs access to your microphone for voice calls.\n\nPlease go to Settings > Privacy > Microphone and set Telegram to ON.";

"Call.EncryptionKey.Title" = "Encryption Key";

"Application.Name" = "Telegram";
"DialogList.Pin" = "Pin";
"DialogList.Unpin" = "Unpin";
"DialogList.PinLimitError" = "Sorry, you can pin no more than %@ chats to the top.";
"DialogList.UnknownPinLimitError" = "Sorry, you can't pin any more chats to the top.";

"Conversation.DeleteMessagesForMe" = "Delete for me";
"Conversation.DeleteMessagesFor" = "Delete for me and %@";
"Conversation.DeleteMessagesForEveryone" = "Delete for everyone";

"NetworkUsageSettings.Title" = "Network Usage";
"NetworkUsageSettings.Cellular" = "Cellular";
"NetworkUsageSettings.Wifi" = "Wi-Fi";

"NetworkUsageSettings.GeneralDataSection" = "MESSAGES";
"NetworkUsageSettings.MediaImageDataSection" = "PHOTOS";
"NetworkUsageSettings.MediaVideoDataSection" = "VIDEOS";
"NetworkUsageSettings.MediaAudioDataSection" = "AUDIO";
"NetworkUsageSettings.MediaDocumentDataSection" = "DOCUMENTS";
"NetworkUsageSettings.TotalSection" = "TOTAL BYTES";
"NetworkUsageSettings.BytesSent" = "Bytes Sent";
"NetworkUsageSettings.BytesReceived" = "Bytes Received";

"NetworkUsageSettings.ResetStats" = "Reset Statistics";
"NetworkUsageSettings.ResetStatsConfirmation" = "Do you want to reset your usage statistics?";
"NetworkUsageSettings.CellularUsageSince" = "Cellular usage since %@";
"NetworkUsageSettings.WifiUsageSince" = "Wi-Fi usage since %@";

"Settings.CallSettings" = "Voice Calls";

"Calls.TabTitle" = "Calls";
"Calls.All" = "All";
"Calls.Missed" = "Missed";

"CallSettings.Title" = "Voice Calls";
"CallSettings.RecentCalls" = "Recent Calls";
"CallSettings.TabIcon" = "Show Calls Tab";
"CallSettings.TabIconDescription" = "A call icon will appear in the tab bar.";
"CallSettings.UseLessData" = "Use Less Data";
"CallSettings.Never" = "Never";
"CallSettings.OnMobile" = "On Mobile Network";
"CallSettings.Always" = "Always";
"CallSettings.UseLessDataLongDescription" = "Using less data may improve your experience on bad networks, but will slightly decrease audio quality.";

"Calls.CallTabTitle" = "Calls Tab";
"Calls.CallTabDescription" = "You can add a Calls Tab to the tab bar.";
"Calls.NotNow" = "Not Now";
"Calls.AddTab" = "Add Tab";
"Calls.NewCall" = "New Call";

"Calls.RatingTitle" = "Please rate the quality\nof your Telegram call";
"Calls.SubmitRating" = "Submit";

"Call.Seconds_1" = "%@ second";
"Call.Seconds_2" = "%@ seconds";
"Call.Seconds_3_10" = "%@ seconds";
"Call.Seconds_any" = "%@ seconds";
"Call.Seconds_many" = "%@ seconds";
"Call.Seconds_0" = "%@ seconds";
"Call.Minutes_1" = "%@ minute";
"Call.Minutes_2" = "%@ minutes";
"Call.Minutes_3_10" = "%@ minutes";
"Call.Minutes_any" = "%@ minutes";
"Call.Minutes_many" = "%@ minutes";
"Call.Minutes_0" = "%@ minutes";
"Call.Hours_1" = "%@ hour";
"Call.Hours_2" = "%@ hours";
"Call.Hours_3_10" = "%@ hours";
"Call.Hours_any" = "%@ hours";
"Call.Hours_many" = "%@ hours";
"Call.Hours_0" = "%@ hours";
"Call.Days_1" = "%@ day";
"Call.Days_2" = "%@ days";
"Call.Days_3_10" = "%@ days";
"Call.Days_any" = "%@ days";
"Call.Days_many" = "%@ days";
"Call.Days_0" = "%@ days";


"Call.ShortSeconds_1" = "%@ sec";
"Call.ShortSeconds_2" = "%@ sec";
"Call.ShortSeconds_3_10" = "%@ sec";
"Call.ShortSeconds_any" = "%@ sec";
"Call.ShortSeconds_many" = "%@ sec";
"Call.ShortSeconds_0" = "%@ sec";
"Call.ShortMinutes_1" = "%@ min";
"Call.ShortMinutes_2" = "%@ min";
"Call.ShortMinutes_3_10" = "%@ min";
"Call.ShortMinutes_any" = "%@ min";
"Call.ShortMinutes_many" = "%@ min";
"Call.ShortMinutes_0" = "%@ min";

"Notification.CallTimeFormat" = "%1$@ (%2$@)"; // 1 - type, 2 - duration
"Notification.CallOutgoing" = "Outgoing Call";
"Notification.VideoCallOutgoing" = "Outgoing Video Call";
"Notification.CallIncoming" = "Incoming Call";
"Notification.VideoCallIncoming" = "Incoming Video Call";
"Notification.CallMissed" = "Missed Call";
"Notification.VideoCallMissed" = "Missed Video Call";
"Notification.CallCanceled" = "Cancelled Call";
"Notification.VideoCallCanceled" = "Cancelled Video Call";
"Notification.CallOutgoingShort" = "Outgoing";
"Notification.CallIncomingShort" = "Incoming";
"Notification.CallMissedShort" = "Missed";
"Notification.CallCanceledShort" = "Cancelled";
"Notification.CallFormat" = "%1$@, %2$@"; // 1 - time, 2 - duration

"Call.ConnectionErrorTitle" = "Unable to Call";
"Call.ConnectionErrorMessage" = "Please check your internet connection and try again.";

"Call.CallAgain" = "Call Again";

"Login.PhoneFloodError" = "Sorry, you have deleted and re-created your account too many times recently. Please wait for a few days before signing up again.";

"Checkout.Title" = "Checkout";
"Checkout.TotalAmount" = "Total";
"Checkout.TotalPaidAmount" = "Total Paid";
"Checkout.PaymentMethod" = "Payment Method";
"Checkout.ShippingMethod" = "Shipping Method";
"Checkout.ShippingAddress" = "Shipping Information";
"Checkout.Name" = "Name";
"Checkout.Email" = "E-Mail";
"Checkout.Phone" = "Phone";
"Checkout.PayPrice" = "Pay %@";
"Checkout.PayNone" = "Pay";

"Checkout.PaymentMethod.Title" = "Payment Method";
"Checkout.PaymentMethod.New" = "New Card...";

"Checkout.NewCard.Title" = "New Card";
"Checkout.NewCard.PaymentCard" = "PAYMENT CARD";
"Checkout.NewCard.SaveInfo" = "Save Payment Information";
"Checkout.NewCard.SaveInfoEnableHelp" = "You can save your payment information for future use.\nPlease [turn on Two-Step Verification] to enable this.";
"Checkout.NewCard.SaveInfoHelp" = "You can save your payment information for future use.";
"Checkout.NewCard.CardholderNameTitle" = "CARDHOLDER";
"Checkout.NewCard.CardholderNamePlaceholder" = "Cardholder Name";
"Checkout.NewCard.PostcodeTitle" = "BILLING ADDRESS";
"Checkout.NewCard.PostcodePlaceholder" = "Zip Code";

"Checkout.ShippingOption.Title" = "Shipping Method";

"Checkout.ErrorProviderAccountInvalid" = "This bot can't accept payments at the moment. Please try again later.";
"Checkout.ErrorProviderAccountTimeout" = "This bot can't process payments at the moment. Please try again later.";
"Checkout.ErrorInvoiceAlreadyPaid" = "You have already paid for this item.";

"Checkout.ErrorGeneric" = "An error occurred while processing your payment. Your card has not been billed.";
"Checkout.ErrorPaymentFailed" = "Payment failed. Your card has not been billed.";
"Checkout.ErrorPrecheckoutFailed" = "The bot couldn't process your payment. Your card has not been billed.";

"CheckoutInfo.Title" = "Shipping Information";
"CheckoutInfo.ShippingInfoTitle" = "SHIPPING ADDRESS";
"CheckoutInfo.ShippingInfoAddress1" = "Address 1";
"CheckoutInfo.ShippingInfoAddress1Placeholder" = "Address";
"CheckoutInfo.ShippingInfoAddress2" = "Address 2";
"CheckoutInfo.ShippingInfoAddress2Placeholder" = "Address";
"CheckoutInfo.ShippingInfoState" = "State";
"CheckoutInfo.ShippingInfoStatePlaceholder" = "State";
"CheckoutInfo.ShippingInfoCity" = "City";
"CheckoutInfo.ShippingInfoCityPlaceholder" = "City";
"CheckoutInfo.ShippingInfoCountry" = "Country";
"CheckoutInfo.ShippingInfoCountryPlaceholder" = "Country";
"CheckoutInfo.ShippingInfoPostcode" = "Postcode";
"CheckoutInfo.ShippingInfoPostcodePlaceholder" = "Postcode";
"CheckoutInfo.ReceiverInfoTitle" = "RECEIVER";
"CheckoutInfo.ReceiverInfoName" = "Name";
"CheckoutInfo.ReceiverInfoNamePlaceholder" = "Name Surname";
"CheckoutInfo.ReceiverInfoEmail" = "Email";
"CheckoutInfo.ReceiverInfoEmailPlaceholder" = "Email";
"CheckoutInfo.ReceiverInfoPhone" = "Phone";
"CheckoutInfo.SaveInfo" = "Save Info";
"CheckoutInfo.SaveInfoHelp" = "You can save your shipping information for future use.";
"CheckoutInfo.Pay" = "Pay";

"Checkout.Receipt.Title" = "Receipt";

"Message.ReplyActionButtonShowReceipt" = "Show Receipt";
"Message.InvoiceLabel" = "INVOICE";

"CheckoutInfo.ErrorShippingNotAvailable" = "Shipping to the selected country is not available.";
"CheckoutInfo.ErrorPostcodeInvalid" = "Please enter a valid postcode.";
"CheckoutInfo.ErrorStateInvalid" = "Please enter a valid state.";
"CheckoutInfo.ErrorCityInvalid" = "Please enter a valid city.";
"CheckoutInfo.ErrorNameInvalid" = "Please enter a valid name.";
"CheckoutInfo.ErrorEmailInvalid" = "Please enter a valid e-mail address.";
"CheckoutInfo.ErrorPhoneInvalid" = "Please enter a valid phone number.";

"Checkout.WebConfirmation.Title" = "Complete Payment";
"Checkout.PasswordEntry.Title" = "Payment Confirmation";
"Checkout.PasswordEntry.Pay" = "Pay";
"Checkout.PasswordEntry.Text" = "Your card %@ is on file. To pay with this card, please enter your 2-Step-Verification password.";

"Checkout.SavePasswordTimeout" = "Would you like to save your password for %@?";
"Checkout.SavePasswordTimeoutAndTouchId" = "Would you like to save your password for %@ and use Touch ID instead?";
"Checkout.PayWithTouchId" = "Pay with Touch ID";
"Checkout.EnterPassword" = "Enter Password";

"Your_card_has_expired" = "Your card has expired.";

/* Error when the card was declined by the credit card networks */
"Your_card_was_declined" = "Your card was declined.";

/* Error when the card's expiration month is not valid */
"Your_cards_expiration_month_is_invalid" ="You've entered an invalid expiration month.";

/* Error when the card's expiration year is not valid */
"Your_cards_expiration_year_is_invalid" ="You've entered an invalid expiration year.";

/* Error when the card number is not valid */
"Your_cards_number_is_invalid" = "You've entered an invalid card number.";

/* Error when the card's CVC is not valid */
"Your_cards_security_code_is_invalid" = "You've entered an invalid security code.";

"MESSAGE_INVOICE" = "%1$@ sent you an invoice for %2$@";
"CHAT_MESSAGE_INVOICE" = "%1$@ sent an invoice for %3$@ to the group %2$@";
"PINNED_INVOICE" = "%1$@ pinned an invoice";

"Message.PinnedInvoice" = "pinned an invoice";

"User.DeletedAccount" = "Deleted Account";

"Settings.SaveEditedPhotos" = "Save Edited Photos";

"Message.PaymentSent" = "Payment: %@";
"Notification.PaymentSent" = "You have just successfully transferred {amount} to {name} for {title}";
"Notification.PaymentSentNoTitle" = "You have just successfully transferred {amount} to {name}";

"Notification.PaymentSentRecurringInit" = "You have just successfully transferred {amount} to {name} for {title} and allowed future reccurrent payments";
"Notification.PaymentSentRecurringInitNoTitle" = "You have just successfully transferred {amount} to {name} and allowed future reccurrent payments";

"Notification.PaymentSentRecurringUsed" = "You have just successfully transferred {amount} to {name} for {title} via recurrent payments";
"Notification.PaymentSentRecurringUsedNoTitle" = "You have just successfully transferred {amount} to {name} via recurrent payments";

"Common.NotNow" = "Not Now";

"Calls.RatingFeedback" = "Write a comment...";

"Call.StatusIncoming" = "Telegram Audio...";
"Call.IncomingVoiceCall" = "Incoming Voice Call";
"Call.IncomingVideoCall" = "Incoming Video Call";
"Call.StatusRequesting" = "Contacting...";
"Call.StatusWaiting" = "Waiting...";
"Call.StatusRinging" = "Ringing...";
"Call.StatusConnecting" = "Connecting...";
"Call.StatusOngoing" = "Telegram Audio %@";
"Call.StatusEnded" = "Call Ended";
"Call.StatusFailed" = "Call Failed";
"Call.StatusBusy" = "Busy";
"Call.Accept" = "Accept";
"Call.Decline" = "Decline";

"Call.StatusBar" = "Touch to return to call %@";

"Call.ParticipantVersionOutdatedError" = "%@'s app does not support calls. They need to update their app before you can call them.";
"Call.ParticipantVideoVersionOutdatedError" = "%@'s app does not support video calls. They need to update their app before you can call them.";

"Privacy.Calls" = "Voice Calls";

"Privacy.Calls.WhoCanCallMe" = "WHO CAN CALL ME";
"Privacy.Calls.CustomHelp" = "You can restrict who can call you with granular precision.";
"Privacy.Calls.AlwaysAllow" = "Always Allow";
"Privacy.Calls.NeverAllow" = "Never Allow";
"Privacy.Calls.CustomShareHelp" = "These users will or will not be able to call you regardless of the settings above.";

"Privacy.Calls.AlwaysAllow.Title" = "Always Allow";
"Privacy.Calls.AlwaysAllow.Placeholder" = "Always allow...";
"Privacy.Calls.NeverAllow.Title" = "Never Allow";
"Privacy.Calls.NeverAllow.Placeholder" = "Never allow...";

"PhotoEditor.QualityTool" = "Quality";
"PhotoEditor.QualityVeryLow" = "Very Low";
"PhotoEditor.QualityLow" = "Low";
"PhotoEditor.QualityMedium" = "Medium";
"PhotoEditor.QualityHigh" = "High";
"PhotoEditor.QualityVeryHigh" = "Very High";

"Settings.SaveEditedPhotos" = "Save Edited Photos";

"Calls.NoCallsPlaceholder" = "Your recent calls will appear here";
"Calls.NoMissedCallsPlacehoder" = "You have no missed calls";

"Call.CallInProgressTitle" = "Call in Progress";
"Call.CallInProgressMessage" = "Finish call with %1$@ and start a new one with %2$@?";
"Call.CallInProgressVoiceChatMessage" = "Finish call with %1$@ and start a voice chat with %2$@?";
"Call.CallInProgressLiveStreamMessage" = "Finish call with %1$@ and start a live stream with %2$@?";
"Call.ExternalCallInProgressMessage" = "Please finish the current call first.";

"Call.VoiceChatInProgressTitle" = "Voice Chat in Progress";
"Call.LiveStreamInProgressTitle" = "Live Stream in Progress";
"Call.VoiceChatInProgressMessage" = "Leave voice chat in %1$@ and start a new one with %2$@?";
"Call.LiveStreamInProgressMessage" = "Leave live stream in %1$@ and start a new one with %2$@?";
"Call.VoiceChatInProgressCallMessage" = "Leave voice chat in %1$@ and start a call with %2$@?";
"Call.LiveStreamInProgressCallMessage" = "Leave live stream in %1$@ and start a call with %2$@?";

"Call.Message" = "Message";

"UserInfo.TapToCall" = "Tap to make an end-to-end encrypted call";
"Call.GroupFormat" = "%1$@ (%2$@)";

"NetworkUsageSettings.CallDataSection" = "CALLS";

"Call.PrivacyErrorMessage" = "Sorry, %@ doesn't accept calls.";

"Notification.CallBack" = "Call Back";

"Call.AudioRouteSpeaker" = "Speaker";
"Call.AudioRouteHeadphones" = "Headphones";
"Call.AudioRouteHide" = "Hide";

"Call.PhoneCallInProgressMessage" = "You can’t place a Telegram call if you’re already on a phone call.";
"Call.RecordingDisabledMessage" = "Please end your call before recording a voice message.";

"Call.EmojiDescription" = "If these emoji are the same on %@'s screen, this call is 100%% secure.";

"Message.VideoMessage" = "Video Message";

"Conversation.HoldForAudio" = "Hold to record audio. Tap to switch to video.";
"Conversation.HoldForVideo" = "Hold to record video. Tap to switch to audio.";

"UserInfo.TelegramCall" = "Telegram Call";
"UserInfo.TelegramVideoCall" = "Telegram Video Call";
"UserInfo.PhoneCall" = "Phone Call";

"SharedMedia.CategoryMedia" = "Media";
"SharedMedia.CategoryDocs" = "Docs";
"SharedMedia.CategoryLinks" = "Links";
"SharedMedia.CategoryOther" = "Audio";

"AccessDenied.VideoMessageCamera" = "Telegram needs access to your camera to send video messages.\n\nPlease go to Settings > Privacy > Camera and set Telegram to ON.";
"AccessDenied.VideoMessageMicrophone" = "Telegram needs access to your microphone to send video messages.\n\nPlease go to Settings > Privacy > Microphone and set Telegram to ON.";

"ChatSettings.AutomaticVideoMessageDownload" = "AUTOMATIC VIDEO MESSAGE DOWNLOAD";

"ForwardedVideoMessages_1" = "Forwarded video message";
"ForwardedVideoMessages_2" = "2 forwarded video messages";
"ForwardedVideoMessages_3_10" = "%@ forwarded video messages";
"ForwardedVideoMessages_any" = "%@ forwarded video messages";
"ForwardedVideoMessages_many" = "%@ forwarded video messages";
"ForwardedVideoMessages_0" = "%@ forwarded video messages";

"Conversation.DiscardVoiceMessageTitle" = "Discard Voice Message";
"Conversation.DiscardVoiceMessageDescription" = "Are you sure you want to stop recording and discard\nyour voice message?";
"Conversation.DiscardVoiceMessageAction" = "Discard";

"Message.ForwardedMessageShort" = "Forwarded From\n%@";

"Checkout.LiabilityAlertTitle" = "Warning";

"Settings.AppLanguage" = "Language";
"Settings.AppLanguage.Unofficial" = "UNOFFICIAL";

"InstantPage.AutoNightTheme" = "Auto-Night Theme";

"Privacy.PaymentsTitle" = "PAYMENTS";
"Privacy.PaymentsClearInfo" = "Clear payment & shipping info";
"Privacy.PaymentsClearInfoHelp" = "You can delete your shipping info and instruct all payment providers to remove your saved credit cards. Note that Telegram never stores your credit card data.";
"Privacy.PaymentsClear.PaymentInfo" = "Payment Info";
"Privacy.PaymentsClear.ShippingInfo" = "Shipping Info";

"Channel.EditAdmin.PermissionsHeader" = "WHAT CAN THIS ADMIN DO?";
"Channel.EditAdmin.PermissionChangeInfo" = "Change Channel Info";
"Group.EditAdmin.PermissionChangeInfo" = "Change Group Info";
"Channel.EditAdmin.PermissionPostMessages" = "Post Messages";
"Channel.EditAdmin.PermissionEditMessages" = "Edit Messages";
"Channel.EditAdmin.PermissionDeleteMessages" = "Delete Messages";
"Channel.EditAdmin.PermissionBanUsers" = "Ban Users";
"Channel.EditAdmin.PermissionInviteSubscribers" = "Add Subscribers";
"Channel.EditAdmin.PermissionInviteMembers" = "Add Members";
"Channel.EditAdmin.PermissionInviteViaLink" = "Invite Users via Link";
"Channel.EditAdmin.PermissionPinMessages" = "Pin Messages";
"Channel.EditAdmin.PermissionAddAdmins" = "Add New Admins";

"Channel.EditAdmin.PermissinAddAdminOn" = "This Admin will be able to add new admins with the same (or more limited) permissions.";
"Channel.EditAdmin.PermissinAddAdminOff" = "This Admin will not be able to add new admins.";

"Login.ContinueWithLocalization" = "Continue with English";
"Localization.LanguageName" = "English";
"Localization.ChooseLanguage" = "Choose Your Language";
"Localization.EnglishLanguageName" = "English";
"Localization.LanguageOther" = "Other";
"Localization.LanguageCustom" = "Custom";

"Channel.BanUser.Title" = "Ban User";
"Channel.BanUser.PermissionsHeader" = "User Restrictions";
"Channel.BanUser.PermissionReadMessages" = "Can Read Messages";
"Channel.BanUser.PermissionSendMessages" = "Can Send Messages";
"Channel.BanUser.PermissionSendMedia" = "Can Send Media";
"Channel.BanUser.PermissionSendStickersAndGifs" = "Can Send Stickers & GIFs";
"Channel.BanUser.PermissionEmbedLinks" = "Can Embed Links";
"Channel.BanUser.PermissionSendPolls" = "Send Polls";
"Channel.BanUser.PermissionChangeGroupInfo" = "Change Group Info";
"Channel.BanUser.PermissionAddMembers" = "Add Members";
"Channel.BanUser.Unban" = "Unban";

"Channel.BanUser.BlockFor" = "Block For";

"Channel.BanList.BlockedTitle" = "BLOCKED";
"Channel.BanList.RestrictedTitle" = "RESTRICTED";

"Group.Info.AdminLog" = "Recent Actions";
"Channel.AdminLog.InfoPanelTitle" = "What Is This?";
"Channel.AdminLog.InfoPanelAlertTitle" = "What is the event log?";
"Channel.AdminLog.InfoPanelAlertText" = "This is a list of all service actions taken by the group's members and admins in the last 48 hours.";
"Channel.AdminLog.InfoPanelChannelAlertText" = "This is a list of all service actions taken by the channel's admins in the last 48 hours.";

"Channel.AdminLog.BanReadMessages" = "Read Messages";
"Channel.AdminLog.BanSendMessages" = "Send Messages";
"Channel.AdminLog.BanSendMedia" = "Send Media";
"Channel.AdminLog.BanSendStickersAndGifs" = "Send Stickers & GIFs";
"Channel.AdminLog.BanEmbedLinks" = "Embed Links";
"Channel.AdminLog.MessageRestricted" = "%@ changed restrictions for %@ (%@)";
"Channel.AdminLog.MessageAdmin" = "%@ changed privileges for %@ (%@)";
"Channel.AdminLog.ChangeInfo" = "Change Info";
"Channel.AdminLog.PinMessages" = "Pin Messages";
"Channel.AdminLog.AddMembers" = "Add Members";
"Channel.AdminLog.SendPolls" = "Send Polls";
"Channel.AdminLog.ManageTopics" = "Manage Topics";

"Channel.AdminLog.CanChangeInfo" = "Change Info";
"Channel.AdminLog.CanSendMessages" = "Post Messages";
"Channel.AdminLog.CanDeleteMessages" = "Delete Messages";
"Channel.AdminLog.CanBanUsers" = "Ban Users";
"Channel.AdminLog.CanInviteUsers" = "Add Users";
"Channel.AdminLog.CanPinMessages" = "Pin Messages";
"Channel.AdminLog.CanManageTopics" = "Manage Topics";
"Channel.AdminLog.CanAddAdmins" = "Add New Admins";
"Channel.AdminLog.CanBeAnonymous" = "Remain Anonymous";
"Channel.AdminLog.CanEditMessages" = "Edit Messages";
"Channel.AdminLog.CanManageCalls" = "Manage Voice Chats";
"Channel.AdminLog.CanManageLiveStreams" = "Manage Live Streams";

"Channel.AdminLog.MessageToggleInvitesOn" = "%@ enabled group invites";
"Channel.AdminLog.MessageToggleInvitesOff" = "%@ disabled group invites";

"Channel.AdminLog.MessageUnpinned" = "%@ unpinned message";

"Channel.AdminLog.MessageToggleSignaturesOn" = "%@ enabled signatures";
"Channel.AdminLog.MessageToggleSignaturesOff" = "%@ disabled signatures";

"Channel.AdminLog.MessageChangedGroupUsername" = "%@ changed group link:";
"Channel.AdminLog.MessageChangedChannelUsername" = "%@ changed channel link:";
"Channel.AdminLog.MessageRemovedGroupUsername" = "%@ removed group link";
"Channel.AdminLog.MessageRemovedChannelUsername" = "%@ removed channel link";

"Channel.AdminLog.MessageChangedGroupAbout" = "%@ edited group description";
"Channel.AdminLog.MessageChangedChannelAbout" = "%@ edited channel description";

"Channel.AdminLog.MessageEdited" = "%@ edited message:";
"Channel.AdminLog.CaptionEdited" = "%@ edited caption:";
"Channel.AdminLog.MessageDeleted" = "%@ deleted message:";
"Channel.AdminLog.MessagePinned" = "%@ pinned message:";
"Channel.AdminLog.MessageUnpinnedExtended" = "%@ unpinned message:";

"Channel.AdminLog.MessageInvitedName" = "invited %1$@";
"Channel.AdminLog.MessageInvitedNameUsername" = "invited %1$@ (%2$@)";
"Channel.AdminLog.MessageKickedName" = "banned %1$@";
"Channel.AdminLog.MessageKickedNameUsername" = "banned %1$@ (%2$@)";
"Channel.AdminLog.MessageUnkickedName" = "unbanned %1$@";
"Channel.AdminLog.MessageUnkickedNameUsername" = "unbanned %1$@ (%2$@)";
"Channel.AdminLog.MessageRestrictedName" = "changed restrictions for %1$@";
"Channel.AdminLog.MessageRestrictedNameUsername" = "changed restrictions for %1$@ (%2$@)";
"Channel.AdminLog.MessagePromotedName" = "changed privileges for %1$@";
"Channel.AdminLog.MessagePromotedNameUsername" = "changed privileges for %1$@ (%2$@)";
"Channel.AdminLog.MessageRestrictedUntil" = "until %@";
"Channel.AdminLog.MessageRestrictedForever" = "indefinitely";
"Channel.AdminLog.MessageRestrictedNewSetting" = "now: %@";

"Channel.AdminLog.MessagePreviousMessage" = "Original message";
"Channel.AdminLog.MessagePreviousCaption" = "Original caption";
"Channel.AdminLog.MessagePreviousLink" = "Previous link";
"Channel.AdminLog.MessagePreviousDescription" = "Previous description";

"Contacts.MemberSearchSectionTitleGroup" = "Group Members";

"Channel.AdminLog.TitleAllEvents" = "All Actions";
"Channel.AdminLog.TitleSelectedEvents" = "Selected Actions";
"Channel.AdminLogFilter.Title" = "Filter";
"Channel.AdminLogFilter.EventsTitle" = "ACTIONS";
"Channel.AdminLogFilter.EventsAll" = "All Actions";
"Channel.AdminLogFilter.EventsRestrictions" = "New Restrictions";
"Channel.AdminLogFilter.EventsAdmins" = "New Admins";
"Channel.AdminLogFilter.EventsNewMembers" = "New Members";
"Channel.AdminLogFilter.EventsInfo" = "Group Info";
"Channel.AdminLogFilter.ChannelEventsInfo" = "Channel Info";
"Channel.AdminLogFilter.EventsDeletedMessages" = "Deleted Messages";
"Channel.AdminLogFilter.EventsEditedMessages" = "Edited Messages";
"Channel.AdminLogFilter.EventsPinned" = "Pinned Messages";
"Channel.AdminLogFilter.EventsLeaving" = "Members Removed";
"Channel.AdminLogFilter.EventsCalls" = "Voice Chats";
"Channel.AdminLogFilter.EventsLiveStreams" = "Live Streams";
"Channel.AdminLogFilter.EventsInviteLinks" = "Invite Links";
"Channel.AdminLogFilter.AdminsTitle" = "ADMINS";
"Channel.AdminLogFilter.AdminsAll" = "All Admins";

"Group.ErrorSendRestrictedStickers" = "Sorry, the admins of this group have restricted you from sending stickers.";
"Group.ErrorSendRestrictedMedia" = "Sorry, the admins of this group have restricted you from sending media.";

"SharedMedia.ViewInChat" = "View in Chat";

"Channel.Info.BlackList" = "Blacklist";

"Channel.Management.PromotedBy" = "Promoted by %@";
"DialogList.LanguageTooltip" = "You can change the language later in Settings";

"Contacts.PhoneNumber" = "Phone Number";
"Contacts.AddPhoneNumber" = "Add %@";
"Contacts.ShareTelegram" = "Share Telegram";

"Conversation.ViewChannel" = "VIEW CHANNEL";
"Conversation.ViewGroup" = "VIEW GROUP";
"Conversation.ViewBot" = "VIEW BOT";

"GroupInfo.ActionPromote" = "Promote";
"GroupInfo.ActionRestrict" = "Restrict";

"Conversation.RestrictedTextTimed" = "The admins of this group have restricted you from writing here until %@.";
"Conversation.RestrictedText" = "The admins of this group have restricted you from writing here.";
"Conversation.DefaultRestrictedText" = "Writing messages isn’t allowed in this group.";

"Conversation.RestrictedInlineTimed" = "The admins of this group have restricted you from posting inline content here until %@.";
"Conversation.RestrictedInline" = "The admins of this group have restricted you from posting inline content here.";
"Conversation.DefaultRestrictedInline" = "Posting inline content isn’t allowed in this group.";

"Conversation.RestrictedMediaTimed" = "The admins of this group have restricted you from posting media content here until %@.";
"Conversation.RestrictedMedia" = "The admins of this group have restricted you from posting media content here.";
"Conversation.DefaultRestrictedMedia" = "Posting media content isn’t allowed in this group.";

"Conversation.RestrictedStickersTimed" = "The admins of this group have restricted you from posting stickers here until %@.";
"Conversation.RestrictedStickers" = "The admins of this group have restricted you from posting stickers here.";
"Conversation.DefaultRestrictedStickers" = "Posting stickers isn’t allowed in this group.";

"ChatSettings.ConnectionType.Title" = "CONNECTION TYPE";
"ChatSettings.ConnectionType.UseProxy" = "Use Proxy";
"ChatSettings.ConnectionType.UseSocks5" = "SOCKS5";

"SocksProxySetup.Title" = "Proxy";

"SocksProxySetup.TypeNone" = "Disabled";
"SocksProxySetup.TypeSocks" = "SOCKS5";

"SocksProxySetup.Connection" = "CONNECTION";
"SocksProxySetup.Hostname" = "Server";
"SocksProxySetup.Port" = "Port";

"SocksProxySetup.Credentials" = "CREDENTIALS (OPTIONAL)";
"SocksProxySetup.Username" = "Username";
"SocksProxySetup.Password" = "Password";

"Channel.AdminLog.EmptyTitle" = "No actions here yet";
"Channel.AdminLog.EmptyText" = "No service actions were taken by the channel members and admins in the last 48 hours.";
"Group.AdminLog.EmptyText" = "No service actions were taken by the group's members and admins in the last 48 hours.";
"Broadcast.AdminLog.EmptyText" = "No service actions were taken by the channel's admins in the last 48 hours.";

"Channel.AdminLog.EmptyFilterTitle" = "No actions found";
"Channel.AdminLog.EmptyFilterQueryText" = "No recent actions that contain '%@' have been found.";
"Channel.AdminLog.EmptyFilterText" = "No recent actions that match your query have been found.";

"Channel.AdminLog.EmptyMessageText" = "Empty";

"Camera.Title" = "Take Photo or Video";

"Channel.Members.AddAdminErrorNotAMember" = "Sorry, you can't add this user as an admin because they are not a member of this group and you are not allowed to invite them.";

"Channel.Members.AddAdminErrorBlacklisted" = "Sorry, you can't add this user as an admin because they are in the blacklist and you can't unban them.";

"Channel.Members.AddBannedErrorAdmin" = "Sorry, you can't ban this user because they are an admin in this group and you are not allowed to demote them.";

"Group.Members.AddMemberBotErrorNotAllowed" = "Sorry, you don't have the necessary permissions to add bots to this group.";

"Privacy.Calls.P2P" = "Peer-to-Peer";
"Privacy.Calls.P2PHelp" = "Disabling peer-to-peer will relay all calls through Telegram servers to avoid revealing your IP address, but will slightly decrease audio quality.";

"Privacy.Calls.Integration" = "iOS Call Integration";
"Privacy.Calls.IntegrationHelp" = "iOS Call Integration shows Telegram calls on the lock screen and in the system's call history. If iCloud sync is enabled, your call history is shared with Apple.";

"Call.ReportPlaceholder" = "What went wrong?";
"Call.ReportIncludeLog" = "Send technical information";
"Call.ReportIncludeLogDescription" = "This won't reveal the contents of your conversation, but will help us fix the issue sooner.";
"Call.ReportSkip" = "Skip";
"Call.ReportSend" = "Send";

"Channel.EditAdmin.CannotEdit" = "You cannot edit the rights of this admin.";
"Call.RateCall" = "Rate This Call";
"Call.ShareStats" = "Share Statistics";

"Settings.ApplyProxyAlert" = "Are you sure you want to enable this proxy?\nServer: %1$@\nPort: %2$@\n\nYou can change your proxy server later it in the Settings (Data and Storage).";
"Settings.ApplyProxyAlertCredentials" = "Are you sure you want to enable this proxy?\nServer: %1$@\nPort: %2$@\nUsername: %3$@\nPassword: %4$@\n\nYou can change your proxy server later it in the Settings (Data and Storage).";
"Settings.ApplyProxyAlertEnable" = "Enable";

"Channel.Management.RestrictedBy" = "Restricted by %@";

"Stickers.FrequentlyUsed" = "Recently Used";

"Contacts.ImportersCount_1" = "1 contact on Telegram";
"Contacts.ImportersCount_2" = "2 contacts on Telegram";
"Contacts.ImportersCount_3_10" = "%@ contacts on Telegram";
"Contacts.ImportersCount_any" = "%@ contacts on Telegram";
"Contacts.ImportersCount_many" = "%@ contacts on Telegram";
"Contacts.ImportersCount_0" = "%@ contacts on Telegram";

"Conversation.ContextMenuBan" = "Restrict";

"SocksProxySetup.UseForCalls" = "Use for calls";
"SocksProxySetup.UseForCallsHelp" = "Proxy servers may degrade the quality of your calls.";

"InviteText.URL" = "https://telegram.org/dl";
"InviteText.SingleContact" = "Hey, I'm using Telegram to chat. Join me! Download it here: %@";
"InviteText.ContactsCountText_1" = "Hey, I'm using Telegram to chat. Join me! Download it here: {url}";
"InviteText.ContactsCountText_2" = "Hey, I'm using Telegram to chat – and so are 2 of our other contacts. Join us! Download it here: {url}";
"InviteText.ContactsCountText_3_10" = "Hey, I'm using Telegram to chat – and so are %@ of our other contacts. Join us! Download it here: {url}";
"InviteText.ContactsCountText_any" = "Hey, I'm using Telegram to chat – and so are %@ of our other contacts. Join us! Download it here: {url}";
"InviteText.ContactsCountText_many" = "Hey, I'm using Telegram to chat – and so are %@ of our other contacts. Join us! Download it here: {url}";
"InviteText.ContactsCountText_0" = "Hey, I'm using Telegram to chat. Join me! Download it here: {url}";

"Invite.LargeRecipientsCountWarning" = "Please note that it may take some time for your device to send all of these invitations";

"Contacts.InviteSearchLabel" = "Search for contacts";

"Message.ImageExpired" = "Photo has expired";
"Message.VideoExpired" = "Video has expired";

"SecretImage.Title" = "Disappearing Photo";
"SecretVideo.Title" = "Disappearing Video";
"SecretGif.Title" = "Disappearing GIF";
"SecretTimer.ImageDescription" = "If you set a timer, the photo will self-destruct after it was viewed.";
"SecretTimer.VideoDescription" = "If you set a timer, the video will self-destruct after it was viewed.";

"PhotoEditor.TiltShift" = "Tilt Shift";

"Notification.SecretChatMessageScreenshotSelf" = "You took a screenshot!";

"Settings.AboutEmpty" = "Add";

"SecretImage.NotViewedYet" = "%@ hasn't opened this photo yet";
"SecretVideo.NotViewedYet" = "%@ hasn't played this video yet";
"SecretGIF.NotViewedYet" = "%@ hasn't played this GIF yet";

"UserInfo.About.Placeholder" = "Bio";

"Call.StatusNoAnswer" = "No Answer";

"Conversation.SearchByName.Prefix" = "from: ";
"Conversation.SearchByName.Placeholder" = "Search Members";

"Login.PhoneBannedError" = "Your phone was banned.";

"Clipboard.SendPhoto" = "Send Photo";

"HashtagSearch.AllChats" = "All Chats";

"Stickers.AddToFavorites" = "Add to Favorites";
"Stickers.RemoveFromFavorites" = "Remove from Favorites";

"Channel.Info.Stickers" = "Group Sticker Set";
"Channel.Stickers.Placeholder" = "stickerset";
"Channel.Stickers.YourStickers" = "CHOOSE FROM YOUR STICKERS";

"Stickers.FavoriteStickers" = "Favorite Stickers";
"Stickers.GroupStickers" = "Group Stickers";
"Stickers.GroupChooseStickerPack" = "CHOOSE STICKER SET";
"Stickers.GroupStickersHelp" = "You can choose a set that will be available to all group members when they are chatting in this group.";

"Channel.AdminLog.MessageChangedGroupStickerPack" = "%@ changed group sticker set";
"Channel.AdminLog.MessageRemovedGroupStickerPack" = "%@ removed group sticker set";

"Conversation.ContextMenuCopyLink" = "Copy Link";

"Channel.Stickers.Searching" = "Searching...";
"Channel.Stickers.NotFound" = "No such sticker set found";
"Channel.Stickers.NotFoundHelp" = "Try again or choose from the list below";
"Channel.Stickers.CreateYourOwn" = "You can create your own custom sticker set using @stickers bot.";

"MediaPicker.TimerTooltip" = "You can now set a self-destruct timer";

"UserInfo.BlockConfirmation" = "Block %@?";

"FastTwoStepSetup.Title" = "Password & Email";
"FastTwoStepSetup.PasswordSection" = "PASSWORD";
"FastTwoStepSetup.PasswordPlaceholder" = "Enter a password";
"FastTwoStepSetup.PasswordConfirmationPlaceholder" = "Re-enter your password";
"FastTwoStepSetup.PasswordHelp" = "Please create a password to protect your payment info. You'll be asked to enter it when you log in.";
"FastTwoStepSetup.EmailSection" = "RECOVERY E-MAIL";
"FastTwoStepSetup.EmailPlaceholder" = "Your E-Mail";
"FastTwoStepSetup.EmailHelp" = "Please add your valid e-mail. It is the only way to recover a forgotten password.";

"Conversation.ViewMessage" = "VIEW MESSAGE";
"Conversation.ViewPost" = "VIEW POST";

"GroupInfo.GroupHistory" = "History For New Members";
"GroupInfo.GroupHistoryVisible" = "Visible";
"GroupInfo.GroupHistoryHidden" = "Hidden";

"Group.Setup.HistoryTitle" = "Chat History Settings";
"Group.Setup.HistoryHeader" = "HISTORY FOR NEW MEMBERS";
"Group.Setup.HistoryVisible" = "Visible";
"Group.Setup.HistoryHidden" = "Hidden";

"Group.Setup.HistoryVisibleHelp" = "New members will see messages that were sent before they joined.";
"Group.Setup.HistoryHiddenHelp" = "New members won't see earlier messages.";
"Group.Setup.BasicHistoryHiddenHelp" = "New members won't see more than 100 previous messages.";


"Channel.AdminLog.MessageGroupPreHistoryVisible" = "%@ made the group history visible for new members";
"Channel.AdminLog.MessageGroupPreHistoryHidden" = "%@ made the group history hidden from new members";

"Map.PullUpForPlaces" = "PULL UP TO SEE PLACES NEARBY";
"Map.ShareLiveLocation" = "Share My Live Location for...";
"Map.ShareLiveLocationHelp" = "Updated in real time as you move";
"Map.StopLiveLocation" = "Stop Sharing Location";
"Map.Directions" = "Directions";
"Map.DirectionsDriveEta" = "%@ drive";
"Map.Location" = "Location";
"Map.YouAreHere" = "you are here";
"Map.LiveLocationShowAll" = "Show All";

"Map.LiveLocationTitle" = "Live Location";
"Map.LiveLocationPrivateDescription" = "Choose for how long %@ will see your accurate location.";
"Map.LiveLocationGroupDescription" = "Choose for how long people in this chat will see your accurate location.";
"Map.LiveLocationFor15Minutes" = "for 15 minutes";
"Map.LiveLocationFor1Hour" = "for 1 hour";
"Map.LiveLocationFor8Hours" = "for 8 hours";
"Map.LiveLocationShortHour" = "%@h";

"Message.LiveLocation" = "Live Location";
"Conversation.LiveLocation" = "Live Location";

"Conversation.LiveLocationYou" = "You";
"Conversation.LiveLocationYouAnd" = "*You* and %@";
"Conversation.LiveLocationMembersCount_1" = "1 member";
"Conversation.LiveLocationMembersCount_2" = "2 members";
"Conversation.LiveLocationMembersCount_3_10" = "%@ members";
"Conversation.LiveLocationMembersCount_any" = "%@ members";
"Conversation.LiveLocationMembersCount_many" = "%@ members";
"Conversation.LiveLocationMembersCount_0" = "%@ members";

"Conversation.Admin" = "admin";

"LiveLocationUpdated.JustNow" = "updated just now";
"LiveLocationUpdated.MinutesAgo_0" = "updated %@ minutes ago"; //three to ten
"LiveLocationUpdated.MinutesAgo_1" = "updated 1 minute ago"; //one
"LiveLocationUpdated.MinutesAgo_2" = "updated 2 minutes ago"; //two
"LiveLocationUpdated.MinutesAgo_3_10" = "updated %@ minutes ago"; //three to ten
"LiveLocationUpdated.MinutesAgo_many" = "updated %@ minutes ago"; // more than ten
"LiveLocationUpdated.MinutesAgo_any" = "updated %@ minutes ago"; // more than ten
"LiveLocationUpdated.TodayAt" = "updated at %@";
"LiveLocationUpdated.YesterdayAt" = "updated yesterday at %@";

"LiveLocation.MenuChatsCount_1" = "You are sharing Live Location with 1 chat.";
"LiveLocation.MenuChatsCount_2" = "You are sharing Live Location with 2 chats.";
"LiveLocation.MenuChatsCount_3_10" = "You are sharing Live Location with %@ chats.";
"LiveLocation.MenuChatsCount_any" = "You are sharing Live Location with %@ chats.";
"LiveLocation.MenuChatsCount_many" = "You are sharing Live Location with %@ chats.";
"LiveLocation.MenuChatsCount_0" = "You are sharing Live Location with %@ chats.";
"LiveLocation.MenuStopAll" = "Stop All";

"DialogList.LiveLocationSharingTo" = "sharing with %@";
"DialogList.LiveLocationChatsCount_1" = "sharing with 1 chat";
"DialogList.LiveLocationChatsCount_2" = "sharing with 2 chats";
"DialogList.LiveLocationChatsCount_3_10" = "sharing with %@ chats";
"DialogList.LiveLocationChatsCount_any" = "sharing with %@ chats";
"DialogList.LiveLocationChatsCount_many" = "sharing with %@ chats";
"DialogList.LiveLocationChatsCount_0" = "sharing with %@ chats";

"Notification.PinnedLiveLocationMessage" = "%@ pinned a live location";
"Message.PinnedLiveLocationMessage" = "pinned live location";

"NotificationSettings.ContactJoined" = "New Contacts";

"AccessDenied.LocationAlwaysDenied" = "If you'd like to share your Live Location with friends, Telegram needs location access when the app is in the background.\n\nPlease go to Settings > Privacy > Location Services and set Telegram to Always.";

"UserInfo.UnblockConfirmation" = "Unblock %@?";

"Login.BannedPhoneSubject" = "Banned phone number: %@";
"Login.BannedPhoneBody" = "I'm trying to use my mobile phone number: %@\nBut Telegram says it's banned. Please help.";

"Conversation.StopLiveLocation" = "Stop Sharing";

"Settings.SavedMessages" = "Saved Messages";
"Conversation.SavedMessages" = "Saved Messages";
"DialogList.SavedMessages" = "Saved Messages";

"MediaPicker.TapToUngroupDescription" = "Tap to send media separately";
"MediaPicker.GroupDescription" = "Group media into one message";
"MediaPicker.UngroupDescription" = "Show media as separate messages";

"EditProfile.Title" = "Edit Profile";
"EditProfile.NameAndPhotoHelp" = "Enter your name and add an optional profile photo.";

"Settings.SetUsername" = "Set Username";

"DialogList.SearchSubtitleFormat" = "%1$@, %2$@";

"Media.ShareThisPhoto" = "This Photo";
"Media.SharePhoto_1" = "%@ Photo";
"Media.SharePhoto_2" = "All %@ Photos";
"Media.SharePhoto_3_10" = "All %@ Photos";
"Media.SharePhoto_any" = "All %@ Photos";
"Media.SharePhoto_many" = "All %@ Photos";
"Media.SharePhoto_0" = "All %@ Photos";

"Media.ShareThisVideo" = "This Video";
"Media.ShareVideo_1" = "%@ Video";
"Media.ShareVideo_2" = "All %@ Videos";
"Media.ShareVideo_3_10" = "All %@ Videos";
"Media.ShareVideo_any" = "All %@ Videos";
"Media.ShareVideo_many" = "All %@ Videos";
"Media.ShareVideo_0" = "All %@ Videos";

"Media.ShareItem_1" = "%@ Item";
"Media.ShareItem_2" = "All %@ Items";
"Media.ShareItem_3_10" = "All %@ Items";
"Media.ShareItem_any" = "All %@ Items";
"Media.ShareItem_many" = "All %@ Items";
"Media.ShareItem_0" = "All %@ Items";

"Settings.ViewPhoto" = "View Photo";

"DialogList.SavedMessagesTooltip" = "You can find your Saved Messages in Settings";

"PasscodeSettings.UnlockWithFaceId" = "Unlock with Face ID";
"Checkout.SavePasswordTimeoutAndFaceId" = "Would you like to save your password for %@ and use Face ID instead?";
"Checkout.PayWithFaceId" = "Pay with Face ID";

"Conversation.StatusSubscribers_0" = "%@ subscribers";
"Conversation.StatusSubscribers_1" = "%@ subscriber";
"Conversation.StatusSubscribers_2" = "%@ subscribers";
"Conversation.StatusSubscribers_3_10" = "%@ subscribers";
"Conversation.StatusSubscribers_many" = "%@ subscribers";
"Conversation.StatusSubscribers_any" = "%@ subscribers";

"DialogList.SavedMessagesHelp" = "Forward messages here for quick access";

"PrivacySettings.PasscodeAndTouchId" = "Passcode & Touch ID";
"PrivacySettings.PasscodeAndFaceId" = "Passcode & Face ID";

"TwoStepAuth.AdditionalPassword" = "Additional Password";

"PasscodeSettings.HelpTop" = "When you set up an additional passcode, a lock icon will appear on the chats page. Tap it to lock and unlock the app.";
"PasscodeSettings.HelpBottom" = "Note: if you forget the passcode, you'll need to delete and reinstall the app. All secret chats will be lost.";

"Channel.Setup.TypePublicHelp" = "Public channels can be found in search, channel history is available to everyone and anyone can join.";
"Channel.Setup.TypePrivateHelp" = "Private channels can only be joined if you were invited or have an invite link.";
"Group.Username.InvalidTooShort" = "Group names must have at least 5 characters.";
"Group.Username.InvalidStartsWithNumber" = "Group names can't start with a number.";
"Group.Username.CreatePublicLinkHelp" = "People can share this link with others and find your group using Telegram search.";
"Channel.TypeSetup.Title" = "Channel Type";

"Group.Setup.TypePrivate" = "Private";
"Group.Setup.TypePublic" = "Public";

"Channel.Info.Subscribers" = "Subscribers";
"Channel.Subscribers.Title" = "Subscribers";
"Conversation.InfoGroup" = "Group";

"Privacy.PaymentsClearInfoDoneHelp" = "Payment & shipping info cleared.";

"InfoPlist.NSContactsUsageDescription" = "Telegram will continuously upload your contacts to its heavily encrypted cloud servers to let you connect with your friends across all your devices.";
"InfoPlist.NSLocationWhenInUseUsageDescription" = "When you send your location to your friends, Telegram needs access to show them a map.";
"InfoPlist.NSCameraUsageDescription" = "We need this so that you can take and share photos and videos, as well as make video calls.";
"InfoPlist.NSPhotoLibraryUsageDescription" = "We need this so that you can share photos and videos from your photo library.";
"InfoPlist.NSPhotoLibraryAddUsageDescription" = "We need this so that you can save photos and videos to your photo library.";
"InfoPlist.NSMicrophoneUsageDescription" = "We need this so that you can record and share voice messages and videos with sound.";
"InfoPlist.NSSiriUsageDescription" = "You can use Siri to send messages.";
"InfoPlist.NSLocationAlwaysAndWhenInUseUsageDescription" = "When you choose to share your Live Location with friends in a chat, Telegram needs background access to your location to keep them updated for the duration of the live sharing.";
"InfoPlist.NSLocationAlwaysUsageDescription" = "When you choose to share your live location with friends in a chat, Telegram needs background access to your location to keep them updated for the duration of the live sharing. You also need this to send locations from an Apple Watch.";
"InfoPlist.NSLocationWhenInUseUsageDescription" = "When you send your location to your friends, Telegram needs access to show them a map.";
"InfoPlist.NSFaceIDUsageDescription" = "You can use Face ID to unlock the app.";

"Privacy.Calls.P2PNever" = "Never";
"Privacy.Calls.P2PContacts" = "My Contacts";
"Privacy.Calls.P2PAlways" = "Always";

"ChatSettings.AutoDownloadTitle" = "AUTO-DOWNLOAD MEDIA";
"ChatSettings.AutoDownloadEnabled" = "Auto-Download Media";
"ChatSettings.AutoDownloadPhotos" = "Photos";
"ChatSettings.AutoDownloadVideos" = "Videos";
"ChatSettings.AutoDownloadDocuments" = "Documents";
"ChatSettings.AutoDownloadVoiceMessages" = "Voice Messages";
"ChatSettings.AutoDownloadVideoMessages" = "Video Messages";
"ChatSettings.AutoDownloadReset" = "Reset Auto-Download Settings";

"AutoDownloadSettings.Title" = "Auto-Download";

"AutoDownloadSettings.PhotosTitle" = "Photos";
"AutoDownloadSettings.VideosTitle" = "Videos";
"AutoDownloadSettings.DocumentsTitle" = "Documents";
"AutoDownloadSettings.VoiceMessagesTitle" = "Voice Messages";
"AutoDownloadSettings.VideoMessagesTitle" = "Video Messages";

"AutoDownloadSettings.Cellular" = "CELLULAR";
"AutoDownloadSettings.WiFi" = "WI-FI";
"AutoDownloadSettings.Contacts" = "Contacts";
"AutoDownloadSettings.PrivateChats" = "Other Private Chats";
"AutoDownloadSettings.GroupChats" = "Group Chats";
"AutoDownloadSettings.Channels" = "Channels";
"AutoDownloadSettings.LimitBySize" = "LIMIT BY SIZE";
"AutoDownloadSettings.UpTo" = "up to %@";
"AutoDownloadSettings.Unlimited" = "unlimited";

"AutoDownloadSettings.Reset" = "Reset";
"AutoDownloadSettings.ResetHelp" = "Undo all custom auto-download settings.";

"SaveIncomingPhotosSettings.Title" = "Save Incoming Photos";
"SaveIncomingPhotosSettings.From" = "SAVE INCOMING PHOTOS FROM";

"Channel.AdminLog.ChannelEmptyText" = "No service actions were taken by the channel's subscribers and admins in the last 48 hours.";
"Channel.AdminLogFilter.EventsNewSubscribers" = "New Subscribers";
"Channel.AdminLogFilter.EventsLeavingSubscribers" = "Subscribers Removed";

"Conversation.ClearPrivateHistory" = "This will delete all messages and media in this chat from your Telegram cloud. Your chat partner will still have them.";
"Conversation.ClearGroupHistory" = "This will delete all messages and media in this chat from your Telegram cloud. Other members of the group will still have them.";
"Conversation.ClearSecretHistory" = "This will delete all messages and media in this chat for both you and your chat partner.";
"Conversation.ClearSelfHistory" = "This will delete all messages and media in this chat from your Telegram cloud.";

"MediaPicker.LivePhotoDescription" = "The live photo will be sent as a GIF.";

"Settings.Appearance" = "Appearance";
"Appearance.Title" = "Appearance";
"Appearance.Preview" = "CHAT PREVIEW";
"Appearance.ColorTheme" = "COLOR THEME";
"Appearance.ThemeDayClassic" = "Day Classic";
"Appearance.ThemeDay" = "Day";
"Appearance.ThemeNight" = "Night";
"Appearance.ThemeNightBlue" = "Night Blue";
"Appearance.PreviewReplyAuthor" = "Lucio";
"Appearance.PreviewReplyText" = "Reinhardt, we need to find you some...";
"Appearance.PreviewIncomingText" = "Ah you kids today with techno music! Enjoy the classics, like Hasselhoff!";
"Appearance.PreviewOutgoingText" = "I can't take you seriously right now. Sorry..";
"Appearance.AccentColor" = "Accent Color";
"Appearance.PickAccentColor" = "Pick an Accent Color";

"Appearance.AutoNightTheme" = "Auto-Night Theme";
"Appearance.AutoNightThemeDisabled" = "Disabled";

"AutoNightTheme.Title" = "Auto-Night Theme";
"AutoNightTheme.Disabled" = "Disabled";
"AutoNightTheme.Scheduled" = "Scheduled";
"AutoNightTheme.Automatic" = "Automatic";

"AutoNightTheme.ScheduleSection" = "SCHEDULE";
"AutoNightTheme.UseSunsetSunrise" = "Use Location Sunset & Sunrise";
"AutoNightTheme.ScheduledFrom" = "From";
"AutoNightTheme.ScheduledTo" = "To";

"AutoNightTheme.UpdateLocation" = "Update Location";
"AutoNightTheme.LocationHelp" = "Calculating sunset & sunrise times requires a one-time check of your approximate location. Note that this location is stored locally on your device only.\n\nSunset: %@\nSunrise: %@";
"AutoNightTheme.NotAvailable" = "N/A";

"AutoNightTheme.AutomaticSection" = "BRIGHTNESS THRESHOLD";
"AutoNightTheme.AutomaticHelp" = "Switch to night theme when brightness is %@%% or less. Auto-brightness should be enabled for this feature to work correctly.";

"AutoNightTheme.PreferredTheme" = "PREFERRED THEME";

"AuthSessions.Sessions" = "Sessions";
"AuthSessions.LoggedIn" = "Websites";
"AuthSessions.LogOutApplications" = "Disconnect All Websites";
"AuthSessions.LogOutApplicationsHelp" = "You can log in on websites that support signing in with Telegram.";
"AuthSessions.LoggedInWithTelegram" = "CONNECTED WEBSITES";
"AuthSessions.LogOut" = "Disconnect";
"AuthSessions.Message" = "You allowed this bot to message you when you logged in on %@.";

"Conversation.ContextMenuReport" = "Report";

"Stickers.Search" = "Search Stickers";
"Stickers.NoStickersFound" = "No Stickers Found";

"Camera.Discard" = "Discard All";

"Stickers.SuggestStickers" = "Suggest Stickers by Emoji";
"Stickers.SuggestAll" = "All Sets";
"Stickers.SuggestAdded" = "My Sets";
"Stickers.SuggestNone" = "None";

"Settings.Proxy" = "Proxy";
"Settings.ProxyDisabled" = "Disabled";
"Settings.ProxyConnecting" = "Connecting...";
"Settings.ProxyConnected" = "Connected";

"SocksProxySetup.UseProxy" = "Use Proxy";
"SocksProxySetup.SavedProxies" = "SAVED PROXIES";
"SocksProxySetup.AddProxy" = "Add Proxy";
"SocksProxySetup.SaveProxy" = "Save Proxy";
"SocksProxySetup.ConnectAndSave" = "Connect Proxy";
"SocksProxySetup.AddProxyTitle" = "Add Proxy";
"SocksProxySetup.ProxyDetailsTitle" = "Proxy Details";
"SocksProxySetup.ProxyStatusChecking" = "checking...";
"SocksProxySetup.ProxyStatusPing" = "%@ ms ping";
"SocksProxySetup.ProxyStatusUnavailable" = "unavailable";
"SocksProxySetup.ProxyStatusConnecting" = "connecting";
"SocksProxySetup.ProxyStatusConnected" = "connected";

"SocksProxySetup.ProxyType" = "TYPE";
"SocksProxySetup.ProxySocks5" = "SOCKS5";
"SocksProxySetup.ProxyTelegram" = "MTProto";
"SocksProxySetup.HostnamePlaceholder" = "Server";
"SocksProxySetup.PortPlaceholder" = "Port";
"SocksProxySetup.UsernamePlaceholder" = "Username";
"SocksProxySetup.PasswordPlaceholder" = "Password";
"SocksProxySetup.Secret" = "Secret";
"SocksProxySetup.SecretPlaceholder" = "Secret";
"SocksProxySetup.RequiredCredentials" = "CREDENTIALS";

"SocksProxySetup.Connecting" = "Connecting...";
"SocksProxySetup.FailedToConnect" = "Failed to connect";

"SocksProxySetup.ProxyEnabled" = "Proxy\nEnabled";

"DialogList.AdLabel" = "Proxy Sponsor";
"DialogList.AdNoticeAlert" = "The proxy you are using displays a sponsored channel in your chat list.";
"SocksProxySetup.AdNoticeHelp" = "This proxy may display a sponsored channel in your chat list. This doesn't reveal your Telegram traffic.";

"SocksProxySetup.ShareProxyList" = "Share Proxy List";

"Privacy.SecretChatsTitle" = "SECRET CHATS";
"Privacy.SecretChatsLinkPreviews" = "Link Previews";
"Privacy.SecretChatsLinkPreviewsHelp" = "Link previews will be generated on Telegram servers. We do not store data about the links you send.";

"Privacy.ContactsTitle" = "CONTACTS";
"Privacy.ContactsSync" = "Sync Contacts";
"Privacy.ContactsSyncHelp" = "Turn on to continuously sync contacts from this device with your account.";
"Privacy.ContactsReset" = "Delete Synced Contacts";
"Privacy.ContactsResetConfirmation" = "This will remove your contacts from the Telegram servers.\nIf 'Sync Contacts' is enabled, contacts will be re-synced.";

"Login.TermsOfServiceDecline" = "Decline";
"Login.TermsOfServiceAgree" = "Agree & Continue";

"Login.TermsOfService.ProceedBot" = "Please agree and proceed to %@.";

"Login.TermsOfServiceSignupDecline" = "We're very sorry, but this means you can't sign up for Telegram.\n\nUnlike others, we don't use your data for ad targeting or other commercial purposes. Telegram only stores the information it needs to function as a feature-rich cloud service. You can adjust how we use your data (e.g., delete synced contacts) in Privacy & Security settings.\n\nBut if you're generally not OK with Telegram's modest needs, it won't be possible for us to provide this service.";

"UserInfo.BotPrivacy" = "Privacy Policy";

"PrivacyPolicy.Title" = "Privacy Policy and Terms of Service";
"PrivacyPolicy.Decline" = "Decline";
"PrivacyPolicy.Accept" = "Agree & Continue";

"PrivacyPolicy.AgeVerificationTitle" = "Age Verification";
"PrivacyPolicy.AgeVerificationMessage" = "Tap Agree to confirm that you are %@ or over.";
"PrivacyPolicy.AgeVerificationAgree" = "Agree";

"PrivacyPolicy.DeclineTitle" = "Decline";
"PrivacyPolicy.DeclineMessage" = "We're very sorry, but this means we must part ways here. Unlike others, we don't use your data for ad targeting or other commercial purposes. Telegram only stores the information it needs to function as a feature-rich cloud service. You can adjust how we use your data (e.g., delete synced contacts) in Privacy & Security settings.\n\nBut if you're generally not OK with Telegram's modest needs, it won't be possible for us to provide this service.";
"PrivacyPolicy.DeclineDeclineAndDelete" = "Decline and Delete";

"PrivacyPolicy.DeclineLastWarning" = "Warning, this will irreversibly delete your Telegram account along with all the data you store in the Telegram cloud.\n\nWe will provide a tool to download your data before June, 23 – so you may want to wait a little before deleting.";
"PrivacyPolicy.DeclineDeleteNow" = "Delete Now";

"Settings.Passport" = "Telegram Passport";

"Passport.Title" = "Passport";

"Passport.RequestHeader" = "%@ requests access to your personal data to sign you up for their services.";

"Passport.InfoTitle" = "What is Telegram Passport?";
"Passport.InfoText" = "With **Telegram Passport** you can easily sign up for websites and services that require identity verification.\n\nYour information, personal data, and documents are protected by end-to-end encryption. Nobody, including Telegram, can access them without your permission.";
"Passport.InfoLearnMore" = "Learn More";
"Passport.InfoFAQ_URL" = "https://telegram.org/faq#passport";

"Passport.PassportInformation" = "PASSPORT INFORMATION";
"Passport.RequestedInformation" = "REQUESTED INFORMATION";
"Passport.FieldIdentity" = "Identity Document";
"Passport.FieldIdentityDetailsHelp" = "Fill in your personal details";
"Passport.FieldIdentityUploadHelp" = "Upload a scan of your passport or other ID";
"Passport.FieldIdentitySelfieHelp" = "Take a selfie with your document";
"Passport.FieldAddress" = "Residential Address";
"Passport.FieldAddressHelp" = "Please provide your address";
"Passport.FieldAddressUploadHelp" = "Upload proof of your address";
"Passport.FieldPhone" = "Phone Number";
"Passport.FieldPhoneHelp" = "Provide your contact phone number";
"Passport.FieldEmail" = "Email Address";
"Passport.FieldEmailHelp" = "Provide your contact email address";
"Passport.PrivacyPolicy" = "You accept the [%1$@ Privacy Policy] and allow their @%2$@ to send you messages.";
"Passport.AcceptHelp" = "You are sending your documents directly to %1$@ and allowing their @%2$@ to send you messages.";
"Passport.Authorize" = "Authorize";

"Passport.DeletePassport" = "Delete Telegram Passport";
"Passport.DeletePassportConfirmation" = "Are you sure you want to delete your Telegram Passport? All details will be lost.";

"Passport.PasswordHelp" = "Please enter your Telegram Password\nto decrypt your data";
"Passport.PasswordPlaceholder" = "Enter your password";
"Passport.InvalidPasswordError" = "Invalid password. Please try again.";
"Passport.FloodError" = "Limit exceeded. Please try again later.";
"Passport.UpdateRequiredError" = "Sorry, your Telegram app is out of date and can’t handle this request. Please update Telegram.";

"Passport.ForgottenPassword" = "Forgotten Password";
"Passport.PasswordReset" = "All documents uploaded to your Telegram Passport will be lost. You will be able to upload new documents.";

"Passport.PasswordDescription" = "Please create a password to secure your personal data with end-to-end encryption.\n\nThis password will also be required whenever you log in to Telegram on a new device.";
"Passport.PasswordCreate" = "Create a Password";
"Passport.PasswordCompleteSetup" = "Complete Password Setup";
"Passport.PasswordNext" = "Next";

"Passport.DeletePersonalDetails" = "Delete Personal Details";
"Passport.DeletePersonalDetailsConfirmation" = "Are you sure you want to delete personal details?";

"Passport.DeleteAddress" = "Delete Address";
"Passport.DeleteAddressConfirmation" = "Are you sure you want to delete address?";

"Passport.DeleteDocument" = "Delete Document";
"Passport.DeleteDocumentConfirmation" = "Are you sure you want to delete this document? All details will be lost.";

"Passport.ScansHeader" = "SCANS";
"Passport.Scans.Upload" = "Upload Scan";
"Passport.Scans.UploadNew" = "Upload Additional Scan";
"Passport.Scans.ScanIndex" = "Scan %@";

"Passport.Identity.TypePersonalDetails" = "Personal Details";
"Passport.Identity.TypePassport" = "Passport";
"Passport.Identity.TypePassportUploadScan" = "Upload a scan of your passport";
"Passport.Identity.TypeInternalPassport" = "Internal Passport";
"Passport.Identity.TypeInternalPassportUploadScan" = "Upload a scan of your internal passport";
"Passport.Identity.TypeIdentityCard" = "Identity Card";
"Passport.Identity.TypeIdentityCardUploadScan" = "Upload a scan of your identity card";
"Passport.Identity.TypeDriversLicense" = "Driver's License";
"Passport.Identity.TypeDriversLicenseUploadScan" = "Upload a scan of your driver's license";

"Passport.Identity.AddPersonalDetails" = "Add Personal Details";
"Passport.Identity.AddPassport" = "Add Passport";
"Passport.Identity.AddInternalPassport" = "Add Internal Passport";
"Passport.Identity.AddIdentityCard" = "Add Identity Card";
"Passport.Identity.AddDriversLicense" = "Add Driver's License";

"Passport.Identity.EditPersonalDetails" = "Edit Personal Details";
"Passport.Identity.EditPassport" = "Edit Passport";
"Passport.Identity.EditInternalPassport" = "Edit Internal Passport";
"Passport.Identity.EditIdentityCard" = "Edit Identity Card";
"Passport.Identity.EditDriversLicense" = "Edit Driver's License";

"Passport.Identity.DocumentDetails" = "DOCUMENT DETAILS";
"Passport.Identity.Name" = "First Name";
"Passport.Identity.NamePlaceholder" = "First Name";
"Passport.Identity.MiddleName" = "Middle Name";
"Passport.Identity.MiddleNamePlaceholder" = "Middle Name";
"Passport.Identity.Surname" = "Last Name";
"Passport.Identity.SurnamePlaceholder" = "Last Name";
"Passport.Identity.DateOfBirth" = "Date of Birth";
"Passport.Identity.DateOfBirthPlaceholder" = "Date of Birth";
"Passport.Identity.Gender" = "Gender";
"Passport.Identity.GenderPlaceholder" = "Gender";
"Passport.Identity.GenderMale" = "Male";
"Passport.Identity.GenderFemale" = "Female";
"Passport.Identity.Country" = "Citizenship";
"Passport.Identity.CountryPlaceholder" = "Citizenship";
"Passport.Identity.ResidenceCountry" = "Residence";
"Passport.Identity.ResidenceCountryPlaceholder" = "Residence";
"Passport.Identity.DocumentNumber" = "Document #";
"Passport.Identity.DocumentNumberPlaceholder" = "Document Number";
"Passport.Identity.IssueDate" = "Issue Date";
"Passport.Identity.IssueDatePlaceholder" = "Issue Date";
"Passport.Identity.ExpiryDate" = "Expiry Date";
"Passport.Identity.ExpiryDatePlaceholder" = "Expiry Date";
"Passport.Identity.ExpiryDateNone" = "None";
"Passport.Identity.DoesNotExpire" = "Does Not Expire";

"Passport.Identity.FilesTitle" = "REQUESTED FILES";
"Passport.Identity.ScansHelp" = "The document must contain your photograph, first and last name, date of birth, document number, country of issue, and expiry date.";
"Passport.Identity.FilesView" = "View";
"Passport.Identity.FilesUploadNew" = "Upload New";
"Passport.Identity.MainPage" = "Main Page";
"Passport.Identity.MainPageHelp" = "Upload a main page photo of the document";
"Passport.Identity.FrontSide" = "Front Side";
"Passport.Identity.FrontSideHelp" = "Upload a front side photo of the document";
"Passport.Identity.ReverseSide" = "Reverse Side";
"Passport.Identity.ReverseSideHelp" = "Upload a reverse side photo of the document";
"Passport.Identity.Selfie" = "Selfie";
"Passport.Identity.SelfieHelp" = "Upload a selfie holding this document";
"Passport.Identity.Translation" = "Translation";
"Passport.Identity.TranslationHelp" = "Upload a translation of this document";

"Passport.Address.TypeResidentialAddress" = "Residential Address";
"Passport.Address.TypePassportRegistration" = "Passport Registration";
"Passport.Address.TypeUtilityBill" = "Utility Bill";
"Passport.Address.TypeBankStatement" = "Bank Statement";
"Passport.Address.TypeRentalAgreement" = "Tenancy Agreement";
"Passport.Address.TypeTemporaryRegistration" = "Temporary Registration";

"Passport.Address.AddResidentialAddress" = "Add Residential Address";
"Passport.Address.AddPassportRegistration" = "Add Passport Registration";
"Passport.Address.AddUtilityBill" = "Add Utility Bill";
"Passport.Address.AddBankStatement" = "Add Bank Statement";
"Passport.Address.AddRentalAgreement" = "Add Tenancy Agreement";
"Passport.Address.AddTemporaryRegistration" = "Add Temporary Registration";

"Passport.Address.EditResidentialAddress" = "Edit Residential Address";
"Passport.Address.EditPassportRegistration" = "Edit Passport Registration";
"Passport.Address.EditUtilityBill" = "Edit Utility Bill";
"Passport.Address.EditBankStatement" = "Edit Bank Statement";
"Passport.Address.EditRentalAgreement" = "Edit Tenancy Agreement";
"Passport.Address.EditTemporaryRegistration" = "Edit Temporary Registration";

"Passport.Address.Address" = "ADDRESS";
"Passport.Address.Street" = "Street";
"Passport.Address.Street1Placeholder" = "Street and number, P.O. box";
"Passport.Address.Street2Placeholder" = "Apt., suite, unit, building, floor";
"Passport.Address.Postcode" = "Postcode";
"Passport.Address.PostcodePlaceholder" = "Postcode";
"Passport.Address.City" = "City";
"Passport.Address.CityPlaceholder" = "City";
"Passport.Address.Region" = "Region";
"Passport.Address.RegionPlaceholder" = "State / Province / Region";
"Passport.Address.Country" = "Country";
"Passport.Address.CountryPlaceholder" = "Country";

"Passport.Address.ScansHelp" = "The document must contain your first and last name, your residential address, a stamp / barcode / QR code / logo, and issue date, no more than 3 months ago.";

"Passport.Phone.Title" = "Phone Number";
"Passport.Phone.UseTelegramNumber" = "Use %@";
"Passport.Phone.UseTelegramNumberHelp" = "Use the same phone number as on Telegram.";
"Passport.Phone.EnterOtherNumber" = "OR ENTER NEW PHONE NUMBER";
"Passport.Phone.Help" = "Note: You will receive a confirmation code on the phone number you provide.";
"Passport.Phone.Delete" = "Delete Phone Number";

"Passport.Email.Title" = "Email";
"Passport.Email.UseTelegramEmail" = "Use %@";
"Passport.Email.UseTelegramEmailHelp" = "Use the same address as on Telegram.";
"Passport.Email.EnterOtherEmail" = "OR ENTER NEW EMAIL ADDRESS";
"Passport.Email.EmailPlaceholder" = "Enter your email address";
"Passport.Email.Help" = "Note: You will receive a confirmation code to the email address you provide.";
"Passport.Email.Delete" = "Delete Email Address";
"Passport.Email.CodeHelp" = "Please enter the confirmation code we've just sent to %@";

"Notification.PassportValuesSentMessage" = "%1$@ received the following documents: %2$@";
"Notification.PassportValuePersonalDetails" = "personal details";
"Notification.PassportValueProofOfIdentity" = "proof of identity";
"Notification.PassportValueAddress" = "your address";
"Notification.PassportValueProofOfAddress" = "proof of address";
"Notification.PassportValuePhone" = "phone number";
"Notification.PassportValueEmail" = "email address";

"FastTwoStepSetup.HintSection" = "HINT";
"FastTwoStepSetup.HintPlaceholder" = "Enter a hint";
"FastTwoStepSetup.HintHelp" = "Please create an optional hint for your password.";

"Passport.DiscardMessageTitle" = "Discard Changes";
"Passport.DiscardMessageDescription" = "Are you sure you want to discard all changes?";
"Passport.DiscardMessageAction" = "Discard";

"Passport.ScanPassport" = "Scan Your Passport";
"Passport.ScanPassportHelp" = "Scan your passport or identity card with machine-readable zone to fill personal details automatically.";

"TwoStepAuth.PasswordRemovePassportConfirmation" = "Are you sure you want to disable your password?\n\nWarning! All data saved in your Telegram Passport will be lost!";

"Application.Update" = "Update";

"Conversation.EditingMessagePanelMedia" = "Tap to edit media";
"Conversation.EditingMessageMediaChange" = "Change Photo or Video";
"Conversation.EditingMessageMediaEditCurrentPhoto" = "Edit Current Photo";
"Conversation.EditingMessageMediaEditCurrentVideo" = "Edit Current Video";

"Conversation.InputTextCaptionPlaceholder" = "Caption";

"Conversation.ViewContactDetails" = "VIEW CONTACT";

"DialogList.Read" = "Read";
"DialogList.Unread" = "Unread";

"ContactInfo.Title" = "Contact Info";
"ContactInfo.PhoneLabelHome" = "home";
"ContactInfo.PhoneLabelWork" = "work";
"ContactInfo.PhoneLabelMobile" = "mobile";
"ContactInfo.PhoneLabelMain" = "main";
"ContactInfo.PhoneLabelHomeFax" = "home fax";
"ContactInfo.PhoneLabelWorkFax" = "work fax";
"ContactInfo.PhoneLabelPager" = "pager";
"ContactInfo.PhoneLabelOther" = "other";
"ContactInfo.URLLabelHomepage" = "homepage";
"ContactInfo.BirthdayLabel" = "birthday";
"ContactInfo.Job" = "job";

"UserInfo.NotificationsDefault" = "Default";
"UserInfo.NotificationsDefaultSound" = "Default (%@)";

"DialogList.ProxyConnectionIssuesTooltip" = "Can’t connect to your preferred proxy.\nTap to change settings.";

"Conversation.TapAndHoldToRecord" = "Tap and hold to record";

"Privacy.TopPeers" = "Suggest Frequent Contacts";
"Privacy.TopPeersHelp" = "Display people you message frequently at the top of the search section for quick access.";
"Privacy.TopPeersWarning" = "This will delete all data about the people you message frequently as well the inline bots you are likely to use.";
"Privacy.TopPeersDelete" = "Delete";

"Conversation.EditingCaptionPanelTitle" = "Edit Caption";

"Passport.CorrectErrors" = "Tap to correct errors";

"Passport.NotLoggedInMessage" = "Please log in to your account to use Telegram Passport";

"Update.Title" = "Telegram Update";
"Update.AppVersion" = "Telegram %@";
"Update.UpdateApp" = "Update Telegram";
"Update.Skip" = "Skip";

"ReportPeer.ReasonCopyright" = "Copyright";

"PrivacySettings.DataSettings" = "Data Settings";
"PrivacySettings.DataSettingsHelp" = "Control which of your data is stored in the cloud and used by Telegram to enable advanced features.";

"PrivateDataSettings.Title" = "Data Settings";
"Privacy.ChatsTitle" = "CHATS";
"Privacy.DeleteDrafts" = "Delete All Cloud Drafts";

"UserInfo.NotificationsDefaultEnabled" = "Default (Enabled)";
"UserInfo.NotificationsDefaultDisabled" = "Default (Disabled)";

"Notifications.MessageNotificationsExceptions" = "Exceptions";
"Notifications.GroupNotificationsExceptions" = "Exceptions";

"Notifications.ExceptionsNone" = "None";
"Notifications.Exceptions_1" = "%@ chat";
"Notifications.Exceptions_2" = "%@ chats";
"Notifications.Exceptions_3_10" = "%@ chats";
"Notifications.Exceptions_any" = "%@ chats";
"Notifications.Exceptions_many" = "%@ chats";
"Notifications.Exceptions_0" = "%@ chats";

"Notifications.ExceptionMuteExpires.Minutes_1" = "In 1 minute";
"Notifications.ExceptionMuteExpires.Minutes_2" = "In 2 minutes";
"Notifications.ExceptionMuteExpires.Minutes_3_10" = "In %@ minutes";
"Notifications.ExceptionMuteExpires.Minutes_any" = "In %@ minutes";
"Notifications.ExceptionMuteExpires.Minutes_many" = "In %@ minutes";
"Notifications.ExceptionMuteExpires.Minutes_0" = "In %@ minutes";

"Notifications.ExceptionMuteExpires.Hours_1" = "In 1 hour";
"Notifications.ExceptionMuteExpires.Hours_2" = "In 2 hours";
"Notifications.ExceptionMuteExpires.Hours_3_10" = "In %@ hours";
"Notifications.ExceptionMuteExpires.Hours_any" = "In %@ hours";
"Notifications.ExceptionMuteExpires.Hours_many" = "In %@ hours";
"Notifications.ExceptionMuteExpires.Hours_0" = "In %@ hours";

"Notifications.ExceptionMuteExpires.Days_1" = "In 1 day";
"Notifications.ExceptionMuteExpires.Days_2" = "In 2 days";
"Notifications.ExceptionMuteExpires.Days_3_10" = "In %@ days";
"Notifications.ExceptionMuteExpires.Days_any" = "In %@ days";
"Notifications.ExceptionMuteExpires.Days_many" = "In %@ days";
"Notifications.ExceptionMuteExpires.Days_0" = "In %@ days";

"Notifications.ExceptionsTitle" = "Exceptions";
"Notifications.ExceptionsChangeSound" = "Change Sound (%@)";
"Notifications.ExceptionsDefaultSound" = "Default";
"Notifications.ExceptionsMuted" = "Muted";
"Notifications.ExceptionsUnmuted" = "Unmuted";
"Notifications.AddExceptionTitle" = "Add Exception";

"Notifications.ExceptionsMessagePlaceholder" = "This section will list all private chats with non-default notification settings.";
"Notifications.ExceptionsGroupPlaceholder" = "This section will list all groups and channels with non-default notification settings.";

"Passport.Identity.LatinNameHelp" = "Enter your name using the Latin alphabet";
"Passport.Identity.NativeNameTitle" = "YOUR NAME IN %@";
"Passport.Identity.NativeNameGenericTitle" = "NAME IN DOCUMENT LANGUAGE";
"Passport.Identity.NativeNameHelp" = "Your name in the language of the country that issued the document.";
"Passport.Identity.NativeNameGenericHelp" = "Your name in the language of the country (%@) that issued the document.";

"Passport.Identity.Translations" = "TRANSLATION";
"Passport.Identity.TranslationsHelp" = "Upload scans of verified translation of the document.";
"Passport.FieldIdentityTranslationHelp" = "Upload a translation of your document";
"Passport.FieldAddressTranslationHelp" = "Upload a translation of your document";

"Passport.FieldOneOf.Or" = "%1$@ or %2$@";
"Passport.Identity.UploadOneOfScan" = "Upload a scan of your %@";
"Passport.Address.UploadOneOfScan" = "Upload a scan of your %@";

"Passport.Address.TypeUtilityBillUploadScan" = "Upload a scan of your utiliity bill";
"Passport.Address.TypeBankStatementUploadScan" = "Upload a scan of your bank statement";
"Passport.Address.TypeRentalAgreementUploadScan" = "Upload a scan of your tenancy agreement";
"Passport.Address.TypePassportRegistrationUploadScan" = "Upload a scan of your passport registration";
"Passport.Address.TypeTemporaryRegistrationUploadScan" = "Upload a scan of your temporary registration";

"Passport.Identity.OneOfTypePassport" = "passport";
"Passport.Identity.OneOfTypeInternalPassport" = "internal passport";
"Passport.Identity.OneOfTypeIdentityCard" = "identity card";
"Passport.Identity.OneOfTypeDriversLicense" = "driver's license";

"Passport.Address.OneOfTypePassportRegistration" = "passport registration";
"Passport.Address.OneOfTypeUtilityBill" = "utility bill";
"Passport.Address.OneOfTypeBankStatement" = "bank statement";
"Passport.Address.OneOfTypeRentalAgreement" = "tenancy agreement";
"Passport.Address.OneOfTypeTemporaryRegistration" = "temporary registration";

"Passport.FieldOneOf.Delimeter" = ", ";
"Passport.FieldOneOf.FinalDelimeter" = " or ";

"Passport.Scans_1" = "%@ scan";
"Passport.Scans_2" = "%@ scans";
"Passport.Scans_3_10" = "%@ scans";
"Passport.Scans_any" = "%@ scans";
"Passport.Scans_many" = "%@ scans";
"Passport.Scans_0" = "%@ scans";

"NotificationsSound.None" = "None";
"NotificationsSound.Note" = "Note";
"NotificationsSound.Aurora" = "Aurora";
"NotificationsSound.Bamboo" = "Bamboo";
"NotificationsSound.Chord" = "Chord";
"NotificationsSound.Circles" = "Circles";
"NotificationsSound.Complete" = "Complete";
"NotificationsSound.Hello" = "Hello";
"NotificationsSound.Input" = "Input";
"NotificationsSound.Keys" = "Keys";
"NotificationsSound.Popcorn" = "Popcorn";
"NotificationsSound.Pulse" = "Pulse";
"NotificationsSound.Synth" = "Synth";

"NotificationsSound.Tritone" = "Tri-tone";
"NotificationsSound.Tremolo" = "Tremolo";
"NotificationsSound.Alert" = "Alert";
"NotificationsSound.Bell" = "Bell";
"NotificationsSound.Calypso" = "Calypso";
"NotificationsSound.Chime" = "Chime";
"NotificationsSound.Glass" = "Glass";
"NotificationsSound.Telegraph" = "Telegraph";

"Settings.CopyPhoneNumber" = "Copy Phone Number";
"Settings.CopyUsername" = "Copy Username";

"Passport.Language.ar" = "Arabic";
"Passport.Language.az" = "Azerbaijani";
"Passport.Language.bg" = "Bulgarian";
"Passport.Language.bn" = "Bangla";
"Passport.Language.cs" = "Czech";
"Passport.Language.da" = "Danish";
"Passport.Language.de" = "German";
"Passport.Language.dv" = "Divehi";
"Passport.Language.dz" = "Dzongkha";
"Passport.Language.el" = "Greek";
"Passport.Language.en" = "English";
"Passport.Language.es" = "Spanish";
"Passport.Language.et" = "Estonian";
"Passport.Language.fa" = "Persian";
"Passport.Language.fr" = "French";
"Passport.Language.he" = "Hebrew";
"Passport.Language.hr" = "Croatian";
"Passport.Language.hu" = "Hungarian";
"Passport.Language.hy" = "Armenian";
"Passport.Language.id" = "Indonesian";
"Passport.Language.is" = "Icelandic";
"Passport.Language.it" = "Italian";
"Passport.Language.ja" = "Japanese";
"Passport.Language.ka" = "Georgian";
"Passport.Language.km" = "Khmer";
"Passport.Language.ko" = "Korean";
"Passport.Language.lo" = "Lao";
"Passport.Language.lt" = "Lithuanian";
"Passport.Language.lv" = "Latvian";
"Passport.Language.mk" = "Macedonian";
"Passport.Language.mn" = "Mongolian";
"Passport.Language.ms" = "Malay";
"Passport.Language.my" = "Burmese";
"Passport.Language.ne" = "Nepali";
"Passport.Language.nl" = "Dutch";
"Passport.Language.pl" = "Polish";
"Passport.Language.pt" = "Portuguese";
"Passport.Language.ro" = "Romanian";
"Passport.Language.ru" = "Russian";
"Passport.Language.sk" = "Slovak";
"Passport.Language.sl" = "Slovenian";
"Passport.Language.th" = "Thai";
"Passport.Language.tk" = "Turkmen";
"Passport.Language.tr" = "Turkish";
"Passport.Language.uk" = "Ukrainian";
"Passport.Language.uz" = "Uzbek";
"Passport.Language.vi" = "Vietnamese";

"Conversation.EmptyGifPanelPlaceholder" = "You have no saved GIFs yet.\nEnter @gif to search.";
"DialogList.MultipleTyping" = "%@ and %@";
"Contacts.NotRegisteredSection" = "Phonebook";

"SocksProxySetup.PasteFromClipboard" = "Paste From Clipboard";

"Share.AuthTitle" = "Log in to Telegram";
"Share.AuthDescription" = "Open Telegram and log in to share.";

"Notifications.DisplayNamesOnLockScreen" = "Names on lock-screen";
"Notifications.DisplayNamesOnLockScreenInfoWithLink" = "Display names in notifications when the device is locked. To disable, make sure that \"Show Previews\" is also set to \"When Unlocked\" or \"Never\" in [iOS Settings]";

"Notifications.Badge" = "BADGE COUNTER";
"Notifications.Badge.IncludeMutedChats" = "Include Muted Chats";
"Notifications.Badge.IncludePublicGroups" = "Include Public Groups";
"Notifications.Badge.IncludeChannels" = "Include Channels";
"Notifications.Badge.CountUnreadMessages" = "Count Unread Messages";
"Notifications.Badge.CountUnreadMessages.InfoOff" = "Switch on to show the number of unread messages instead of chats.";
"Notifications.Badge.CountUnreadMessages.InfoOn" = "Switch off to show the number of unread chats instead of messages.";

"Appearance.ReduceMotion" = "Reduce Motion";
"Appearance.ReduceMotionInfo" = "Disable animations in message bubbles and in the chats list.";

"Appearance.Animations" = "ANIMATIONS";

"Weekday.Monday" = "Monday";
"Weekday.Tuesday" = "Tuesday";
"Weekday.Wednesday" = "Wednesday";
"Weekday.Thursday" = "Thursday";
"Weekday.Friday" = "Friday";
"Weekday.Saturday" = "Saturday";
"Weekday.Sunday" = "Sunday";

"Watch.Message.Call" = "Call";
"Watch.Message.Game" = "Game";
"Watch.Message.Invoice" = "Invoice";
"Watch.Message.Poll" = "Poll";
"Watch.Message.Unsupported" = "Unsupported Message";

"Notifications.ExceptionsResetToDefaults" = "Reset to Defaults";

"AuthSessions.IncompleteAttempts" = "INCOMPLETE LOGIN ATTEMPTS";
"AuthSessions.IncompleteAttemptsInfo" = "These devices have no access to your account. The code was entered correctly, but no correct password was given.";

"AuthSessions.Terminate" = "Terminate";

"ApplyLanguage.ChangeLanguageAlreadyActive" = "The language %1$@ is already active.";
"ApplyLanguage.ChangeLanguageTitle" = "Change Language?";
"ApplyLanguage.ChangeLanguageUnofficialText" = "You are about to apply a custom language pack **%1$@** that is %2$@% complete.\n\nThis will translate the entire interface. You can suggest corrections in the [translation panel]().\n\nYou can change your language back at any time in Settings.";
"ApplyLanguage.ChangeLanguageOfficialText" = "You are about to apply a language pack **%1$@**.\n\nThis will translate the entire interface. You can suggest corrections in the [translation panel]().\n\nYou can change your language back at any time in Settings.";
"ApplyLanguage.ChangeLanguageAction" = "Change";
"ApplyLanguage.ApplyLanguageAction" = "Change";
"ApplyLanguage.UnsufficientDataTitle" = "Insufficient Data";
"ApplyLanguage.UnsufficientDataText" = "Unfortunately, this custom language pack (%1$@) doesn't contain data for Telegram iOS. You can contribute to this language pack using the [translations platform]()";
"ApplyLanguage.LanguageNotSupportedError" = "Sorry, this language doesn't seem to exist.";
"ApplyLanguage.ApplySuccess" = "Language changed";

"TextFormat.Bold" = "Bold";
"TextFormat.Italic" = "Italic";
"TextFormat.Monospace" = "Monospace";

"TwoStepAuth.SetupPasswordTitle" = "Create a Password";
"TwoStepAuth.SetupPasswordDescription" = "Please create a password which will be used to protect your data.";
"TwoStepAuth.ChangePassword" = "Change Password";
"TwoStepAuth.ChangePasswordDescription" = "Please enter a new password which will be used to protect your data.";
"TwoStepAuth.ReEnterPasswordTitle" = "Re-enter your Password";
"TwoStepAuth.ReEnterPasswordDescription" = "Please confirm your password.";
"TwoStepAuth.AddHintTitle" = "Add a Hint";
"TwoStepAuth.AddHintDescription" = "You can create an optional hint for your password.";
"TwoStepAuth.HintPlaceholder" = "Hint";
"TwoStepAuth.RecoveryEmailTitle" = "Recovery Email";
"TwoStepAuth.RecoveryEmailAddDescription" = "Please add your valid e-mail. It is the only way to recover a forgotten password.";
"TwoStepAuth.RecoveryEmailChangeDescription" = "Please enter your new recovery email. It is the only way to recover a forgotten password.";
"TwoStepAuth.ChangeEmail" = "Change Email";
"TwoStepAuth.ConfirmEmailDescription" = "Please enter the code we've just emailed at %1$@.";
"TwoStepAuth.ConfirmEmailCodePlaceholder" = "Code";
"TwoStepAuth.ConfirmEmailResendCode" = "Resend Code";

"TwoStepAuth.SetupPendingEmail" = "Your recovery email %@ needs to be confirmed and is not yet active.\n\nPlease check your email and enter the confirmation code to complete Two-Step Verification setup. Be sure to check the spam folder as well.";
"TwoStepAuth.SetupResendEmailCode" = "Resend Code";
"TwoStepAuth.SetupResendEmailCodeAlert" = "The code has been sent. Please check your e-mail. Be sure to check the spam folder as well.";
"TwoStepAuth.EnterEmailCode" = "Enter Code";

"TwoStepAuth.EnabledSuccess" = "Two-Step verification\nis enabled.";
"TwoStepAuth.DisableSuccess" = "Two-Step verification\nis disabled.";
"TwoStepAuth.PasswordChangeSuccess" = "Your password\nhas been changed.";
"TwoStepAuth.EmailAddSuccess" = "Your recovery e-mail\nhas been added.";
"TwoStepAuth.EmailChangeSuccess" = "Your recovery e-mail\nhas been changed.";

"Conversation.SendMessageErrorGroupRestricted" = "Sorry, you are currently restricted from posting to public groups.";

"InstantPage.TapToOpenLink" = "Tap to open the link:";
"InstantPage.RelatedArticleAuthorAndDateTitle" = "%1$@ • %2$@";

"AuthCode.Alert" = "Your login code is %@. Enter it in the Telegram app where you are trying to log in.\n\nDo not give this code to anyone.";
"Login.CheckOtherSessionMessages" = "Check your Telegram messages";
"Login.SendCodeViaSms" = "Get the code via SMS";
"Login.SendCodeViaCall" = "Call me to dictate the code";
"Login.SendCodeViaFlashCall" = "Get the code via phone call";
"Login.CancelPhoneVerification" = "Do you want to stop the phone number verification process?";
"Login.CancelPhoneVerificationStop" = "Stop";
"Login.CancelPhoneVerificationContinue" = "Continue";
"Login.CodeExpired" = "Code expired, please login again.";
"Login.CancelSignUpConfirmation" = "Do you want to stop the registration process?";

"Passcode.AppLockedAlert" = "Telegram\nLocked";

"ChatList.ReadAll" = "Read All";
"ChatList.Read" = "Read";
"ChatList.DeleteConfirmation_1" = "Delete";
"ChatList.DeleteConfirmation_2" = "Delete 2 Chats";
"ChatList.DeleteConfirmation_3_10" = "Delete %@ Chats";
"ChatList.DeleteConfirmation_any" = "Delete %@ Chats";
"ChatList.DeleteConfirmation_many" = "Delete %@ Chats";
"ChatList.DeleteConfirmation_0" = "Delete %@ Chats";

"Username.TooManyPublicUsernamesError" = "Sorry, you have reserved too many public usernames.";
"Group.Username.RevokeExistingUsernamesInfo" = "You can revoke the link from one of your older groups or channels, or create a private group instead.";
"Channel.Username.RevokeExistingUsernamesInfo" = "You can revoke the link from one of your older groups or channels, or create a private channel instead.";

"InstantPage.Reference" = "Reference";

"Permissions.Skip" = "Skip";

"Permissions.ContactsTitle.v0" = "Sync Your Contacts";
"Permissions.ContactsText.v0" = "See who's on Telegram and switch seamlessly, without having to \"add\" your friends.";
"Permissions.ContactsAllow.v0" = "Allow Access";
"Permissions.ContactsAllowInSettings.v0" = "Allow in Settings";

"Permissions.NotificationsTitle.v0" = "Turn ON Notifications";
"Permissions.NotificationsText.v0" = "Don't miss important messages from your friends and coworkers.";
"Permissions.NotificationsUnreachableText.v0" = "Please note that you partly disabled message notifications in your Settings.";
"Permissions.NotificationsAllow.v0" = "Turn Notifications ON";
"Permissions.NotificationsAllowInSettings.v0" = "Turn ON in Settings";

"Permissions.CellularDataTitle.v0" = "Enable Cellular Data";
"Permissions.CellularDataText.v0" = "Don't worry, Telegram keeps network usage to a minimum. You can further control this in Settings > Data and Storage.";
"Permissions.CellularDataAllowInSettings.v0" = "Turn ON in Settings";

"Permissions.SiriTitle.v0" = "Turn ON Siri";
"Permissions.SiriText.v0" = "Use Siri to send messages and make calls.";
"Permissions.SiriAllow.v0" = "Turn Siri ON";
"Permissions.SiriAllowInSettings.v0" = "Turn ON in Settings";

"Permissions.PrivacyPolicy" = "Privacy Policy";

"Contacts.PermissionsTitle" = "Access to Contacts";
"Contacts.PermissionsText" = "Please allow Telegram access to your phonebook to seamlessly find all your friends.";
"Contacts.PermissionsAllow" = "Allow Access";
"Contacts.PermissionsAllowInSettings" = "Allow in Settings";
"Contacts.PermissionsSuppressWarningTitle" = "Keep contacts disabled?";
"Contacts.PermissionsSuppressWarningText" = "You won't know when your friends join Telegram and become available to chat. We recommend enabling access to contacts in Settings.";
"Contacts.PermissionsKeepDisabled" = "Keep Disabled";
"Contacts.PermissionsEnable" = "Enable";

"Notifications.PermissionsTitle" = "Turn ON Notifications";
"Notifications.PermissionsText" = "Don't miss important messages from your friends and coworkers.";
"Notifications.PermissionsUnreachableTitle" = "Check Notification Settings";
"Notifications.PermissionsUnreachableText" = "Please note that you partly disabled message notifications in your Settings.";
"Notifications.PermissionsAllow" = "Turn Notifications ON";
"Notifications.PermissionsAllowInSettings" = "Turn ON in Settings";
"Notifications.PermissionsOpenSettings" = "Open Settings";
"Notifications.PermissionsSuppressWarningTitle" = "Keep notifications disabled?";
"Notifications.PermissionsSuppressWarningText" = "You may miss important messages on Telegram due to your current settings.\n\nFor better results, enable alerts or banners and try muting certain chats or chat types in Telegram settings.";
"Notifications.PermissionsKeepDisabled" = "Keep Disabled";
"Notifications.PermissionsEnable" = "Enable";

"ChatSettings.DownloadInBackground" = "Background Download";
"ChatSettings.DownloadInBackgroundInfo" = "The app will continue downloading media files for a limited time.";

"Cache.ServiceFiles" = "Service Files";

"SharedMedia.SearchNoResults" = "No Results";
"SharedMedia.SearchNoResultsDescription" = "There were no results for \"%@\".\nTry a new search.";

"MessagePoll.LabelAnonymous" = "Anonymous Poll";
"MessagePoll.LabelClosed" = "Final Results";
"MessagePoll.NoVotes" = "No votes";
"MessagePoll.VotedCount_0" = "%@ votes";
"MessagePoll.VotedCount_1" = "1 vote";
"MessagePoll.VotedCount_2" = "2 votes";
"MessagePoll.VotedCount_3_10" = "%@ votes";
"MessagePoll.VotedCount_many" = "%@ votes";
"MessagePoll.VotedCount_any" = "%@ votes";
"AttachmentMenu.Poll" = "Poll";
"Conversation.PinnedPoll" = "Pinned Poll";
"Conversation.PinnedQuiz" = "Pinned Quiz";

"CreatePoll.Title" = "New Poll";
"CreatePoll.Create" = "Send";
"CreatePoll.TextHeader" = "QUESTION";
"CreatePoll.TextPlaceholder" = "Ask a question";
"CreatePoll.OptionsHeader" = "POLL OPTIONS";
"CreatePoll.OptionPlaceholder" = "Option";
"CreatePoll.AddOption" = "Add an Option";

"CreatePoll.AddMoreOptions_0" = "You can add %@ more options.";
"CreatePoll.AddMoreOptions_1" = "You can add 1 more option.";
"CreatePoll.AddMoreOptions_2" = "You can add 2 more options.";
"CreatePoll.AddMoreOptions_3_10" = "You can add %@ more options.";
"CreatePoll.AddMoreOptions_many" = "You can add %@ more options.";
"CreatePoll.AddMoreOptions_any" = "You can add %@ more options.";
"CreatePoll.AllOptionsAdded" = "You have added the maximum number of options.";

"CreatePoll.CancelConfirmation" = "Are you sure you want to discard this poll?";

"ForwardedPolls_1" = "Forwarded poll";
"ForwardedPolls_2" = "2 forwarded polls";
"ForwardedPolls_3_10" = "%@ forwarded polls";
"ForwardedPolls_any" = "%@ forwarded polls";
"ForwardedPolls_many" = "%@ forwarded polls";
"ForwardedPolls_0" = "%@ forwarded polls";

"Conversation.UnvotePoll" = "Retract Vote";
"Conversation.StopPoll" = "Stop Poll";
"Conversation.StopPollConfirmationTitle" = "If you stop this poll now, nobody will be able to vote in it anymore. This action cannot be undone.";
"Conversation.StopPollConfirmation" = "Stop Poll";

"AttachmentMenu.WebSearch" = "Web Search";

"Conversation.UnsupportedMediaPlaceholder" = "This message is not supported on your version of Telegram. Please update to the latest version.";
"Conversation.UpdateTelegram" = "UPDATE TELEGRAM";

"Cache.LowDiskSpaceText" = "Your phone has run out of available storage. Please free some space to download or upload media.";

"Contacts.SortBy" = "Sort by:";
"Contacts.SortByName" = "Name";
"Contacts.SortByPresence" = "Last Seen Time";
"Contacts.SortedByName" = "Sorted by Name";
"Contacts.SortedByPresence" = "Sorted by Last Seen Time";

"NotificationSettings.ContactJoinedInfo" = "Receive push notifications when one of your contacts becomes available on Telegram.";

"GroupInfo.Permissions" = "Permissions";
"GroupInfo.Permissions.Title" = "Permissions";
"GroupInfo.Permissions.SectionTitle" = "WHAT CAN MEMBERS OF THIS GROUP DO?";
"GroupInfo.Permissions.Removed" = "Removed Users";
"GroupInfo.Permissions.Exceptions" = "EXCEPTIONS";
"GroupInfo.Permissions.AddException" = "Add Exception";
"GroupInfo.Permissions.SearchPlaceholder" = "Search Exceptions";

"GroupInfo.Administrators" = "Administrators";
"GroupInfo.Administrators.Title" = "Administrators";

"GroupPermission.NoSendMessages" = "no messages";
"GroupPermission.NoSendMedia" = "no media";
"GroupPermission.NoSendGifs" = "no GIFs";
"GroupPermission.NoSendPolls" = "no polls";
"GroupPermission.NoSendLinks" = "no links";
"GroupPermission.NoChangeInfo" = "no info";
"GroupPermission.NoAddMembers" = "no add";
"GroupPermission.NoPinMessages" = "no pin";
"GroupPermission.NoManageTopics" = "no topics";

"GroupPermission.Title" = "Exception";
"GroupPermission.NewTitle" = "New Exception";
"GroupPermission.SectionTitle" = "WHAT CAN THIS MEMBER DO?";
"GroupPermission.Duration" = "Duration";
"GroupPermission.AddedInfo" = "Exception added by %1$@ %2$@";
"GroupPermission.Delete" = "Delete Exception";
"GroupPermission.ApplyAlertText" = "You have changed this user's rights in %@.\nApply Changes?";
"GroupPermission.ApplyAlertAction" = "Apply";
"GroupPermission.AddSuccess" = "Exception Added";
"GroupPermission.NotAvailableInPublicGroups" = "This permission is not available in public groups.";
"GroupPermission.AddMembersNotAvailable" = "You don't have persmission to add members.";

"Channel.EditAdmin.PermissionEnabledByDefault" = "This option is permitted for all members in Group Permissions.";

"GroupPermission.EditingDisabled" = "You cannot edit restrictions of this user.";
"GroupPermission.PermissionDisabledByDefault" = "This option is disabled for all members in Group Permissions.";

"Channel.Management.RemovedBy" = "Removed by %@";

"GroupRemoved.Title" = "Removed Users";
"GroupRemoved.Remove" = "Remove User";
"GroupRemoved.RemoveInfo" = "Users removed from the group by admins cannot rejoin it via invite links.";
"ChannelRemoved.RemoveInfo" = "Users removed from the channel by admins cannot rejoin it via invite links.";
"GroupRemoved.UsersSectionTitle" = "REMOVED USERS";
"GroupRemoved.ViewUserInfo" = "View User Info";
"GroupRemoved.AddToGroup" = "Add To Group";
"GroupRemoved.DeleteUser" = "Delete";

"EmptyGroupInfo.Title" = "You have created a group";
"EmptyGroupInfo.Subtitle" = "Groups can have:";
"EmptyGroupInfo.Line1" = "Up to %@ members";
"EmptyGroupInfo.Line2" = "Persistent chat history";
"EmptyGroupInfo.Line3" = "Public links such as t.me/title";
"EmptyGroupInfo.Line4" = "Admins with different rights";

"WallpaperPreview.Title" = "Background Preview";
"WallpaperPreview.PreviewTopText" = "Press Set to apply the background";
"WallpaperPreview.PreviewBottomText" = "Enjoy the view";

"WallpaperPreview.SwipeTopText" = "Swipe left or right to preview more backgrounds";
"WallpaperPreview.SwipeBottomText" = "Backgrounds for the god of backgrounds!";
"WallpaperPreview.SwipeColorsTopText" = "Swipe left or right to see more colors";
"WallpaperPreview.SwipeColorsBottomText" = "Salmon is a fish, not a color";
"WallpaperPreview.CustomColorTopText" = "Use sliders to adjust color";
"WallpaperPreview.CustomColorBottomText" = "Something to match your curtains";
"WallpaperPreview.CropTopText" = "Pinch and pan to adjust background";
"WallpaperPreview.CropBottomText" = "Pinch me, I'm dreaming";
"WallpaperPreview.Motion" = "Motion";
"WallpaperPreview.Blurred" = "Blurred";
"WallpaperPreview.Pattern" = "Pattern";

"Wallpaper.Search" = "Search Backgrounds";
"Wallpaper.SearchShort" = "Search";
"Wallpaper.SetColor" = "Set a Color";
"Wallpaper.SetCustomBackground" = "Choose from Gallery";
"Wallpaper.SetCustomBackgroundInfo" = "You can set a custom background image and share it with your friends.";

"Wallpaper.DeleteConfirmation_1" = "Delete Background";
"Wallpaper.DeleteConfirmation_2" = "Delete 2 Backgrounds";
"Wallpaper.DeleteConfirmation_3_10" = "Delete %@ Backgrounds";
"Wallpaper.DeleteConfirmation_any" = "Delete %@ Backgrounds";
"Wallpaper.DeleteConfirmation_many" = "Delete %@ Backgrounds";
"Wallpaper.DeleteConfirmation_0" = "Delete %@ Backgrounds";

"WallpaperColors.Title" = "Set a Color";
"WallpaperColors.SetCustomColor" = "Set Custom Color";

"WallpaperSearch.ColorTitle" = "SEARCH BY COLOR";
"WallpaperSearch.Recent" = "RECENT";
"WallpaperSearch.ColorPrefix" = "color: ";
"WallpaperSearch.ColorBlue" = "Blue";
"WallpaperSearch.ColorRed" = "Red";
"WallpaperSearch.ColorOrange" = "Orange";
"WallpaperSearch.ColorYellow" = "Yellow";
"WallpaperSearch.ColorGreen" = "Green";
"WallpaperSearch.ColorTeal" = "Teal";
"WallpaperSearch.ColorPurple" = "Purple";
"WallpaperSearch.ColorPink" = "Pink";
"WallpaperSearch.ColorBrown" = "Brown";
"WallpaperSearch.ColorBlack" = "Black";
"WallpaperSearch.ColorGray" = "Gray";
"WallpaperSearch.ColorWhite" = "White";

"Channel.AdminLog.DefaultRestrictionsUpdated" = "changed default permissions";
"Channel.AdminLog.PollStopped" = "%@ stopped poll";

"ChatList.DeleteChat" = "Delete Chat";
"ChatList.DeleteChatConfirmation" = "Are you sure you want to delete chat\nwith %@?";
"ChatList.DeleteSecretChatConfirmation" = "Are you sure you want to delete secret chat\nwith %@?";
"ChatList.LeaveGroupConfirmation" = "Are you sure you want to leave %@?";
"ChatList.DeleteAndLeaveGroupConfirmation" = "Are you sure you want to leave and delete %@?";
"ChatList.DeleteSavedMessagesConfirmation" = "Are you sure you want to delete\nSaved Messages?";

"Undo.Undo" = "Undo";
"Undo.ChatDeleted" = "Chat deleted";
"Undo.ChatCleared" = "Chat cleared";
"Undo.ChatClearedForBothSides" = "Chat cleared for both sides";
"Undo.ChatClearedForEveryone" = "Chat cleared for everyone";
"Undo.SecretChatDeleted" = "Secret Chat deleted";
"Undo.LeftChannel" = "Left channel";
"Undo.LeftGroup" = "Left group";
"Undo.DeletedChannel" = "Deleted channel";
"Undo.DeletedGroup" = "Deleted group";

"AccessDenied.Wallpapers" = "Telegram needs access to your photo library to set a custom chat background.\n\nPlease go to Settings > Privacy > Photos and set Telegram to ON.";

"Conversation.ChatBackground" = "Chat Background";
"Conversation.ViewBackground" = "VIEW BACKGROUND";

"SocksProxySetup.ShareQRCodeInfo" = "Your friends can add this proxy by scanning this code with phone or in-app camera.";
"SocksProxySetup.ShareQRCode" = "Share QR Code";
"SocksProxySetup.ShareLink" = "Share Lisnk";

"CallFeedback.Title" = "Call Feedback";
"CallFeedback.WhatWentWrong" = "WHAT WENT WRONG?";
"CallFeedback.ReasonEcho" = "I heard my own voice";
"CallFeedback.ReasonNoise" = "I heard background noise";
"CallFeedback.ReasonInterruption" = "The other side kept disappearing";
"CallFeedback.ReasonDistortedSpeech" = "Speech was distorted";
"CallFeedback.ReasonSilentLocal" = "I couldn't hear the other side";
"CallFeedback.ReasonSilentRemote" = "The other side couldn't hear me";
"CallFeedback.ReasonDropped" = "Call ended unexpectedly";
"CallFeedback.VideoReasonDistorted" = "Video was distorted";
"CallFeedback.VideoReasonLowQuality" = "Video was pixelated";
"CallFeedback.AddComment" = "Add an optional comment";
"CallFeedback.IncludeLogs" = "Include technical information";
"CallFeedback.IncludeLogsInfo" = "This won't reveal the contents of your conversation, but will help us fix the issue sooner.";
"CallFeedback.Send" = "Send";
"CallFeedback.Success" = "Thanks for\nyour feedback";

"Settings.AddAccount" = "Add Account";
"WebSearch.SearchNoResults" = "No Results";
"WebSearch.SearchNoResultsDescription" = "There were no results for \"%@\".\nTry a new search.";

"WallpaperPreview.PatternIntensity" = "Pattern Intensity";

"Message.Wallpaper" = "Chat Background";

"Wallpaper.ResetWallpapers" = "Reset Chat Backgrounds";
"Wallpaper.ResetWallpapersInfo" = "Remove all uploaded chat backgrounds and restore pre-installed backgrounds for all themes.";
"Wallpaper.ResetWallpapersConfirmation" = "Reset Chat Backgrounds";

"Proxy.TooltipUnavailable" = "The proxy may be unavailable. Try selecting another one.";

"SocksProxySetup.Status" = "Status";
"Login.PhoneNumberAlreadyAuthorized" = "This account is already logged in from this app.";

"Login.PhoneNumberAlreadyAuthorizedSwitch" = "Switch";

"Call.AnsweringWithAccount" = "Answering as %@";

"AutoDownloadSettings.CellularTitle" = "Using Cellular";
"AutoDownloadSettings.WifiTitle" = "Using Wi-Fi";
"AutoDownloadSettings.AutoDownload" = "Auto-Download Media";
"AutoDownloadSettings.MediaTypes" = "TYPES OF MEDIA";
"AutoDownloadSettings.Photos" = "Photos";
"AutoDownloadSettings.Videos" = "Videos";
"AutoDownloadSettings.Files" = "Files";
"AutoDownloadSettings.VoiceMessagesInfo" = "Voice messages are tiny and always downloaded automatically.";
"AutoDownloadSettings.ResetSettings" = "Reset Auto-Download Settings";
"AutoDownloadSettings.AutodownloadPhotos" = "AUTO-DOWNLOAD PHOTOS";
"AutoDownloadSettings.AutodownloadVideos" = "AUTO-DOWNLOAD VIDEOS AND GIFS";
"AutoDownloadSettings.AutodownloadFiles" = "AUTO-DOWNLOAD FILES AND MUSIC";
"AutoDownloadSettings.MaxVideoSize" = "MAXIMUM VIDEO SIZE";
"AutoDownloadSettings.MaxFileSize" = "MAXIMUM FILE SIZE";
"AutoDownloadSettings.DataUsage" = "DATA USAGE";
"AutoDownloadSettings.DataUsageLow" = "Low";
"AutoDownloadSettings.DataUsageMedium" = "Medium";
"AutoDownloadSettings.DataUsageHigh" = "High";
"AutoDownloadSettings.DataUsageCustom" = "Custom";
"AutoDownloadSettings.OnForAll" = "On for all chats";
"AutoDownloadSettings.OnFor" = "On for %@";
"AutoDownloadSettings.TypeContacts" = "Contacts";
"AutoDownloadSettings.TypePrivateChats" = "PM";
"AutoDownloadSettings.TypeGroupChats" = "Groups";
"AutoDownloadSettings.TypeChannels" = "Channels";
"AutoDownloadSettings.UpToForAll" = "Up to %@ for all chats";
"AutoDownloadSettings.UpToFor" = "Up to %1$@ for %2$@";
"AutoDownloadSettings.OffForAll" = "Off for all chats";
"AutoDownloadSettings.Delimeter" = ", ";
"AutoDownloadSettings.LastDelimeter" = " and ";
"AutoDownloadSettings.PreloadVideo" = "Preload Larger Videos";
"AutoDownloadSettings.PreloadVideoInfo" = "Preload first seconds of videos larger than %@ for instant playback.";

"ChatSettings.AutoDownloadUsingCellular" = "Using Cellular";
"ChatSettings.AutoDownloadUsingWiFi" = "Using Wi-Fi";
"ChatSettings.AutoPlayTitle" = "AUTO-PLAY MEDIA";
"ChatSettings.AutoPlayGifs" = "GIFs";
"ChatSettings.AutoPlayVideos" = "Videos";

"ChatSettings.AutoDownloadSettings.TypePhoto" = "Photos";
"ChatSettings.AutoDownloadSettings.TypeVideo" = "Videos (%@)";
"ChatSettings.AutoDownloadSettings.TypeMedia" = "Media (%@)";
"ChatSettings.AutoDownloadSettings.TypeFile" = "Files (%@)";
"ChatSettings.AutoDownloadSettings.OffForAll" = "Disabled";
"ChatSettings.AutoDownloadSettings.Delimeter" = ", ";

"LogoutOptions.Title" = "Log out";
"LogoutOptions.AlternativeOptionsSection" = "ALTERNATIVE OPTIONS";
"LogoutOptions.AddAccountTitle" = "Add another account";
"LogoutOptions.AddAccountText" = "Set up multiple phone numbers and easily switch between them.";
"LogoutOptions.SetPasscodeTitle" = "Set a Passcode";
"LogoutOptions.SetPasscodeText" = "Lock the app with a passcode so that others can't open it.";
"LogoutOptions.ClearCacheTitle" = "Clear Cache";
"LogoutOptions.ClearCacheText" = "Free up disk space on your device; your media will stay in the cloud.";
"LogoutOptions.ChangePhoneNumberTitle" = "Change Phone Number";
"LogoutOptions.ChangePhoneNumberText" = "Move your contacts, groups, messages and media to a new number.";
"LogoutOptions.ContactSupportTitle" = "Contact Support";
"LogoutOptions.ContactSupportText" = "Tell us about any issues; logging out doesn't usually help.";
"LogoutOptions.LogOut" = "Log Out";
"LogoutOptions.LogOutInfo" = "Remember, logging out kills all your Secret Chats.";

"GroupPermission.PermissionGloballyDisabled" = "This permission is disabled in this group.";

"ChannelInfo.Stats" = "View Statistics";

"Conversation.PressVolumeButtonForSound" = "Press volume button\nto unmute the video";

"ChatList.SelectedChats_1" = "%@ Chat Selected";
"ChatList.SelectedChats_2" = "%@ Chats Selected";
"ChatList.SelectedChats_3_10" = "%@ Chats Selected";
"ChatList.SelectedChats_any" = "%@ Chats Selected";
"ChatList.SelectedChats_many" = "%@ Chats Selected";
"ChatList.SelectedChats_0" = "%@ Chats Selected";

"NotificationSettings.ShowNotificationsFromAccountsSection" = "SHOW NOTIFICATIONS FROM";
"NotificationSettings.ShowNotificationsAllAccounts" = "All Accounts";
"NotificationSettings.ShowNotificationsAllAccountsInfoOn" = "Turn this off if you want to receive notifications only from your active account.";
"NotificationSettings.ShowNotificationsAllAccountsInfoOff" = "Turn this on if you want to receive notifications from all your accounts.";

"Gif.Search" = "Search GIFs";
"Gif.NoGifsFound" = "No GIFs Found";
"Gif.NoGifsPlaceholder" = "You have no saved GIFs yet.";

"Privacy.ProfilePhoto" = "Profile Photo";
"Privacy.Forwards" = "Forwarded Messages";

"Privacy.ProfilePhoto.WhoCanSeeMyPhoto" = "WHO CAN SEE MY PROFILE PHOTO";
"Privacy.ProfilePhoto.CustomHelp" = "You can restrict who can see your profile photo with granular precision.";
"Privacy.ProfilePhoto.AlwaysShareWith.Title" = "Always Share With";
"Privacy.ProfilePhoto.NeverShareWith.Title" = "Never Share With";

"Privacy.Forwards.WhoCanForward" = "WHO CAN ADD LINK TO MY ACCOUNT WHEN FORWARDING MY MESSAGES";
"Privacy.Forwards.CustomHelp" = "When forwarded to other chats, messages you send will not link back to your account.";
"Privacy.Forwards.AlwaysAllow.Title" = "Always Allow";
"Privacy.Forwards.NeverAllow.Title" = "Never Allow";

"Conversation.ContextMenuCancelSending" = "Cancel Sending";

"Conversation.ForwardAuthorHiddenTooltip" = "The account was hidden by the user";

"Privacy.Forwards.Preview" = "PREVIEW";
"Privacy.Forwards.PreviewMessageText" = "Reinhardt, we need to find you some new music.";
"Privacy.Forwards.AlwaysLink" = "Link to your account";
"Privacy.Forwards.LinkIfAllowed" = "Link if allowed by settings below";
"Privacy.Forwards.NeverLink" = "Not a link to your account";

"Chat.UnsendMyMessagesAlertTitle" = "Unsending will also delete messages you sent on %@'s side.";
"Chat.UnsendMyMessages" = "Unsend My Messages";

"Chat.DeleteMessagesConfirmation_1" = "Delete message";
"Chat.DeleteMessagesConfirmation_any" = "Delete %@ messages";

"Settings.Search" = "Search Settings";

"SettingsSearch.FAQ" = "FAQ";

"SettingsSearch.Synonyms.EditProfile.Title" = " ";
"SettingsSearch.Synonyms.EditProfile.Bio" = " ";
"SettingsSearch.Synonyms.EditProfile.PhoneNumber" = " ";
"SettingsSearch.Synonyms.EditProfile.Username" = " ";
"SettingsSearch.Synonyms.EditProfile.AddAccount" = " ";
"SettingsSearch.Synonyms.EditProfile.Logout" = " ";

"SettingsSearch.Synonyms.Calls.Title" = " ";
"SettingsSearch.Synonyms.Calls.CallTab" = " ";

"SettingsSearch.Synonyms.Stickers.Title" = " ";
"SettingsSearch.Synonyms.Stickers.SuggestStickers" = " ";
"SettingsSearch.Synonyms.Stickers.FeaturedPacks" = " ";
"SettingsSearch.Synonyms.Stickers.ArchivedPacks" = " ";
"SettingsSearch.Synonyms.Stickers.Masks" = " ";

"SettingsSearch.Synonyms.Notifications.Title" = " ";
"SettingsSearch.Synonyms.Notifications.MessageNotificationsAlert" = " ";
"SettingsSearch.Synonyms.Notifications.MessageNotificationsPreview" = " ";
"SettingsSearch.Synonyms.Notifications.MessageNotificationsSound" = " ";
"SettingsSearch.Synonyms.Notifications.MessageNotificationsExceptions" = " ";
"SettingsSearch.Synonyms.Notifications.GroupNotificationsAlert" = " ";
"SettingsSearch.Synonyms.Notifications.GroupNotificationsPreview" = " ";
"SettingsSearch.Synonyms.Notifications.GroupNotificationsSound" = " ";
"SettingsSearch.Synonyms.Notifications.GroupNotificationsExceptions" = " ";
"SettingsSearch.Synonyms.Notifications.ChannelNotificationsAlert" = " ";
"SettingsSearch.Synonyms.Notifications.ChannelNotificationsPreview" = " ";
"SettingsSearch.Synonyms.Notifications.ChannelNotificationsSound" = " ";
"SettingsSearch.Synonyms.Notifications.ChannelNotificationsExceptions" = " ";
"SettingsSearch.Synonyms.Notifications.InAppNotificationsSound" = " ";
"SettingsSearch.Synonyms.Notifications.InAppNotificationsVibrate" = " ";
"SettingsSearch.Synonyms.Notifications.InAppNotificationsPreview" = " ";
"SettingsSearch.Synonyms.Notifications.DisplayNamesOnLockScreen" = " ";
"SettingsSearch.Synonyms.Notifications.BadgeIncludeMutedChats" = " ";
"SettingsSearch.Synonyms.Notifications.BadgeIncludeMutedPublicGroups" = " ";
"SettingsSearch.Synonyms.Notifications.BadgeIncludeMutedChannels" = " ";
"SettingsSearch.Synonyms.Notifications.BadgeCountUnreadMessages" = " ";
"SettingsSearch.Synonyms.Notifications.ContactJoined" = " ";
"SettingsSearch.Synonyms.Notifications.ResetAllNotifications" = " ";

"SettingsSearch.Synonyms.Privacy.Title" = " ";
"SettingsSearch.Synonyms.Privacy.BlockedUsers" = " ";
"SettingsSearch.Synonyms.Privacy.LastSeen" = " ";
"SettingsSearch.Synonyms.Privacy.ProfilePhoto" = " ";
"SettingsSearch.Synonyms.Privacy.Forwards" = " ";
"SettingsSearch.Synonyms.Privacy.Calls" = " ";
"SettingsSearch.Synonyms.Privacy.GroupsAndChannels" = " ";
"SettingsSearch.Synonyms.Privacy.Passcode" = " ";
"SettingsSearch.Synonyms.Privacy.PasscodeAndTouchId" = " ";
"SettingsSearch.Synonyms.Privacy.PasscodeAndFaceId" = " ";
"SettingsSearch.Synonyms.Privacy.TwoStepAuth" = "Password";
"SettingsSearch.Synonyms.Privacy.AuthSessions" = " ";
"SettingsSearch.Synonyms.Privacy.DeleteAccountIfAwayFor" = " ";

"SettingsSearch.Synonyms.Privacy.Data.Title" = " ";
"SettingsSearch.Synonyms.Privacy.Data.ContactsReset" = " ";
"SettingsSearch.Synonyms.Privacy.Data.ContactsSync" = " ";
"SettingsSearch.Synonyms.Privacy.Data.TopPeers" = " ";
"SettingsSearch.Synonyms.Privacy.Data.DeleteDrafts" = " ";
"SettingsSearch.Synonyms.Privacy.Data.ClearPaymentsInfo" = " ";
"SettingsSearch.Synonyms.Privacy.Data.SecretChatLinkPreview" = " ";

"SettingsSearch.Synonyms.Data.Title" = " ";
"SettingsSearch.Synonyms.Data.Storage.Title" = "Cache";
"SettingsSearch.Synonyms.Data.Storage.KeepMedia" = " ";
"SettingsSearch.Synonyms.Data.Storage.ClearCache" = " ";
"SettingsSearch.Synonyms.Data.NetworkUsage" = " ";
"SettingsSearch.Synonyms.Data.AutoDownloadUsingCellular" = " ";
"SettingsSearch.Synonyms.Data.AutoDownloadUsingWifi" = " ";
"SettingsSearch.Synonyms.Data.AutoDownloadReset" = " ";
"SettingsSearch.Synonyms.Data.AutoplayGifs" = " ";
"SettingsSearch.Synonyms.Data.AutoplayVideos" = " ";
"SettingsSearch.Synonyms.Data.CallsUseLessData" = " ";
"SettingsSearch.Synonyms.Data.SaveIncomingPhotos" = " ";
"SettingsSearch.Synonyms.Data.SaveEditedPhotos" = " ";
"SettingsSearch.Synonyms.Data.DownloadInBackground" = " ";

"SettingsSearch.Synonyms.Proxy.Title" = "SOCKS5\nMTProto";
"SettingsSearch.Synonyms.Proxy.AddProxy" = " ";
"SettingsSearch.Synonyms.Proxy.UseForCalls" = " ";

"SettingsSearch.Synonyms.Appearance.Title" = " ";
"SettingsSearch.Synonyms.Appearance.TextSize" = " ";
"SettingsSearch.Synonyms.Appearance.ChatBackground" = "Wallpaper";
"SettingsSearch.Synonyms.Appearance.ChatBackground.SetColor" = " ";
"SettingsSearch.Synonyms.Appearance.ChatBackground.Custom" = " ";
"SettingsSearch.Synonyms.Appearance.AutoNightTheme" = " ";
"SettingsSearch.Synonyms.Appearance.ColorTheme" = " ";
"SettingsSearch.Synonyms.Appearance.LargeEmoji" = " ";
"SettingsSearch.Synonyms.Appearance.Animations" = "Animations";

"SettingsSearch.Synonyms.SavedMessages" = " ";
"SettingsSearch.Synonyms.AppLanguage" = " ";
"SettingsSearch.Synonyms.Passport" = " ";
"SettingsSearch.Synonyms.Watch" = "Apple Watch";
"SettingsSearch.Synonyms.Support" = "Support";
"SettingsSearch.Synonyms.FAQ" = " ";

"SettingsSearch.Synonyms.Devices.TerminateOtherSessions" = " ";
"SettingsSearch.Synonyms.Devices.LinkDesktopDevice" = " ";

"SettingsSearch.Synonyms.Language.ShowTranslateButton" = " ";
"SettingsSearch.Synonyms.Language.DoNotTranslate" = " ";

"SettingsSearch.Synonyms.Premium" = " ";
"SettingsSearch.Synonyms.Premium.DoubledLimits" = " ";
"SettingsSearch.Synonyms.Premium.UploadSize" = " ";
"SettingsSearch.Synonyms.Premium.FasterSpeed" = " ";
"SettingsSearch.Synonyms.Premium.VoiceToText" = "Transcribe";
"SettingsSearch.Synonyms.Premium.NoAds" = " ";
"SettingsSearch.Synonyms.Premium.EmojiStatus" = " ";
"SettingsSearch.Synonyms.Premium.Reactions" = " ";
"SettingsSearch.Synonyms.Premium.Stickers" = " ";
"SettingsSearch.Synonyms.Premium.AnimatedEmoji" = " ";
"SettingsSearch.Synonyms.Premium.ChatManagement" = " ";
"SettingsSearch.Synonyms.Premium.Badge" = "Star";
"SettingsSearch.Synonyms.Premium.Avatar" = "Video Avatar";
"SettingsSearch.Synonyms.Premium.AppIcon" = " ";

"ChatList.DeleteForCurrentUser" = "Delete just for me";
"ChatList.DeleteForEveryone" = "Delete for me and %@";
"ChatList.DeleteForEveryoneConfirmationTitle" = "Warning!";
"ChatList.DeleteForEveryoneConfirmationText" = "This will **delete all messages** in this chat for **both participants**.";
"ChatList.DeleteForEveryoneConfirmationAction" = "Delete All";
"ChatList.DeleteForAllMembers" = "Delete for all members";
"ChatList.DeleteForAllSubscribers" = "Delete for all subscribers";
"ChatList.DeleteForAllMembersConfirmationText" = "This will **delete all messages** in this chat for **all participants**.";
"ChatList.DeleteForAllSubscribersConfirmationText" = "This will **delete all messages** in this channel for **all subscribers**.";

"ChatList.DeleteSavedMessagesConfirmationTitle" = "Warning!";
"ChatList.DeleteSavedMessagesConfirmationText" = "This will **delete all messages** in this chat.";
"ChatList.DeleteSavedMessagesConfirmationAction" = "Delete All";

"ChatList.ClearChatConfirmation" = "Are you sure you want to delete all\nmessages in the chat with %@?";

"Settings.CheckPhoneNumberTitle" = "Is %@ still your number?";
"Settings.CheckPhoneNumberText" = "Keep your number up to date to ensure you can always log in to Telegram. [Learn more]()";
"Settings.KeepPhoneNumber" = "Keep %@";
"Settings.ChangePhoneNumber" = "Change Number";
"Settings.CheckPhoneNumberFAQAnchor" = "q-i-have-a-new-phone-number-what-do-i-do";

"Undo.ChatDeletedForBothSides" = "Chat deleted for both sides";

"AppUpgrade.Running" = "Optimizing Telegram...
This may take a while, depending on the size of the database. Please keep the app open until the process is finished.

Sorry for the inconvenience.";

"Call.Mute" = "mute";
"Call.Camera" = "camera";
"Call.Flip" = "flip";
"Call.End" = "end";
"Call.Speaker" = "speaker";

"MemberSearch.BotSection" = "BOTS";

"Conversation.PrivateMessageLinkCopied" = "This link will only work for members of this chat.";
"Conversation.ErrorInaccessibleMessage" = "Unfortunately, you can't access this message. You are not a member of the chat where it was posted.";

"Stickers.ClearRecent" = "Clear Recent Stickers";

"Appearance.Other" = "Other";
"Appearance.LargeEmoji" = "Large Emoji";

"ChatList.ArchiveAction" = "Archive";
"ChatList.UnarchiveAction" = "Unarchive";
"ChatList.HideAction" = "Hide";
"ChatList.UnhideAction" = "Pin";

"ChatList.UndoArchiveTitle" = "Chat archived";
"ChatList.UndoArchiveMultipleTitle" = "Chats archived";
"ChatList.UndoArchiveText1" = "Hide the archive by swiping left on it.";
"ChatList.UndoArchiveHiddenTitle" = "Archive hidden";
"ChatList.UndoArchiveHiddenText" = "Swipe down to see archive.";
"ChatList.UndoArchiveRevealedTitle" = "Archive pinned";
"ChatList.UndoArchiveRevealedText" = "Swipe left on the archive to hide it.";
"ChatList.ArchivedChatsTitle" = "Archived Chats";

"PasscodeSettings.PasscodeOptions" = "Passcode Options";
"PasscodeSettings.DoNotMatch" = "Passcodes don't match. Please try again.";

"Conversation.PrivateChannelTooltip" = "This channel is private";

"PasscodeSettings.PasscodeOptions" = "Passcode Options";
"PasscodeSettings.AlphanumericCode" = "Custom Alphanumeric Code";
"PasscodeSettings.4DigitCode" = "4-Digit Numeric Code";
"PasscodeSettings.6DigitCode" = "6-Digit Numeric Code";

"Conversation.ScamWarning" = "⚠️ Warning: Many users reported this account as a scam. Please be careful, especially if it asks you for money.";

"Conversation.ClearChatConfirmation" = "Warning, this will delete your **entire chat history** with %@.";

"ArchivedChats.IntroTitle1" = "This is your archive";
"ArchivedChats.IntroText1" = "Chats with enabled notifications get unarchived when new notifications arrive.";
"ArchivedChats.IntroTitle2" = "Muted Chats";
"ArchivedChats.IntroText2" = "Muted chats stay archived when new messages arrive.";
"ArchivedChats.IntroTitle3" = "Pinned Chats";
"ArchivedChats.IntroText3" = "You can pin up to 100 archived chats to the top.";

"UserInfo.ScamUserWarning" = "⚠️ Warning: Many users reported this user as a scam. Please be careful, especially if it asks you for money.";
"UserInfo.ScamBotWarning" = "⚠️ Warning: Many users reported this user as a scam. Please be careful, especially if it asks you for money.";
"ChannelInfo.ScamChannelWarning" = "⚠️ Warning: Many users reported this channel as a scam. Please be careful, especially if it asks you for money.";
"GroupInfo.ScamGroupWarning" = "⚠️ Warning: Many users reported this group as a scam. Please be careful, especially if it asks you for money.";

"Privacy.AddNewPeer" = "Add Users or Groups";
"PrivacyPhoneNumberSettings.WhoCanSeeMyPhoneNumber" = "WHO CAN SEE MY PHONE NUMBER";
"PrivacyPhoneNumberSettings.CustomHelp" = "Users who already have your number saved in the contacts will also see it on Telegram.";
"PrivacyPhoneNumberSettings.CustomDisabledHelp" = "Users who add your number to their contacts will see it on Telegram only if they are your contacts.";

"PrivacyPhoneNumberSettings.DiscoveryHeader" = "WHO CAN FIND ME BY MY NUMBER";

"Privacy.PhoneNumber" = "Phone Number";
"PrivacySettings.PhoneNumber" = "Phone Number";
"Contacts.SearchUsersAndGroupsLabel" = "Search for users and groups";

"PrivacySettings.PasscodeOff" = "Off";
"PrivacySettings.PasscodeOn" = "On";

"UserInfo.BlockConfirmationTitle" = "Do you want to block %@ from messaging and calling you on Telegram?";
"UserInfo.BlockActionTitle" = "Block %@";
"ReportSpam.DeleteThisChat" = "Delete this Chat";

"PrivacySettings.BlockedPeersEmpty" = "None";

"Channel.DiscussionGroup" = "Discussion";
"Group.LinkedChannel" = "Linked Channel";
"Channel.DiscussionGroupAdd" = "Add";
"Channel.DiscussionGroupInfo" = "Add group chat for comments.";
"Channel.DiscussionGroup.Header" = "Select a group chat for discussion that will be displayed in your channel.";
"Channel.DiscussionGroup.HeaderSet" = "A link to %@ is shown to all subscribers in the bottom panel.";
"Channel.DiscussionGroup.HeaderGroupSet" = "%@ is linking the group as it's discussion board.";
"Channel.DiscussionGroup.HeaderLabel" = "Discuss";
"Channel.DiscussionGroup.Create" = "Create New Group";
"Channel.DiscussionGroup.PrivateGroup" = "private group";
"Channel.DiscussionGroup.PrivateChannel" = "private channel";
"Channel.DiscussionGroup.Info" = "Everything you post in the channel will be forwarded to this group.";
"Channel.DiscussionGroup.LinkGroup" = "Link Group";
"Channel.DiscussionGroup.UnlinkGroup" = "Unlink Group";
"Channel.DiscussionGroup.UnlinkChannel" = "Unlink Channel";
"Channel.DiscussionGroup.PublicChannelLink" = "Do you want to make %1$@ the discussion board for %2$@?";
"Channel.DiscussionGroup.PrivateChannelLink" = "Do you want to make %1$@ the discussion board for %2$@?\n\nAny member of this group will be able to see messages in the channel.";
"Channel.DiscussionGroup.MakeHistoryPublic" = "Warning: If you set this private group as the disccussion group for your channel, all channel subscribers will be able to access the group. \"Chat history for new members\" will be switched to Visible.";
"Channel.DiscussionGroup.MakeHistoryPublicProceed" = "Proceed";

"Channel.DiscussionGroup.SearchPlaceholder" = "Search";

"Channel.AdminLog.MessageChangedLinkedGroup" = "%1$@ made %2$@ the discussion group for this channel.";
"Channel.AdminLog.MessageChangedLinkedChannel" = "%1$@ linked this group to %2$@";
"Channel.AdminLog.MessageChangedUnlinkedGroup" = "%1$@ removed the discussion group %2$@";
"Channel.AdminLog.MessageChangedUnlinkedChannel" = "%1$@ unlinked this group from %2$@";

"Conversation.OpenBotLinkTitle" = "Open Link";
"Conversation.OpenBotLinkText" = "Do you want to open\n**%@**?";
"Conversation.OpenBotLinkLogin" = "Log in to **%1$@** as %2$@";
"Conversation.OpenBotLinkAllowMessages" = "Allow **%@** to send me messages";
"Conversation.OpenBotLinkOpen" = "Open";

"TextFormat.Link" = "Link";
"TextFormat.Strikethrough" = "Strikethrough";
"TextFormat.Underline" = "Underline";

"TextFormat.AddLinkTitle" = "Add Link";
"TextFormat.AddLinkText" = "The link will be displayed as \"%@\".";
"TextFormat.AddLinkPlaceholder" = "URL";

"Channel.AddBotErrorHaveRights" = "Bots can only be added as administrators.";
"Channel.AddBotAsAdmin" = "Make Admin";
"Channel.AddBotErrorNoRights" = "Sorry, bots can only be added to channels as administrators.";

"Appearance.AppIcon" = "App Icon";
"Appearance.AppIconDefault" = "Default";
"Appearance.AppIconDefaultX" = "Default X";
"Appearance.AppIconClassic" = "Classic";
"Appearance.AppIconClassicX" = "Classic X";
"Appearance.AppIconFilled" = "Filled";
"Appearance.AppIconFilledX" = "Filled X";
"Appearance.AppIconNew1" = "Sunset";
"Appearance.AppIconNew2" = "Aqua";

"Appearance.ThemeCarouselClassic" = "Classic";
"Appearance.ThemeCarouselDay" = "Day";
"Appearance.ThemeCarouselNightBlue" = "Night Blue";
"Appearance.ThemeCarouselNight" = "Monochrome";

"Notification.Exceptions.DeleteAll" = "Delete All";
"Notification.Exceptions.DeleteAllConfirmation" = "Are you sure you want to delete all exceptions?";
"Notification.Exceptions.Add" = "Add";
"Exceptions.AddToExceptions" = "ADD TO EXCEPTIONS";

"Notification.Exceptions.NewException.MessagePreviewHeader" = "MESSAGE PREVIEW";
"Notification.Exceptions.PreviewAlwaysOn" = "Show Preview";
"Notification.Exceptions.PreviewAlwaysOff" = "Hide Preview";
"Notification.Exceptions.RemoveFromExceptions" = "Remove from Exceptions";
"Conversation.Block" = "Block";
"Conversation.BlockUser" = "Block User";
"Conversation.ShareMyPhoneNumber" = "Share My Phone Number";
"Conversation.ShareMyPhoneNumberConfirmation" = "Are you sure you want to share your phone number %1$@ with %2$@?";
"Conversation.AddToContacts" = "Add to Contacts";
"Conversation.AddNameToContacts" = "Add %@ to Contacts";

"AddContact.ContactWillBeSharedAfterMutual" = "Phone number will be visible once %1$@ adds you as a contact.";
"AddContact.SharedContactException" = "Share My Phone Number";
"AddContact.SharedContactExceptionInfo" = "You can make your phone visible to %@.";
"AddContact.StatusSuccess" = "%@ is now in your contacts list.";
"Conversation.ShareMyPhoneNumber.StatusSuccess" = "%@ can now see your phone number.";

"Group.EditAdmin.TransferOwnership" = "Transfer Group Ownership";
"Channel.EditAdmin.TransferOwnership" = "Transfer Channel Ownership";

"OwnershipTransfer.SecurityCheck" = "Security Check";
"OwnershipTransfer.SecurityRequirements" = "Ownership transfers are available if:\n\n• 2-Step verification was enabled for your account more than **7 days** ago.\n\n• You have logged in on this device more than **24 hours** ago.";
"OwnershipTransfer.ComeBackLater" = "\n\nPlease come back later.";
"OwnershipTransfer.SetupTwoStepAuth" = "Enable 2-Step Verification";

"Channel.OwnershipTransfer.Title" = "Transfer Channel Ownership";
"Channel.OwnershipTransfer.DescriptionInfo" = "This will transfer the full **owner rights** for **%1$@** to **%2$@**.\n\nYou will no longer be considered the creator of the channel. The new owner will be free to remove any of your admin privileges or even ban you.";
"Group.OwnershipTransfer.Title" = "Transfer Group Ownership";
"Group.OwnershipTransfer.DescriptionInfo" = "This will transfer the full **owner rights** for **%1$@** to **%2$@**.\n\nYou will no longer be considered the creator of the group. The new owner will be free to remove any of your admin privileges or even ban you.";
"Channel.OwnershipTransfer.ChangeOwner" = "Change Owner";

"Channel.OwnershipTransfer.ErrorPublicChannelsTooMuch" = "Sorry, the target user has too many public groups or channels already. Please ask them to make one of their existing groups or channels private first.";
"Group.OwnershipTransfer.ErrorLocatedGroupsTooMuch" = "Sorry, the target user has too many location-based groups already. Please ask them to delete or transfer one of their existing ones first.";

"Group.OwnershipTransfer.ErrorAdminsTooMuch" = "Sorry, this group has too many admins and the new owner can't be added. Please remove one of the existing admins first.";
"Channel.OwnershipTransfer.ErrorAdminsTooMuch" = "Sorry, this channel has too many admins and the new owner can't be added. Please remove one of the existing admins first.";

"Group.OwnershipTransfer.ErrorPrivacyRestricted" = "Sorry, this user is not a member of this group and their privacy settings prevent you from adding them manually.";
"Channel.OwnershipTransfer.ErrorPrivacyRestricted" = "Sorry, this user is not a member of this channel and their privacy settings prevent you from adding them manually.";

"Channel.OwnershipTransfer.EnterPassword" = "Enter Password";
"Channel.OwnershipTransfer.EnterPasswordText" = "Please enter your 2-Step Verification password to complete the transfer.";
"Channel.OwnershipTransfer.PasswordPlaceholder" = "Password";

"Channel.OwnershipTransfer.TransferCompleted" = "**%1$@** is now the owner of **%2$@**";

"Contacts.AddPeopleNearby" = "Add People Nearby";

"PeopleNearby.Title" = "People Nearby";
"PeopleNearby.Description" = "Ask your friend nearby to open this page to exchange phone numbers.";
"PeopleNearby.Users" = "People Nearby";
"PeopleNearby.UsersEmpty" = "Looking for users around you...";
"PeopleNearby.Groups" = "Groups Nearby";
"PeopleNearby.CreateGroup" = "Create a Group Here";
"PeopleNearby.NoMembers" = "no members";

"Channel.Management.LabelOwner" = "Owner";
"Channel.Management.LabelAdministrator" = "Administrator";
"ContactInfo.PhoneNumberHidden" = "Hidden";

"Common.ActionNotAllowedError" = "Sorry, you are not allowed to do this.";

"Group.Location.Title" = "Location";
"Group.Location.ChangeLocation" = "Change Location";
"Group.Location.Info" = "People can find your group using People Nearby section.";

"Channel.AdminLog.MessageTransferedName" = "transferred ownership to %1$@";
"Channel.AdminLog.MessageTransferedNameUsername" = "transferred ownership to %1$@ (%2$@)";

"Channel.AdminLog.MessageChangedGroupGeoLocation" = "changed group location to \"%@\"";

"Map.SetThisLocation" = "Set This Location";

"Permissions.PeopleNearbyTitle.v0" = "People Nearby";
"Permissions.PeopleNearbyText.v0" = "Use this section to quickly add people near you and discover nearby group chats.\n\nPlease allow location access\nto start using this feature.";
"Permissions.PeopleNearbyAllow.v0" = "Allow Access";
"Permissions.PeopleNearbyAllowInSettings.v0" = "Allow in Settings";

"Conversation.ReportGroupLocation" = "Group unrelated to location?";
"ReportGroupLocation.Title" = "Report Unrelated Group";
"ReportGroupLocation.Text" = "Please tell us if this group is not related to this location.";
"ReportGroupLocation.Report" = "Report";

"LocalGroup.Title" = "Create a Local Group";
"LocalGroup.Text" = "Anyone close to this location (neighbors, co-workers, fellow students, event attendees, visitors of a venue) will see your group in the People Nearby section.";
"LocalGroup.ButtonTitle" = "Start Group";
"LocalGroup.IrrelevantWarning" = "If you start an unrelated group at this location, you may get restricted in creating new location-based groups.";

"GroupInfo.Location" = "Location";
"GroupInfo.PublicLink" = "Public Link";
"GroupInfo.PublicLinkAdd" = "Add";

"Group.PublicLink.Title" = "Public Link";
"Group.PublicLink.Placeholder" = "link";
"Group.PublicLink.Info" = "People can share this link with others and find your group using Telegram search.\n\nYou can use **a-z**, **0-9** and underscores. Minimum length is **5** characters.";

"CreateGroup.ErrorLocatedGroupsTooMuch" = "Sorry, you have too many location-based groups already. Please delete one of your existing ones first.";

"GroupInfo.LabelOwner" = "owner";

"Activity.RemindAboutGroup" = "Send message to %@";
"Activity.RemindAboutUser" = "Send message to %@";
"Activity.RemindAboutChannel" = "Read %@";

"CreateGroup.ChannelsTooMuch" = "Sorry, you are a member of too many groups and channels. Please leave some before creating a new one.";
"Join.ChannelsTooMuch" = "Sorry, you are a member of too many groups and channels. Please leave some before joining one.";
"Invite.ChannelsTooMuch" = "Sorry, the target user is a member of too many groups and channels. Please ask them to leave some first.";

"Appearance.TintAllColors" = "Tint All Colors";

"Contacts.DeselectAll" = "Deselect All";

"Channel.TooMuchBots" = "Sorry, there are already too many bots in this group. Please remove some of the bots you're not using first.";
"Channel.BotDoesntSupportGroups" = "Sorry, this bot is telling us it doesn't want to be added to groups. You can't add this bot unless its developers change their mind.";

"StickerPacksSettings.AnimatedStickers" = "Loop Animated Stickers";
"StickerPacksSettings.AnimatedStickersInfo" = "Animated stickers will play in chat continuously.";
"GroupInfo.Permissions.SlowmodeHeader" = "SLOWMODE";
"GroupInfo.Permissions.SlowmodeInfo" = "Members will be restricted to send one message per this interval.";
"Channel.AdminLog.DisabledSlowmode" = "%@ disabled slowmode";
"Channel.AdminLog.SetSlowmode" = "%1$@ set slowmode to %2$@";

"GroupInfo.Permissions.EditingDisabled" = "You cannot edit this permission.";

"Chat.SlowmodeTooltip" = "Slowmode is enabled. You can send\nyour next message in %@.";
"Chat.SlowmodeTooltipPending" = "Slowmode is enabled. You can't send more than one message at once.";
"Chat.AttachmentLimitReached" = "You can't select more items.";
"Chat.SlowmodeAttachmentLimitReached" = "Slowmode is enabled. You can't select more items.";
"Chat.AttachmentMultipleFilesDisabled" = "Slowmode is enabled. You can't send multiple files at once.";
"Chat.AttachmentMultipleForwardDisabled" = "Slowmode is enabled. You can't forward multiple messages at once.";
"Chat.MultipleTextMessagesDisabled" = "Slowmode is enabled. You can't send multiple messages at once.";
"Share.MultipleMessagesDisabled" = "Slowmode is enabled. You can't send multiple messages at once.";
"Chat.SlowmodeSendError" = "Slowmode is enabled.";
"StickerPacksSettings.AnimatedStickersInfo" = "Animated stickers in a chat will play continuously.";

"Conversation.Owner" = "owner";

"Group.EditAdmin.RankTitle" = "CUSTOM TITLE";
"Group.EditAdmin.RankInfo" = "A title that will be shown instead of '%@'.";
"Group.EditAdmin.RankOwnerPlaceholder" = "owner";
"Group.EditAdmin.RankAdminPlaceholder" = "admin";

"Conversation.SendMessage.SendSilently" = "Send Without Sound";
"Conversation.SendMessage.ScheduleMessage" = "Schedule Message";

"Appearance.ThemeCarouselTintedNight" = "Tinted Night";
"Appearance.ThemeCarouselNewNight" = "Night";

"Channel.AdminLog.MessageRankName" = "changed custom title for %1$@:\n%2$@";
"Channel.AdminLog.MessageRankUsername" = "changed custom title for %1$@ (%2$@):\n%3$@";
"Channel.AdminLog.MessageRank" = "changed custom title:\n%1$@";

"VoiceOver.Editing.ClearText" = "Clear text";
"VoiceOver.Recording.StopAndPreview" = "Stop and preview";
"VoiceOver.Media.PlaybackRate" = "Playback rate";
"VoiceOver.Media.PlaybackRateNormal" = "Normal";
"VoiceOver.Media.PlaybackRateFast" = "Fast";
"VoiceOver.Media.PlaybackRateChange" = "Double tap to change";
"VoiceOver.Media.PlaybackStop" = "Stop playback";
"VoiceOver.Media.PlaybackPlay" = "Play";
"VoiceOver.Media.PlaybackPause" = "Pause";
"VoiceOver.Navigation.Compose" = "Compose";
"VoiceOver.Navigation.Search" = "Search";
"VoiceOver.Navigation.ProxySettings" = "Proxy settings";
"VoiceOver.DiscardPreparedContent" = "Discard";
"VoiceOver.AttachMedia" = "Send media";
"VoiceOver.Chat.RecordPreviewVoiceMessage" = "Preview voice message";
"VoiceOver.Chat.RecordModeVoiceMessage" = "Voice message";
"VoiceOver.Chat.RecordModeVoiceMessageInfo" = "Double tap and hold to record voice message. Slide up to pin recording, slide left to cancel. Double tap to switch to video.";
"VoiceOver.Chat.RecordModeVideoMessage" = "Video message";
"VoiceOver.Chat.RecordModeVideoMessageInfo" = "Double tap and hold to record video message. Slide up to pin recording, slide left to cancel. Double tap to switch to audio.";
"VoiceOver.Chat.Message" = "Message";
"VoiceOver.Chat.YourMessage" = "Your message";
"VoiceOver.Chat.ReplyFrom" = "Reply to message from: %@";
"VoiceOver.Chat.Reply" = "Reply to message";
"VoiceOver.Chat.ReplyToYourMessage" = "Reply to your message";
"VoiceOver.Chat.ForwardedFrom" = "Forwarded from: %@";
"VoiceOver.Chat.ForwardedFromYou" = "Forwarded from you";
"VoiceOver.Chat.PhotoFrom" = "Photo, from: %@";
"VoiceOver.Chat.Photo" = "Photo";
"VoiceOver.Chat.YourPhoto" = "Your photo";
"VoiceOver.Chat.VoiceMessageFrom" = "Voice message, from: %@";
"VoiceOver.Chat.VoiceMessage" = "Voice message";
"VoiceOver.Chat.YourVoiceMessage" = "Your voice message";
"VoiceOver.Chat.MusicFrom" = "Music file, from: %@";
"VoiceOver.Chat.Music" = "Music message";
"VoiceOver.Chat.YourMusic" = "Your music message";
"VoiceOver.Chat.VideoFrom" = "Video, from: %@";
"VoiceOver.Chat.Video" = "Video";
"VoiceOver.Chat.YourVideo" = "Your video";
"VoiceOver.Chat.VideoMessageFrom" = "Video message, from: %@";
"VoiceOver.Chat.VideoMessage" = "Video message";
"VoiceOver.Chat.YourVideoMessage" = "Your video message";
"VoiceOver.Chat.FileFrom" = "File, from: %@";
"VoiceOver.Chat.File" = "File";
"VoiceOver.Chat.YourFile" = "Your file";
"VoiceOver.Chat.StickerFrom" = "Sticker, from: %@";
"VoiceOver.Chat.Sticker" = "Sticker";
"VoiceOver.Chat.YourSticker" = "Your sticker";
"VoiceOver.Chat.AnimatedStickerFrom" = "Animated sticker, from: %@";
"VoiceOver.Chat.AnimatedSticker" = "Animated sticker";
"VoiceOver.Chat.YourAnimatedSticker" = "Your animated sticker";
"VoiceOver.Chat.ContactFrom" = "Shared contact, from: %@";
"VoiceOver.Chat.Contact" = "Shared contact";
"VoiceOver.Chat.ContactPhoneNumberCount_1" = "%@ phone number";
"VoiceOver.Chat.ContactPhoneNumberCount_any" = "%@ phone numbers";
"VoiceOver.Chat.ContactPhoneNumber" = "Phone number";
"VoiceOver.Chat.ContactEmailCount_1" = "%@ email address";
"VoiceOver.Chat.ContactEmailCount_any" = "%@ email addresses";
"VoiceOver.Chat.ContactEmail" = "Email";
"VoiceOver.Chat.ContactOrganization" = "Organization: %@";
"VoiceOver.Chat.YourContact" = "Your shared contact";
"VoiceOver.Chat.AnonymousPollFrom" = "Anonymous poll, from: %@";
"VoiceOver.Chat.AnonymousPoll" = "Anonymous poll";
"VoiceOver.Chat.YourAnonymousPoll" = "Your Anonymous poll";
"VoiceOver.Chat.PollOptionCount_1" = "%@ option:";
"VoiceOver.Chat.PollOptionCount_any" = "%@ options:";
"VoiceOver.Chat.PollVotes_1" = "%@ vote";
"VoiceOver.Chat.PollVotes_any" = "%@ votes";
"VoiceOver.Chat.PollNoVotes" = "No votes";
"VoiceOver.Chat.PollFinalResults" = "Final results";
"VoiceOver.Chat.OptionSelected" = "selected";
"VoiceOver.Chat.PagePreview" = "Page preview";
"VoiceOver.Chat.Title" = "Title: %@";
"VoiceOver.Chat.Caption" = "Caption: %@";
"VoiceOver.Chat.Duration" = "Duration: %@";
"VoiceOver.Chat.Size" = "Size: %@";
"VoiceOver.Chat.MusicTitle" = "%1$@, by %2$@";
"VoiceOver.Chat.PlayHint" = "Double tap to play";
"VoiceOver.Chat.OpenHint" = "Double tap to open";
"VoiceOver.Chat.OpenLinkHint" = "Double tap to open link";
"VoiceOver.Chat.SeenByRecipient" = "Seen by recipient";
"VoiceOver.Chat.SeenByRecipients" = "Seen by recipients";
"VoiceOver.Chat.Selected" = "Selected";
"VoiceOver.MessageContextDelete" = "Delete";
"VoiceOver.MessageContextReport" = "Report";
"VoiceOver.MessageContextForward" = "Forward";
"VoiceOver.MessageContextShare" = "Share";
"VoiceOver.MessageContextSend" = "Send";
"VoiceOver.MessageContextReply" = "Reply";
"VoiceOver.MessageContextOpenMessageMenu" = "Open message menu";

"VoiceOver.Keyboard" = "Keyboard";
"VoiceOver.Stickers" = "Stickers";
"VoiceOver.ScheduledMessages" = "Scheduled Messages";
"VoiceOver.BotCommands" = "Bot Commands";
"VoiceOver.BotKeyboard" = "Bot Keyboard";
"VoiceOver.SilentPostOn" = "Silent Broadcast On";
"VoiceOver.SilentPostOff" = "Silent Broadcast Off";
"VoiceOver.SelfDestructTimerOn" = "Self-destruct Timer: %@";
"VoiceOver.SelfDestructTimerOff" = "Self-destruct Timer Off";

"ProxyServer.VoiceOver.Active" = "Active";

"Conversation.ScheduleMessage.Title" = "Schedule Message";
"Conversation.ScheduleMessage.SendToday" = "Send today at %@";
"Conversation.ScheduleMessage.SendTomorrow" = "Send tomorrow at %@";
"Conversation.ScheduleMessage.SendOn" = "Send on %@ at %@";

"Conversation.SetReminder.Title" = "Set a Reminder";
"Conversation.SetReminder.RemindToday" = "Remind today at %@";
"Conversation.SetReminder.RemindTomorrow" = "Remind tomorrow at %@";
"Conversation.SetReminder.RemindOn" = "Remind on %@ at %@";

"ScheduledMessages.Title" = "Scheduled Messages";
"ScheduledMessages.RemindersTitle" = "Reminders";
"ScheduledMessages.ScheduledDate" = "Scheduled for %@";
"ScheduledMessages.ScheduledToday" = "Scheduled for today";
"ScheduledMessages.SendNow" = "Send Now";
"ScheduledMessages.EditTime" = "Reschedule";
"ScheduledMessages.ClearAll" = "Clear All";
"ScheduledMessages.ClearAllConfirmation" = "Clear Scheduled Messages";
"ScheduledMessages.Delete" = "Delete Scheduled Message";
"ScheduledMessages.DeleteMany" = "Delete Scheduled Messages";
"ScheduledMessages.EmptyPlaceholder" = "No scheduled messages here yet...";
"ScheduledMessages.BotActionUnavailable" = "This action will become available after the message is published.";
"ScheduledMessages.PollUnavailable" = "Voting will become available after the message is published.";
"ScheduledMessages.ReminderNotification" = "📅 Reminder";

"Conversation.SendMessage.SetReminder" = "Set a Reminder";

"Conversation.SelectedMessages_1" = "%@ Selected";
"Conversation.SelectedMessages_2" = "%@ Selected";
"Conversation.SelectedMessages_3_10" = "%@ Selected";
"Conversation.SelectedMessages_any" = "%@ Selected";
"Conversation.SelectedMessages_many" = "%@ Selected";
"Conversation.SelectedMessages_0" = "%@ Selected";

"AccentColor.Title" = "Accent Color";

"Appearance.ThemePreview.ChatList.1.Name" = "Alicia Torreaux";
"Appearance.ThemePreview.ChatList.1.Text" = "Bob says hi. 😊 ❤️ 😱";
"Appearance.ThemePreview.ChatList.2.Name" = "Roberto";
"Appearance.ThemePreview.ChatList.2.Text" = "Say hello to Alice 👋";
"Appearance.ThemePreview.ChatList.3.Name" = "Campus Public Chat";
"Appearance.ThemePreview.ChatList.3.AuthorName" = "Jennie Alpha";
"Appearance.ThemePreview.ChatList.3.Text" = "We just reached 2,500 members! WOO!";
"Appearance.ThemePreview.ChatList.4.Name" = "Veronica";
"Appearance.ThemePreview.ChatList.4.Text" = "Table for four, 2PM. Be there.";
"Appearance.ThemePreview.ChatList.5.Name" = "Animal Videos";
"Appearance.ThemePreview.ChatList.5.Text" = "Vote now! Moar cat videos in this channel?";
"Appearance.ThemePreview.ChatList.6.Name" = "Little Sister";
"Appearance.ThemePreview.ChatList.6.Text" = "Don't tell mom yet, but I got the job! I'm going to ROME!";
"Appearance.ThemePreview.ChatList.7.Name" = "Jennie Alpha";
"Appearance.ThemePreview.ChatList.7.Text" = "🖼 Check these out";

"Appearance.ThemePreview.Chat.1.Text" = "Does he want me to, to turn from the right or turn from the left? 🤔";
"Appearance.ThemePreview.Chat.2.ReplyName" = "Bob Harris";
"Appearance.ThemePreview.Chat.2.Text" = "Right side. And, uh, with intensity.";
"Appearance.ThemePreview.Chat.3.Text" = "Is that everything? It seemed like he said quite a bit more than that. 😯";
"Appearance.ThemePreview.Chat.3.TextWithLink" = "Is that everything? It seemed like he said [quite a bit more] than that. 😯";

"Appearance.ThemePreview.Chat.4.Text" = "For relaxing times, make it Suntory time. 😎";
"Appearance.ThemePreview.Chat.5.Text" = "He wants you to turn, look in camera. O.K.?";
"Appearance.ThemePreview.Chat.6.Text" = "That’s all he said?";
"Appearance.ThemePreview.Chat.7.Text" = "Yes, turn to camera.";

"GroupInfo.Permissions.SlowmodeValue.Off" = "Off";

"Undo.ScheduledMessagesCleared" = "Scheduled messages cleared";

"Appearance.CreateTheme" = "Create New Theme";
"Appearance.EditTheme" = "Edit Theme";
"Appearance.ShareTheme" = "Share";
"Appearance.RemoveTheme" = "Remove";
"Appearance.RemoveThemeConfirmation" = "Remove Theme";

"Conversation.Theme" = "Color Theme";
"Conversation.ViewTheme" = "VIEW THEME";

"Message.Theme" = "Color Theme";

"EditTheme.CreateTitle" = "Create Theme";
"EditTheme.EditTitle" = "Edit Theme";
"EditTheme.Title" = "Theme Name";
"EditTheme.ShortLink" = "link";
"EditTheme.Preview" = "CHAT PREVIEW";
"EditTheme.UploadNewTheme" = "Create from File...";
"EditTheme.UploadEditedTheme" = "Update from File...";
"EditTheme.ThemeTemplateAlertTitle" = "New Theme Added";
"EditTheme.ThemeTemplateAlertText" = "Press and hold on your theme to edit it or get a sharing link. Users who install your theme will get automatic updates each time you change it.\n\nFor advanced editing purposes, you can find a file with your theme in Saved Messages.";
"EditTheme.FileReadError" = "Invalid theme file";

"EditTheme.Create.TopInfo" = "The theme will be based on your currently selected colors and wallpaper.";
"EditTheme.Create.BottomInfo" = "You can also use a manually edited custom theme file.";

"EditTheme.Expand.TopInfo" = "The theme will be based on your currently selected colors and wallpaper.";
"EditTheme.Expand.BottomInfo" = "You can also use a manually edited custom theme file.";

"EditTheme.Edit.TopInfo" = "Your theme will be updated for all users each time you change it. Anyone can install it using this link.\n\nTheme links must be at least **5** characters long and can use **a-z**, **0-9** and underscores.";
"EditTheme.Edit.BottomInfo" = "You can select a new file to update the theme. It will be updated for all users.";

"EditTheme.Create.Preview.IncomingReplyName" = "Bob";
"EditTheme.Create.Preview.IncomingReplyText" = "How does it work?";
"EditTheme.Create.Preview.IncomingText" = "Use your current colors";
"EditTheme.Create.Preview.OutgoingText" = "Or upload a theme file";

"EditTheme.Expand.Preview.IncomingReplyName" = "Bob";
"EditTheme.Expand.Preview.IncomingReplyText" = "How does it work?";
"EditTheme.Expand.Preview.IncomingText" = "Use your current colors";
"EditTheme.Expand.Preview.OutgoingText" = "Or upload a theme file";

"EditTheme.Edit.Preview.IncomingReplyName" = "Bob";
"EditTheme.Edit.Preview.IncomingReplyText" = "How does it work?";
"EditTheme.Edit.Preview.IncomingText" = "Use your current colors";
"EditTheme.Edit.Preview.OutgoingText" = "Or upload a theme file";

"EditTheme.ErrorLinkTaken" = "Sorry, this link is already taken";
"EditTheme.ErrorInvalidCharacters" = "Sorry, this link is invalid.";

"Wallpaper.ErrorNotFound" = "Sorry, this chat background doesn't seem to exist.";
"Theme.ErrorNotFound" = "Sorry, this color theme doesn't seem to exist.";
"Theme.Unsupported" = "Sorry, this color theme doesn't support your device yet.";

"Theme.UsersCount_1" = "%@ person is using this theme";
"Theme.UsersCount_2" = "%@ people are using this theme";
"Theme.UsersCount_3_10" = "%@ people are using this theme";
"Theme.UsersCount_any" = "%@ people are using this theme";
"Theme.UsersCount_many" = "%@ people are using this theme";
"Theme.UsersCount_0" = "%@ people are using this theme";

"Conversation.SendMessageErrorTooMuchScheduled" = "Sorry, you can not schedule more than 100 messages.";

"ChatList.Context.MarkAllAsRead" = "Mark All as Read";
"ChatList.Context.HideArchive" = "Hide Above the List";
"ChatList.Context.UnhideArchive" = "Pin in the list";
"ChatList.Context.RemoveFromRecents" = "Clear from Recents";
"ChatList.Context.AddToContacts" = "Add to Contacts";
"ChatList.Context.MarkAsRead" = "Mark as Read";
"ChatList.Context.MarkAsUnread" = "Mark as Unread";
"ChatList.Context.Archive" = "Archive";
"ChatList.Context.Unarchive" = "Unarchive";
"ChatList.Context.Pin" = "Pin";
"ChatList.Context.Unpin" = "Unpin";
"ChatList.Context.Mute" = "Mute";
"ChatList.Context.Unmute" = "Unmute";
"ChatList.Context.JoinChannel" = "Join Channel";
"ChatList.Context.JoinChat" = "Join Chat";
"ChatList.Context.Delete" = "Delete";

"ContactList.Context.SendMessage" = "Send Message";
"ContactList.Context.StartSecretChat" = "Start Secret Chat";
"ContactList.Context.Call" = "Call";
"ContactList.Context.VideoCall" = "Video Call";

"Theme.Context.Apply" = "Apply";

"Settings.Context.Logout" = "Logout";

"Channel.EditAdmin.PermissionDeleteMessagesOfOthers" = "Delete Messages of Others";
"Channel.AdminLog.CanDeleteMessagesOfOthers" = "Delete Messages of Others";

"ChatSearch.ResultsTooltip" = "Tap to view as a list.";

"Conversation.ClearCache" = "Clear Cache";
"ClearCache.Description" = "Media files will be deleted from your phone, but available for re-downloading when necessary.";
"ClearCache.FreeSpaceDescription" = "If you want to save space on your device, you don't need to delete anything.\n\nYou can use cache settings to remove unnecessary media — and re-download files if you need them again.";
"ClearCache.FreeSpace" = "Free Space";
"ClearCache.Success" = "**%@** freed on your %@!";
"ClearCache.StorageUsage" = "Storage Usage";

"Conversation.ScheduleMessage.SendWhenOnline" = "Send When Online";
"ScheduledMessages.ScheduledOnline" = "Scheduled until online";

"Conversation.SwipeToReplyHintTitle" = "Swipe To Reply";
"Conversation.SwipeToReplyHintText" = "Swipe left on any message to reply to it.";

"TwoFactorSetup.Intro.Title" = "Additional Password";
"TwoFactorSetup.Intro.Text" = "You can set a password that will be\nrequired when you log in on a new device in addition to the code you get via SMS.";
"TwoFactorSetup.Intro.Action" = "Set Additional Password";

"TwoFactorSetup.Password.Title" = "Create Password";
"TwoFactorSetup.Password.PlaceholderPassword" = "Password";
"TwoFactorSetup.Password.PlaceholderConfirmPassword" = "Re-enter Password";
"TwoFactorSetup.Password.Action" = "Create Password";

"TwoFactorSetup.Email.Title" = "Recovery Email";
"TwoFactorSetup.Email.Text" = "You can set a recovery email to be able to reset you password and restore access to your Telegram account.";
"TwoFactorSetup.Email.Placeholder" = "Your email address";
"TwoFactorSetup.Email.Action" = "Continue";
"TwoFactorSetup.Email.SkipAction" = "Skip setting email";
"TwoFactorSetup.Email.SkipConfirmationTitle" = "No, seriously.";
"TwoFactorSetup.Email.SkipConfirmationText" = "If you forget your password, you will lose access to your Telegram account. There will be no way to restore it.";
"TwoFactorSetup.Email.SkipConfirmationSkip" = "Skip";

"TwoFactorSetup.EmailVerification.Title" = "Recovery Email";
"TwoFactorSetup.EmailVerification.Text" = "Please enter code we've just emailed at %@";
"TwoFactorSetup.EmailVerification.Placeholder" = "Code";
"TwoFactorSetup.EmailVerification.Action" = "Continue";
"TwoFactorSetup.EmailVerification.ChangeAction" = "Change Email";
"TwoFactorSetup.EmailVerification.ResendAction" = "Re-send Code";

"TwoFactorSetup.Hint.Title" = "Hint";
"TwoFactorSetup.Hint.Text" = "You can create an optional hint for\nyour password.";
"TwoFactorSetup.Hint.Placeholder" = "Hint (optional)";
"TwoFactorSetup.Hint.Action" = "Continue";
"TwoFactorSetup.Hint.SkipAction" = "Skip setting hint";

"TwoFactorSetup.Done.Title" = "Password Set!";
"TwoFactorSetup.Done.Text" = "This password will be required when you log in on a new device in addition to the code you get via SMS.";
"TwoFactorSetup.Done.Action" = "Return to Settings";

"AutoNightTheme.System" = "System";

"ChatSettings.OpenLinksIn" = "Open Links in";
"SettingsSearch.Synonyms.ChatSettings.OpenLinksIn" = "Browser";

"WebBrowser.Title" = "Web Browser";
"WebBrowser.DefaultBrowser" = "DEFAULT WEB BROWSER";
"WebBrowser.InAppSafari" = "In-App Safari";

"Widget.ApplicationLocked" = "Unlock the app to use the widget";

"Group.ErrorSupergroupConversionNotPossible" = "Sorry, you are a member of too many groups and channels. Please leave some before creating a new one.";

"ClearCache.StorageTitle" = "%@ STORAGE";
"ClearCache.StorageCache" = "Telegram Cache";
"ClearCache.StorageServiceFiles" = "Telegram Service Files";
"ClearCache.StorageOtherApps" = "Other Apps";
"ClearCache.StorageFree" = "Free";
"ClearCache.ClearCache" = "Clear Telegram Cache";
"ClearCache.Clear" = "Clear";
"ClearCache.Forever" = "Forever";

"ChatList.DeletedChats_1" = "Deleted 1 chat";
"ChatList.DeletedChats_any" = "Deleted %@ chats";

"Appearance.ColorThemeNight" = "COLOR THEME — AUTO-NIGHT MODE";

"UserInfo.StartSecretChatConfirmation" = "Are you sure you want to start a secret chat with\n%@?";
"UserInfo.StartSecretChatStart" = "Start";

"GroupInfo.ShowMoreMembers_0" = "%@ more";
"GroupInfo.ShowMoreMembers_1" = "%@ more";
"GroupInfo.ShowMoreMembers_2" = "%@ more";
"GroupInfo.ShowMoreMembers_3_10" = "%@ more";
"GroupInfo.ShowMoreMembers_many" = "%@ more";
"GroupInfo.ShowMoreMembers_any" = "%@ more";

"ContactInfo.Note" = "note";

"Group.Location.CreateInThisPlace" = "Create a group in this place";

"Theme.Colors.Accent" = "Accent";
"Theme.Colors.Background" = "Background";
"Theme.Colors.Messages" = "Messages";
"Theme.Colors.ColorWallpaperWarning" = "Are you sure you want to change your chat wallpaper to a color?";
"Theme.Colors.ColorWallpaperWarningProceed" = "Proceed";

"ChatSettings.IntentsSettings" = "Share Sheet";
"IntentsSettings.Title" = "Share Sheet";
"IntentsSettings.MainAccount" = "Main Account";
"IntentsSettings.MainAccountInfo" = "Choose an account for Siri and share suggestions.";
"IntentsSettings.SuggestedChats" = "Suggested Chats";
"IntentsSettings.SuggestedChatsContacts" = "Contacts";
"IntentsSettings.SuggestedChatsSavedMessages" = "Saved Messages";
"IntentsSettings.SuggestedChatsPrivateChats" = "Private Chats";
"IntentsSettings.SuggestedChatsGroups" = "Groups";
"IntentsSettings.SuggestedChatsInfo" = "Archived chats will not be suggested.";
"IntentsSettings.SuggestedAndSpotlightChatsInfo" = "Suggestions will appear in the Share Sheet and Spotlight search results. Archived chats will not be suggested.";
"IntentsSettings.SuggestBy" = "Suggest By";
"IntentsSettings.SuggestByAll" = "All Sent Messages";
"IntentsSettings.SuggestByShare" = "Only Shared Messages";
"IntentsSettings.ResetAll" = "Reset All Share Suggestions";
"IntentsSettings.Reset" = "Reset";

"Conversation.SendingOptionsTooltip" = "Hold this button to schedule your message\nor send it without sound.";

"Appearance.TextSizeSetting" = "Text Size";
"Appearance.TextSize.Automatic" = "System";
"Appearance.TextSize.Title" = "Text Size";
"Appearance.TextSize.UseSystem" = "User System Text Size";
"Appearance.TextSize.Apply" = "Set";

"Shortcut.SwitchAccount" = "Switch Account";

"Settings.Devices" = "Devices";
"Settings.AddDevice" = "Scan QR";
"AuthSessions.DevicesTitle" = "Devices";
"AuthSessions.AddDevice" = "Scan QR";
"AuthSessions.AddDevice.ScanInfo" = "Scan a QR code to log into\nthis account on another device.";
"AuthSessions.AddDevice.ScanTitle" = "Scan QR Code";
"AuthSessions.AddDevice.InvalidQRCode" = "Invalid QR Code";
"AuthSessions.AddDeviceIntro.Title" = "Log in by QR Code";
"AuthSessions.AddDeviceIntro.Text1" = "Download Telegram on your computer from [desktop.telegram.org]()";
"AuthSessions.AddDeviceIntro.Text2" = "Run Telegram on your computer to get the QR code";
"AuthSessions.AddDeviceIntro.Text3" = "Scan the QR code to connect your account";
"AuthSessions.AddDeviceIntro.Action" = "Scan QR Code";
"AuthSessions.AddedDeviceTitle" = "Login Successful";
"AuthSessions.AddedDeviceTerminate" = "Terminate";

"Map.SendThisPlace" = "Send This Place";
"Map.SetThisPlace" = "Set This Place";
"Map.AddressOnMap" = "Address On Map";
"Map.PlacesNearby" = "Places Nearby";
"Map.Home" = "Home";
"Map.Work" = "Work";
"Map.HomeAndWorkTitle" = "Home & Work Addresses";
"Map.HomeAndWorkInfo" = "Telegram uses the Home and Work addresses from your Contact Card.\n\nKeep your Contact Card up to date for quick access to sending Home and Work addresses.";
"Map.SearchNoResultsDescription" = "There were no results for \"%@\".\nTry a new search.";

"ChatList.Search.ShowMore" = "Show more";
"ChatList.Search.ShowLess" = "Show less";

"AuthSessions.OtherDevices" = "The official Telegram App is available for iPhone, iPad, Android, macOS, Windows and Linux. [Learn More]()";

"MediaPlayer.UnknownArtist" = "Unknown Artist";
"MediaPlayer.UnknownTrack" = "Unknown Track";

"Contacts.InviteContacts_1" = "Invite %@ Contact";
"Contacts.InviteContacts_2" = "Invite %@ Contacts";
"Contacts.InviteContacts_3_10" = "Invite %@ Contacts";
"Contacts.InviteContacts_any" = "Invite %@ Contacts";
"Contacts.InviteContacts_many" = "Invite %@ Contacts";
"Contacts.InviteContacts_0" = "Invite %@ Contacts";

"Theme.Context.ChangeColors" = "Change Colors";

"EditTheme.ChangeColors" = "Change Colors";

"Theme.Colors.Proceed" = "Proceed";

"AuthSessions.AddDevice.UrlLoginHint" = "This code can be used to allow someone to log in to your Telegram account.\n\nTo confirm Telegram login, please go to Settings > Devices > Scan QR and scan the code.";

"Appearance.RemoveThemeColor" = "Remove";
"Appearance.RemoveThemeColorConfirmation" = "Remove Color";

"WallpaperPreview.PatternTitle" = "Choose Pattern";
"WallpaperPreview.PatternPaternDiscard" = "Discard";
"WallpaperPreview.PatternPaternApply" = "Apply";

"ChatContextMenu.TextSelectionTip" = "Hold a word, then move cursor to select more| text to copy.";

"OldChannels.Title" = "Limit Reached";
"OldChannels.NoticeTitle" = "Too Many Groups and Channels";
"OldChannels.NoticeText" = "Sorry, you are member of too many groups and channels.\nPlease leave some before joining new one.";
"OldChannels.NoticeCreateText" = "Sorry, you are member of too many groups and channels.\nPlease leave some before creating a new one.";
"OldChannels.NoticeUpgradeText" = "Sorry, you are a member of too many groups and channels.\nFor technical reasons, you need to leave some first before changing this setting in your groups.";
"OldChannels.ChannelsHeader" = "MOST INACTIVE";
"OldChannels.Leave_1" = "Leave %@ Chat";
"OldChannels.Leave_any" = "Leave %@ Chats";

"OldChannels.ChannelFormat" = "channel, ";
"OldChannels.GroupEmptyFormat" = "group, ";
"OldChannels.GroupFormat_1" = "%@ member ";
"OldChannels.GroupFormat_any" = "%@ members ";

"OldChannels.InactiveWeek_1" = "inactive %@ week";
"OldChannels.InactiveWeek_any" = "inactive %@ weeks";

"OldChannels.InactiveMonth_1" = "inactive %@ month";
"OldChannels.InactiveMonth_any" = "inactive %@ months";

"OldChannels.InactiveYear_1" = "inactive %@ year";
"OldChannels.InactiveYear_any" = "inactive %@ years";

"PrivacySettings.WebSessions" = "Active Websites";

"Appearance.ShareThemeColor" = "Share";

"Theme.ThemeChanged" = "Color Theme Changed";
"Theme.ThemeChangedText" = "You can change it back in\n[Settings > Appearance]().";

"StickerPackActionInfo.AddedTitle" = "Stickers Added";
"StickerPackActionInfo.AddedText" = "%@ has been added to your stickers.";
"StickerPackActionInfo.RemovedTitle" = "Stickers Removed";
"StickerPackActionInfo.ArchivedTitle" = "Stickers Archived";
"StickerPackActionInfo.RemovedText" = "%@ is no longer in your stickers.";

"Conversation.ContextMenuCancelEditing" = "Cancel Editing";

"Map.NoPlacesNearby" = "There are no known places nearby.\nTry a different location.";

"CreatePoll.QuizTitle" = "New Quiz";
"CreatePoll.QuizOptionsHeader" = "QUIZ ANSWERS";
"CreatePoll.Anonymous" = "Anonymous Voting";
"CreatePoll.MultipleChoice" = "Multiple Choice";
"CreatePoll.MultipleChoiceQuizAlert" = "A quiz has one correct answer.";
"CreatePoll.Quiz" = "Quiz Mode";
"CreatePoll.QuizInfo" = "Polls in Quiz Mode have one correct answer. Users can't revoke their answers.";
"CreatePoll.QuizTip" = "Tap to choose the correct answer";

"MessagePoll.LabelPoll" = "Public Poll";
"MessagePoll.LabelAnonymousQuiz" = "Anonymous Quiz";
"MessagePoll.LabelQuiz" = "Quiz";
"MessagePoll.SubmitVote" = "Vote";
"MessagePoll.ViewResults" = "View Results";
"MessagePoll.QuizNoUsers" = "Nobody answered yet";
"MessagePoll.QuizCount_0" = "%@ answered";
"MessagePoll.QuizCount_1" = "1 answered";
"MessagePoll.QuizCount_2" = "2 answered";
"MessagePoll.QuizCount_3_10" = "%@ answered";
"MessagePoll.QuizCount_many" = "%@ answered";
"MessagePoll.QuizCount_any" = "%@ answered";

"PollResults.Title" = "Poll Results";
"PollResults.Collapse" = "COLLAPSE";
"PollResults.ShowMore_1" = "Show More (%@)";
"PollResults.ShowMore_any" = "Show More (%@)";

"Conversation.StopQuiz" = "Stop Quiz";
"Conversation.StopQuizConfirmationTitle" = "If you stop this quiz now, nobody will be able to submit answers. This action cannot be undone.";
"Conversation.StopQuizConfirmation" = "Stop Quiz";

"Forward.ErrorDisabledForChat" = "Sorry, you can't forward messages to this chat.";
"Forward.ErrorPublicPollDisabledInChannels" = "Sorry, public polls can’t be forwarded to channels.";
"Forward.ErrorPublicQuizDisabledInChannels" = "Sorry, public polls can’t be forwarded to channels.";

"Map.PlacesInThisArea" = "Places In This Area";

"Appearance.BubbleCornersSetting" = "Message Corners";
"Appearance.BubbleCorners.Title" = "Message Corners";
"Appearance.BubbleCorners.AdjustAdjacent" = "Adjust Adjacent Corners";
"Appearance.BubbleCorners.Apply" = "Set";

"Conversation.LiveLocationYouAndOther" = "**You** and %@";

"PeopleNearby.MakeVisible" = "Make Myself Visible";
"PeopleNearby.MakeInvisible" = "Stop Showing Me";

"PeopleNearby.ShowMorePeople_0" = "Show %@ More People";
"PeopleNearby.ShowMorePeople_1" = "Show %@ More People";
"PeopleNearby.ShowMorePeople_2" = "Show %@ More People";
"PeopleNearby.ShowMorePeople_3_10" = "Show %@ More People";
"PeopleNearby.ShowMorePeople_many" = "Show %@ More People";
"PeopleNearby.ShowMorePeople_any" = "Show %@ More People";

"PeopleNearby.VisibleUntil" = "visible until %@";

"PeopleNearby.MakeVisibleTitle" = "Make Myself Visible";
"PeopleNearby.MakeVisibleDescription" = "Users nearby will be able to view your profile and send you messages. This may help you find new friends, but could also attract excessive attention. You can stop sharing your profile at any time.\n\nYour phone number will remain hidden.";

"PeopleNearby.DiscoverDescription" = "Exchange contact info with people nearby\nand find new friends.";

"Time.TomorrowAt" = "tomorrow at %@";

"PeerInfo.ButtonMessage" = "Message";
"PeerInfo.ButtonDiscuss" = "Discuss";
"PeerInfo.ButtonCall" = "Call";
"PeerInfo.ButtonVideoCall" = "Video";
"PeerInfo.ButtonMute" = "Mute";
"PeerInfo.ButtonUnmute" = "Unmute";
"PeerInfo.ButtonMore" = "More";
"PeerInfo.ButtonAddMember" = "Add Members";
"PeerInfo.ButtonSearch" = "Search";
"PeerInfo.ButtonLeave" = "Leave";

"PeerInfo.PaneMedia" = "Media";
"PeerInfo.PaneFiles" = "Files";
"PeerInfo.PaneLinks" = "Links";
"PeerInfo.PaneVoiceAndVideo" = "Voice";
"PeerInfo.PaneAudio" = "Audio";
"PeerInfo.PaneGroups" = "Groups";
"PeerInfo.PaneMembers" = "Members";
"PeerInfo.PaneGifs" = "GIFs";

"PeerInfo.AddToContacts" = "Add to Contacts";

"PeerInfo.BioExpand" = "more";

"External.OpenIn" = "Open in %@";

"ChatList.EmptyChatList" = "You have no\nconversations yet.";
"ChatList.EmptyChatListFilterTitle" = "Folder is empty.";
"ChatList.EmptyChatListFilterText" = "No chats currently match this folder.";

"ChatList.EmptyChatListNewMessage" = "New Message";
"ChatList.EmptyChatListEditFilter" = "Edit Folder";

"ChatListFilter.AddChatsTitle" = "Add Chats...";

"Stats.Overview" = "OVERVIEW";
"Stats.Followers" = "Followers";
"Stats.EnabledNotifications" = "Enabled Notifications";
"Stats.ViewsPerPost" = "Views Per Post";
"Stats.SharesPerPost" = "Shares Per Post";

"Stats.GrowthTitle" = "GROWTH";
"Stats.FollowersTitle" = "FOLLOWERS";
"Stats.NotificationsTitle" = "NOTIFICATIONS";
"Stats.InteractionsTitle" = "INTERACTIONS";
"Stats.InstantViewInteractionsTitle" = "INSTANT VIEW INTERACTIONS";
"Stats.ViewsBySourceTitle" = "VIEWS BY SOURCE";
"Stats.ViewsByHoursTitle" = "VIEWS BY HOURS";
"Stats.FollowersBySourceTitle" = "FOLLOWERS BY SOURCE";
"Stats.LanguagesTitle" = "LANGUAGES";
"Stats.PostsTitle" = "RECENT POSTS";

"Stats.MessageViews_0" = "%@ views";
"Stats.MessageViews_1" = "%@ view";
"Stats.MessageViews_2" = "%@ views";
"Stats.MessageViews_3_10" = "%@ views";
"Stats.MessageViews_many" = "%@ views";
"Stats.MessageViews_any" = "%@ views";

"Stats.MessageForwards_0" = "%@ forwards";
"Stats.MessageForwards_1" = "%@ forward";
"Stats.MessageForwards_2" = "%@ forwards";
"Stats.MessageForwards_3_10" = "%@ forwards";
"Stats.MessageForwards_many" = "%@ forwards";
"Stats.MessageForwards_any" = "%@ forwards";

"Stats.LoadingTitle" = "Preparing stats";
"Stats.LoadingText" = "Please wait a few moments while\nwe generate your stats";

"Stats.ZoomOut" = "Zoom Out";
"Stats.Total" = "Total";

"InstantPage.Views_0" = "%@ views";
"InstantPage.Views_1" = "%@ view";
"InstantPage.Views_2" = "%@ views";
"InstantPage.Views_3_10" = "%@ views";
"InstantPage.Views_many" = "%@ views";
"InstantPage.Views_any" = "%@ views";
"InstantPage.FeedbackButtonShort" = "Wrong layout?";

"ChatList.EditFolder" = "Edit Folder";
"ChatList.AddChatsToFolder" = "Add Chats";
"ChatList.RemoveFolderConfirmation" = "This will remove the folder, your chats will not be deleted.";
"ChatList.RemoveFolderAction" = "Remove";
"ChatList.RemoveFolder" = "Remove";
"ChatList.ReorderTabs" = "Reorder Tabs";
"ChatList.TabIconFoldersTooltipNonEmptyFolders" = "Hold on 'Chats' to edit folders and switch between views.";
"ChatList.TabIconFoldersTooltipEmptyFolders" = "Hold to organize your chats with folders.";
"ChatList.AddFolder" = "Add Folder";
"ChatList.EditFolders" = "Edit Folders";
"ChatList.FolderAllChats" = "All Chats";
"ChatList.Tabs.AllChats" = "All Chats";
"ChatList.Tabs.All" = "All";
"Settings.ChatFolders" = "Chat Folders";
"ChatList.ChatTypesSection" = "CHAT TYPES";
"ChatList.PeerTypeNonContact" = "user";
"ChatList.PeerTypeContact" = "contact";
"ChatList.PeerTypeBot" = "bot";
"ChatList.PeerTypeGroup" = "group";
"ChatList.PeerTypeChannel" = "channel";
"ChatListFolderSettings.Info" = "Create folders for different groups of chats and\nquickly switch between them.";

"ChatListFolderSettings.Title" = "Folders";
"ChatListFolderSettings.FoldersSection" = "FOLDERS";
"ChatListFolderSettings.NewFolder" = "Create New Folder";
"ChatListFolderSettings.EditFoldersInfo" = "Tap \"Edit\" to change the order or delete folders.";
"ChatListFolderSettings.RecommendedFoldersSection" = "RECOMMENDED FOLDERS";
"ChatListFolderSettings.RecommendedNewFolder" = "Add Custom Folder";

"ChatListFolder.TitleCreate" = "New Folder";
"ChatListFolder.TitleEdit" = "Edit Folder";
"ChatListFolder.CategoryContacts" = "Contacts";
"ChatListFolder.CategoryNonContacts" = "Non-Contacts";
"ChatListFolder.CategoryBots" = "Bots";
"ChatListFolder.CategoryGroups" = "Groups";
"ChatListFolder.CategoryChannels" = "Channels";
"ChatListFolder.CategoryMuted" = "Muted";
"ChatListFolder.CategoryRead" = "Read";
"ChatListFolder.CategoryArchived" = "Archived";
"ChatListFolder.NameSectionHeader" = "FOLDER NAME";
"ChatListFolder.NamePlaceholder" = "Folder Name";
"ChatListFolder.IncludedSectionHeader" = "INCLUDED CHATS";
"ChatListFolder.AddChats" = "Add Chats";
"ChatListFolder.IncludeSectionInfo" = "Choose chats and types of chats that will appear in this folder.";
"ChatListFolder.ExcludedSectionHeader" = "EXCLUDED CHATS";
"ChatListFolder.ExcludeSectionInfo" = "Choose chats and types of chats that will never appear in this folder.";
"ChatListFolder.NameNonMuted" = "Not Muted";
"ChatListFolder.NameUnread" = "Unread";
"ChatListFolder.NameChannels" = "Channels";
"ChatListFolder.NameContacts" = "Contacts";
"ChatListFolder.NameNonContacts" = "Non-Contacts";
"ChatListFolder.NameBots" = "Bots";
"ChatListFolder.NameGroups" = "Groups";
"ChatListFolder.DiscardConfirmation" = "You have changed the filter. Discard changes?";
"ChatListFolder.DiscardDiscard" = "Discard";
"ChatListFolder.DiscardCancel" = "No";
"ChatListFolder.IncludeChatsTitle" = "Include Chats";
"ChatListFolder.ExcludeChatsTitle" = "Exclude Chats";

"ChatListFolderSettings.AddRecommended" = "ADD";

"ChatListFilter.ShowMoreChats_0" = "Show %@ More Chats";
"ChatListFilter.ShowMoreChats_1" = "Show %@ More Chat";
"ChatListFilter.ShowMoreChats_2" = "Show %@ More Chats";
"ChatListFilter.ShowMoreChats_3_10" = "Show %@ More Chats";
"ChatListFilter.ShowMoreChats_many" = "Show %@ More Chats";
"ChatListFilter.ShowMoreChats_any" = "Show %@ More Chats";

"MuteFor.Forever" = "Mute Forever";

"Conversation.Dice.u1F3B2" = "Send a dice emoji to any chat to roll a die.";
"Conversation.Dice.u1F3AF" = "Send a dart emoji to try your luck.";
"Conversation.SendDice" = "Send";

"Conversation.ContextMenuDiscuss" = "Discuss";

"CreatePoll.ExplanationHeader" = "EXPLANATION";
"CreatePoll.Explanation" = "Add a Comment (Optional)";
"CreatePoll.ExplanationInfo" = "Users will see this comment after choosing a wrong answer, good for educational purposes.";

"FeaturedStickers.OtherSection" = "OTHER STICKERS";

"ChatList.GenericPsaAlert" = "This provides public service announcements in your chat list.";
"ChatList.PsaAlert.covid" = "This message provides you with a public service announcement in relation to the undergoing pandemics. Learn more about this initiative at https://telegram.org/blog/coronavirus";
"ChatList.GenericPsaLabel" = "PSA";
"ChatList.PsaLabel.covid" = "Covid-19";
"Chat.GenericPsaTooltip" = "This is a public service announcement";
"Chat.PsaTooltip.covid" = "This message provides you with a public service announcement in relation to the undergoing pandemics. Learn more about this initiative at https://telegram.org/blog/coronavirus";

"Message.GenericForwardedPsa" = "Public Service Announcement\nFrom: %@";
"Message.ForwardedPsa.covid" = "Covid-19 Notification\nFrom: %@";

"Channel.AboutItem" = "about";
"PeerInfo.GroupAboutItem" = "about";

"Widget.ApplicationStartRequired" = "Open the app to use the widget";

"ChatList.Context.AddToFolder" = "Add to Folder";
"ChatList.Context.RemoveFromFolder" = "Remove from Folder";
"ChatList.Context.Back" = "Back";
"ChatList.AddedToFolderTooltip" = "%1$@ has been added to folder %2$@";
"ChatList.RemovedFromFolderTooltip" = "%1$@ has been removed from folder %2$@";

"OwnershipTransfer.Transfer" = "Transfer";

"TwoStepAuth.Disable" = "Disable";

"Chat.Gifs.TrendingSectionHeader" = "TRENDING GIFS";
"Chat.Gifs.SavedSectionHeader" = "MY GIFS";

"Paint.Framed" = "Framed";

"Media.SendingOptionsTooltip" = "Hold this button to send your message with a self-destruct timer.";
"Media.SendWithTimer" = "Send With Timer";

"Conversation.Timer.Title" = "Send With Timer";
"Conversation.Timer.Send" = "Send With Timer";

"Paint.Pen" = "Pen";
"Paint.Marker" = "Marker";
"Paint.Neon" = "Neon";
"Paint.Arrow" = "Arrow";

"Conversation.NoticeInvitedByInChannel" = "%@ invited you to this channel";
"Conversation.NoticeInvitedByInGroup" = "%@ invited you to this group";

"ChatList.MessagePhotos_1" = "1 Photo";
"ChatList.MessagePhotos_any" = "%@ Photos";
"ChatList.MessageVideos_1" = "1 Videos";
"ChatList.MessageVideos_any" = "%@ Videos";

"Conversation.PrivateChannelTimeLimitedAlertTitle" = "Join Channel";
"Conversation.PrivateChannelTimeLimitedAlertText" = "This channel is private. Please join it to continue viewing its content.";
"Conversation.PrivateChannelTimeLimitedAlertJoin" = "Join";

"KeyCommand.SearchInChat" = "Search in Chat";

"PhotoEditor.SkinTool" = "Soften Skin";
"PhotoEditor.BlurToolPortrait" = "Portrait";
"PhotoEditor.SelectCoverFrame" = "Choose a cover for your profile video";

"Conversation.PeerNearbyTitle" = "%1$@ is %2$@ away";
"Conversation.PeerNearbyText" = "Send a message or tap on the greeting below to show that you are ready to chat.";
"Conversation.PeerNearbyDistance" = "%1$@ is %2$@ away";

"ProfilePhoto.MainPhoto" = "Main Photo";
"ProfilePhoto.SetMainPhoto" = "Set as Main Photo";

"ProfilePhoto.MainVideo" = "Main Video";
"ProfilePhoto.SetMainVideo" = "Set as Main Video";

"Stats.GroupOverview" = "OVERVIEW";
"Stats.GroupMembers" = "Members";
"Stats.GroupMessages" = "Messages";
"Stats.GroupViewers" = "Viewing Members";
"Stats.GroupPosters" = "Posting Members";

"Stats.GroupGrowthTitle" = "GROWTH";
"Stats.GroupMembersTitle" = "GROUP MEMBERS";
"Stats.GroupNewMembersBySourceTitle" = "NEW MEMBERS BY SOURCE";
"Stats.GroupLanguagesTitle" = "MEMBERS' PRIMARY LANGUAGE";
"Stats.GroupMessagesTitle" = "MESSAGES";
"Stats.GroupActionsTitle" = "ACTIONS";
"Stats.GroupTopHoursTitle" = "TOP HOURS";
"Stats.GroupTopWeekdaysTitle" = "TOP DAYS OF WEEK";
"Stats.GroupTopPostersTitle" = "TOP MEMBERS";
"Stats.GroupTopAdminsTitle" = "TOP ADMINS";
"Stats.GroupTopInvitersTitle" = "TOP INVITERS";

"Stats.GroupTopPosterMessages_0" = "%@ messages";
"Stats.GroupTopPosterMessages_1" = "%@ message";
"Stats.GroupTopPosterMessages_2" = "%@ messages";
"Stats.GroupTopPosterMessages_3_10" = "%@ messages";
"Stats.GroupTopPosterMessages_many" = "%@ messages";
"Stats.GroupTopPosterMessages_any" = "%@ messages";

"Stats.GroupTopPosterChars_0" = "%@ symbols per message";
"Stats.GroupTopPosterChars_1" = "%@ symbol per message";
"Stats.GroupTopPosterChars_2" = "%@ symbols per message";
"Stats.GroupTopPosterChars_3_10" = "%@ symbols per message";
"Stats.GroupTopPosterChars_many" = "%@ symbols per message";
"Stats.GroupTopPosterChars_any" = "%@ symbols per message";

"Stats.GroupTopPoster.History" = "History";
"Stats.GroupTopPoster.Promote" = "Promote";

"Stats.GroupTopAdminDeletions_0" = "%@ deletions";
"Stats.GroupTopAdminDeletions_1" = "%@ deletion";
"Stats.GroupTopAdminDeletions_2" = "%@ deletions";
"Stats.GroupTopAdminDeletions_3_10" = "%@ deletions";
"Stats.GroupTopAdminDeletions_many" = "%@ deletions";
"Stats.GroupTopAdminDeletions_any" = "%@ deletions";

"Stats.GroupTopAdminKicks_0" = "%@ kicks";
"Stats.GroupTopAdminKicks_1" = "%@ kick";
"Stats.GroupTopAdminKicks_2" = "%@ kicks";
"Stats.GroupTopAdminKicks_3_10" = "%@ kicks";
"Stats.GroupTopAdminKicks_many" = "%@ kicks";
"Stats.GroupTopAdminKicks_any" = "%@ kicks";

"Stats.GroupTopAdminBans_0" = "%@ bans";
"Stats.GroupTopAdminBans_1" = "%@ ban";
"Stats.GroupTopAdminBans_2" = "%@ bans";
"Stats.GroupTopAdminBans_3_10" = "%@ bans";
"Stats.GroupTopAdminBans_many" = "%@ bans";
"Stats.GroupTopAdminBans_any" = "%@ bans";

"Stats.GroupTopAdmin.Actions" = "Actions";
"Stats.GroupTopAdmin.Promote" = "Promote";

"Stats.GroupTopInviterInvites_0" = "%@ invitations";
"Stats.GroupTopInviterInvites_1" = "%@ invitation";
"Stats.GroupTopInviterInvites_2" = "%@ invitations";
"Stats.GroupTopInviterInvites_3_10" = "%@ invitations";
"Stats.GroupTopInviterInvites_many" = "%@ invitations";
"Stats.GroupTopInviterInvites_any" = "%@ invitations";

"Stats.GroupTopInviter.History" = "History";
"Stats.GroupTopInviter.Promote" = "Promote";

"PrivacySettings.AutoArchiveTitle" = "NEW CHATS FROM UNKNOWN USERS";
"PrivacySettings.AutoArchive" = "Archive and Mute";
"PrivacySettings.AutoArchiveInfo" = "Automatically archive and mute new chats, groups and channels from non-contacts.";

"Call.RemoteVideoPaused" = "%@'s video is paused";

"Settings.SetProfilePhotoOrVideo" = "Set Photo or Video";
"Settings.SetNewProfilePhotoOrVideo" = "Set New Photo or Video";
"Settings.ViewVideo" = "View Video";
"Settings.RemoveVideo" = "Remove Video";

"Conversation.Unarchive" = "Unarchive";
"Conversation.UnarchiveDone" = "The chat was moved to your main list.";

"ChatList.AutoarchiveSuggestion.Title" = "Hide new chats?";
"ChatList.AutoarchiveSuggestion.Text" = "You are receiving lots of new chats from users who are not in your Contact List. Do you want to have such chats **automatically muted** and **archived**?";
"ChatList.AutoarchiveSuggestion.OpenSettings" = "Go to Settings";

"SettingsSearch.Synonyms.ChatSettings.IntentsSettings" = "Siri Suggestions";

"Stats.GroupShowMoreTopPosters_0" = "Show %@ More";
"Stats.GroupShowMoreTopPosters_1" = "Show %@ More";
"Stats.GroupShowMoreTopPosters_2" = "Show %@ More";
"Stats.GroupShowMoreTopPosters_3_10" = "Show %@ More";
"Stats.GroupShowMoreTopPosters_many" = "Show %@ More";
"Stats.GroupShowMoreTopPosters_any" = "Show %@ More";

"Stats.GroupShowMoreTopAdmins_0" = "Show %@ More";
"Stats.GroupShowMoreTopAdmins_1" = "Show %@ More";
"Stats.GroupShowMoreTopAdmins_2" = "Show %@ More";
"Stats.GroupShowMoreTopAdmins_3_10" = "Show %@ More";
"Stats.GroupShowMoreTopAdmins_many" = "Show %@ More";
"Stats.GroupShowMoreTopAdmins_any" = "Show %@ More";

"Stats.GroupShowMoreTopInviters_0" = "Show %@ More";
"Stats.GroupShowMoreTopInviters_1" = "Show %@ More";
"Stats.GroupShowMoreTopInviters_2" = "Show %@ More";
"Stats.GroupShowMoreTopInviters_3_10" = "Show %@ More";
"Stats.GroupShowMoreTopInviters_many" = "Show %@ More";
"Stats.GroupShowMoreTopInviters_any" = "Show %@ More";

"Settings.AddAnotherAccount" = "Add Another Account";
"Settings.AddAnotherAccount.Help" = "You can add up to three accounts with different phone numbers.";

"ProfilePhoto.OpenGallery" = "Open Gallery";
"ProfilePhoto.SearchWeb" = "Search Web";
"ProfilePhoto.OpenInEditor" = "Open in Editor";

"Settings.EditAccount" = "Edit Account";
"Settings.EditPhoto" = "Edit";
"Settings.EditVideo" = "Edit";
"Settings.CancelUpload" = "Cancel Upload";

"Settings.FrequentlyAskedQuestions" = "Frequently Asked Questions";

"Notification.ChangedGroupVideo" = "%@ changed group video";
"Group.MessageVideoUpdated" = "Group video updated";
"Channel.MessageVideoUpdated" = "Channel video updated";

"Conversation.Dice.u1F3C0" = "Send a basketball emoji to try your luck.";
"Conversation.Dice.u26BD" = "Send a football emoji to try your luck.";

"SettingsSearch_Synonyms_ChatFolders" = "";

"EditProfile.NameAndPhotoOrVideoHelp" = "Enter your name and add an optional profile photo or video.";

"Settings.RemoveConfirmation" = "Remove";

"Conversation.ContextMenuOpenProfile" = "Open Profile";
"Conversation.ContextMenuSendMessage" = "Send Message";
"Conversation.ContextMenuMention" = "Mention";

"Conversation.ContextMenuOpenChannelProfile" = "Open Profile";
"Conversation.ContextMenuOpenChannel" = "Open Channel";

"Cache.KeepMediaHelp" = "Photos, videos and other files from cloud chats that you have **not accessed** during this period will be removed from this device to save disk space.";


"Cache.MaximumCacheSize" = "Maximum Cache Size";
"Cache.NoLimit" = "No Limit";
"Cache.MaximumCacheSizeHelp" = "If your cache size exceeds this limit, the oldest media will be deleted.\n\nAll media will stay in the Telegram cloud and can be re-downloaded if you need it again.";

"Stats.MessageTitle" = "Message Statistics";
"Stats.MessageOverview" = "Overview";
"Stats.MessageInteractionsTitle" = "Interactions";
"Stats.MessagePublicForwardsTitle" = "Public Shares";

"Call.CameraTooltip" = "Tap here to turn on your camera";
"Call.CameraOrScreenTooltip" = "Turn on your camera or screensharing";
"Call.CameraConfirmationText" = "Switch to video call?";
"Call.CameraConfirmationConfirm" = "Switch";

"Call.YourMicrophoneOff" = "Your microphone is off";
"Call.MicrophoneOff" = "%@'s microphone is off";
"Call.CameraOff" = "%@'s camera is off";
"Call.BatteryLow" = "%@'s battery level is low";

"Call.Audio" = "audio";
"Call.AudioRouteMute" = "Mute Yourself";

"AccessDenied.VideoCallCamera" = "Telegram needs access to your camera to make video calls.\n\nPlease go to Settings > Privacy > Camera and set Telegram to ON.";

"Call.AccountIsLoggedOnCurrentDevice" = "Sorry, you can't call %@ because that account is logged in to Telegram on the device you're using for the call.";

"ChatList.Search.FilterChats" = "Chats";
"ChatList.Search.FilterMedia" = "Media";
"ChatList.Search.FilterLinks" = "Links";
"ChatList.Search.FilterFiles" = "Files";
"ChatList.Search.FilterMusic" = "Music";
"ChatList.Search.FilterVoice" = "Voice";

"ChatList.Search.NoResults" = "No Results";
"ChatList.Search.NoResultsQueryDescription" = "There were no results for \"%@\".\nTry a new search.";
"ChatList.Search.NoResultsDescription" = "There were no results.\nTry a new search.";

"ChatList.Search.NoResultsFilter" = "Nothing Yet";
"ChatList.Search.NoResultsFitlerMedia" = "Photos and videos from all your chats will be shown here.";
"ChatList.Search.NoResultsFitlerLinks" = "Links from all your chats will be shown here.";
"ChatList.Search.NoResultsFitlerFiles" = "Files from all your chats will be shown here.";
"ChatList.Search.NoResultsFitlerMusic" = "Music from all your chats will be shown here.";
"ChatList.Search.NoResultsFitlerVoice" = "Voice and video messages from all your chats will be shown here.";

"ChatList.Search.Messages_0" = "%@ messages";
"ChatList.Search.Messages_1" = "%@ message";
"ChatList.Search.Messages_2" = "%@ messages";
"ChatList.Search.Messages_3_10" = "%@ messages";
"ChatList.Search.Messages_many" = "%@ messages";
"ChatList.Search.Messages_any" = "%@ messages";

"Conversation.InputTextAnonymousPlaceholder" = "Send anonymously";

"DialogList.Replies" = "Replies";

"Conversation.ContextViewReplies_1" = "View %@ Reply";
"Conversation.ContextViewReplies_any" = "View %@ Replies";
"Conversation.ContextViewThread" = "View Thread";

"Conversation.ViewReply" = "View Reply";

"Conversation.MessageViewComments_1" = "[%@]Comment";
"Conversation.MessageViewComments_any" = "[%@]Comments";
"Conversation.MessageViewCommentsFormat" = "%1$@ %2$@";

"Conversation.TitleCommentsEmpty" = "Comments";
"Conversation.TitleComments_1" = "[%@]Comment";
"Conversation.TitleComments_any" = "[%@]Comments";
"Conversation.TitleCommentsFormat" = "%1$@ %2$@";

"Conversation.TitleRepliesEmpty" = "Replies";
"Conversation.TitleReplies_1" = "[%@]Reply";
"Conversation.TitleReplies_any" = "[%@]Replies";
"Conversation.TitleRepliesFormat" = "%1$@ %2$@";

"Conversation.MessageLeaveComment" = "Leave a Comment";
"Conversation.MessageLeaveCommentShort" = "Comment";

"Conversation.DiscussionNotStarted" = "No comments here yet...";
"Conversation.DiscussionStarted" = "Discussion started";

"Conversation.InputTextPlaceholderReply" = "Reply";
"Conversation.InputTextPlaceholderComment" = "Comment";

"Conversation.TitleNoComments" = "Comments";

"Conversation.ContextMenuBlock" = "Block User";

"Replies.BlockAndDeleteRepliesActionTitle" = "Block and Delete Replies";

"Channel.CommentsGroup.Header" = "Select a group chat that will be used to host comments from your channel.";
"Channel.CommentsGroup.HeaderSet" = "%@ is selected as the group that will be used to host comments for your channel.";
"Channel.CommentsGroup.HeaderGroupSet" = "%@ is linking the group as it's discussion board.";

"RepliesChat.DescriptionText" = "This chat helps you keep track of replies to your comments in Channels.";

"Channel.DiscussionMessageUnavailable" = "Sorry, this post has been removed from the discussion group.";

"Conversation.ContextViewStats" = "View Statistics";

"ChatList.MessageMusic_1" = "%@ Music File";
"ChatList.MessageMusic_any" = "%@ Music Files";

"Conversation.PinOlderMessageAlertTitle" = "Pin Message";
"Conversation.PinOlderMessageAlertText" = "Do you want to pin an older message while leaving a more recent one pinned?";
"Conversation.PinMessageAlertPin" = "Pin";

"Conversation.ContextMenuSelect" = "Select";

"Conversation.ContextMenuSelectAll_0" = "Select All %@ Items";
"Conversation.ContextMenuSelectAll_1" = "Select All %@ Items";
"Conversation.ContextMenuSelectAll_2" = "Select All %@ Items";
"Conversation.ContextMenuSelectAll_3_10" = "Select All %@ Items";
"Conversation.ContextMenuSelectAll_many" = "Select All %@ Items";
"Conversation.ContextMenuSelectAll_any" = "Select All %@ Items";

"Conversation.Dice.u1F3B0" = "Send a slot machine emoji to try your luck.";

"Notification.ProximityReached" = "%1$@ is now within %2$@ from %3$@";
"Notification.ProximityReachedYou" = "%1$@ is now within %2$@ from you";
"Notification.ProximityYouReached" = "You are now within %1$@ from %2$@";

"Location.ProximityNotification.Title" = "Proximity Alert";
"Location.ProximityNotification.Notify" = "Notify me within %@";
"Location.ProximityNotification.NotifyLong" = "Notify when %1$@ is within %2$@";
"Location.ProximityNotification.AlreadyClose" = "You are already closer than %@";
"Location.ProximityNotification.DistanceKM" = "km";
"Location.ProximityNotification.DistanceM" = "m";
"Location.ProximityNotification.DistanceMI" = "mi";

"Location.ProximityTip" = "Alert when %@ is close";
"Location.ProximityGroupTip" = "Alert when any group member is close";

"ChatList.MessageFiles_1" = "%@ File";
"ChatList.MessageFiles_any" = "%@ Files";

"Chat.TitlePinnedMessages_1" = "Pinned Message";
"Chat.TitlePinnedMessages_any" = "%@ Pinned Messages";

"Chat.PanelHidePinnedMessages" = "Don't Show Pinned Messages";
"Chat.PanelUnpinAllMessages" = "Unpin All Messages";

"Chat.MessagesUnpinned_1" = "Message Unpinned";
"Chat.MessagesUnpinned_any" = "%@ Messages Unpinned";

"Chat.PinnedMessagesHiddenTitle" = "Pinned Messages Hidden";
"Chat.PinnedMessagesHiddenText" = "You will see the bar with pinned messages only if a new message is pinned.";

"OpenFile.PotentiallyDangerousContentAlert" = "Previewing this file can potentially expose your IP address to its sender. Continue?";
"OpenFile.Proceed" = "Proceed";

"Chat.PinnedListPreview.ShowAllMessages" = "Show All Messages";
"Chat.PinnedListPreview.UnpinAllMessages" = "Unpin All Messages";
"Chat.PinnedListPreview.HidePinnedMessages" = "Hide Pinned Messages";

"Conversation.PinMessagesForMe" = "Pin for me";
"Conversation.PinMessagesFor" = "Pin for me and %@";

"Location.LiveLocationRequired.Title" = "Share Location";
"Location.LiveLocationRequired.Description" = "For the alert to work, please share your live location in this chat.";
"Location.LiveLocationRequired.ShareLocation" = "Share Location";

"Location.ProximityAlertSetTitle" = "Proximity alert set";
"Location.ProximityAlertSetText" = "We will notify you once %1$@ is within %2$@ from you.";
"Location.ProximityAlertSetTextGroup" = "We will notify you once any other group member is within %@ from you.";
"Location.ProximityAlertCancelled" = "Proximity alert cancelled";

"Stats.Message.Views" = "Views";
"Stats.Message.PublicShares" = "Public Shares";
"Stats.Message.PrivateShares" = "Private Shares";

"ChatSettings.WidgetSettings" = "Widget";

"Conversation.EditingPhotoPanelTitle" = "Edit Photo";

"Conversation.TextCopied" = "Text copied to clipboard";

"Media.LimitedAccessTitle" = "Limited Access to Media";
"Media.LimitedAccessText" = "You've given Telegram access only to select number of photos.";
"Media.LimitedAccessManage" = "Manage";
"Media.LimitedAccessSelectMore" = "Select More Photos...";
"Media.LimitedAccessChangeSettings" = "Change Settings";

"VoiceChat.StatusSpeaking" = "speaking";
"VoiceChat.StatusSpeakingVolume" = "%@ speaking";
"VoiceChat.StatusListening" = "listening";
"VoiceChat.StatusInvited" = "invited";

"VoiceChat.Connecting" = "Connecting...";
"VoiceChat.Reconnecting" = "Reconnecting...";

"VoiceChat.Unmute" = "Unmute";
"VoiceChat.UnmuteHelp" = "or hold and speak";
"VoiceChat.Live" = "You're Live";
"VoiceChat.Mute" = "Tap to Mute";
"VoiceChat.Muted" = "Muted";
"VoiceChat.MutedHelp" = "You are in Listen Only mode";

"VoiceChat.Audio" = "audio";
"VoiceChat.Leave" = "leave";

"VoiceChat.SpeakPermissionEveryone" = "New participants can speak";
"VoiceChat.SpeakPermissionAdmin" = "New paricipants are muted";
"VoiceChat.Share" = "Share Invite Link";
"VoiceChat.EndVoiceChat" = "End Voice Chat";
"VoiceChat.EndLiveStream" = "End Live Stream";

"VoiceChat.CopyInviteLink" = "Copy Invite Link";
"VoiceChat.InviteLinkCopiedText" = "Invite link copied to clipboard";

"VoiceChat.UnmutePeer" = "Allow to Speak";
"VoiceChat.MutePeer" = "Mute";
"VoiceChat.RemovePeer" = "Remove";
"VoiceChat.RemovePeerConfirmation" = "Are you sure you want to remove %@ from the group chat?";
"VoiceChat.RemovePeerRemove" = "Remove";

"VoiceChat.PanelJoin" = "Join";
"VoiceChat.Title" = "Voice Chat";
"VoiceChatChannel.Title" = "Live Stream";

"VoiceChat.InviteMember" = "Invite Member";

"Notification.VoiceChatInvitation" = "%1$@ invited %2$@ to the voice chat";
"Notification.VoiceChatInvitationForYou" = "%1$@ invited you to the voice chat";

"VoiceChat.InvitedPeerText" = "You invited %@ to the voice chat";
"LiveStream.InvitedPeerText" = "You invited %@ to the live stream";
"VoiceChat.RemovedPeerText" = "You removed %@ from this group";

"Notification.VoiceChatStarted" = "%1$@ started a voice chat";
"Notification.VoiceChatEnded" = "Voice chat ended (%@)";
"Notification.LiveStreamEnded" = "Live stream ended (%@)";
"Notification.VoiceChatEndedGroup" = "%1$@ ended the voice chat (%2$@)";

"VoiceChat.Panel.TapToJoin" = "Tap to join";
"VoiceChat.Panel.Members_0" = "%@ participants";
"VoiceChat.Panel.Members_1" = "%@ participant";
"VoiceChat.Panel.Members_2" = "%@ participants";
"VoiceChat.Panel.Members_3_10" = "%@ participants";
"VoiceChat.Panel.Members_many" = "%@ participants";
"VoiceChat.Panel.Members_any" = "%@ participants";

"VoiceChat.Status.Members_0" = "[%@]participants";
"VoiceChat.Status.Members_1" = "[%@]participant";
"VoiceChat.Status.Members_2" = "[%@]participants";
"VoiceChat.Status.Members_3_10" = "[%@]participants";
"VoiceChat.Status.Members_many" = "[%@]participants";
"VoiceChat.Status.Members_any" = "[%@]participants";
"VoiceChat.Status.MembersFormat" = "%1$@ %2$@";

"ChannelInfo.CreateVoiceChat" = "Start Voice Chat";
"ChannelInfo.CreateLiveStream" = "Start Live Stream";

"VoiceChat.AnonymousDisabledAlertText" = "Sorry, you can't join voice chat as an anonymous admin.";
"LiveStream.AnonymousDisabledAlertText" = "Sorry, you can't join live stream as an anonymous admin.";
"VoiceChat.ChatFullAlertText" = "Sorry, this voice chat has too many participants at the moment.";
"LiveStream.ChatFullAlertText" = "Sorry, this live stream has too many participants at the moment.";

"VoiceChat.EndConfirmationTitle" = "End voice chat";
"LiveStream.EndConfirmationTitle" = "End live stream";
"VoiceChat.EndConfirmationText" = "Are you sure you want to end this voice chat?";
"LiveStream.EndConfirmationText" = "Are you sure you want to end this live stream?";
"VoiceChat.EndConfirmationEnd" = "End";

"VoiceChat.InviteMemberToGroupFirstText" = "%1$@ isn't a member of \"%2$@\" yet. Add them to the group?";
"VoiceChat.InviteMemberToChannelFirstText" = "%1$@ isn't a subscriber of \"%2$@\" yet. Add them to the channel?";
"VoiceChat.InviteMemberToGroupFirstAdd" = "Add";

"VoiceChat.CreateNewVoiceChatText" = "Voice chat ended. Start a new one?";
"LiveStream.CreateNewVoiceChatText" = "Live stream ended. Start a new one?";
"VoiceChat.CreateNewVoiceChatStart" = "Start";
"VoiceChat.CreateNewVoiceChatStartNow" = "Start Now";
"VoiceChat.CreateNewVoiceChatSchedule" = "Schedule";

"PUSH_CHAT_VOICECHAT_START" = "%2$@|%1$@ started a voice chat";
"PUSH_CHAT_VOICECHAT_INVITE" = "%2$@|%1$@ invited %3$@ to the voice chat";
"PUSH_CHAT_VOICECHAT_INVITE_YOU" = "%2$@|%1$@ invited you to the voice chat";
"PUSH_CHAT_VOICECHAT_END" = "%2$@|%1$@ has ended the voice chat";

"PUSH_CHAT_LIVESTREAM_START" = "%2$@|%1$@ started a live stream";
"PUSH_CHAT_LIVESTREAM_INVITE" = "%2$@|%1$@ invited %3$@ to the live stream";
"PUSH_CHAT_LIVESTREAM_INVITE_YOU" = "%2$@|%1$@ invited you to the live stream";
"PUSH_CHAT_LIVESTREAM_END" = "%2$@|%1$@ has ended the live stream";

"Conversation.Dice.u1F3B3" = "Send a bowling emoji to try your luck.";

"VoiceOver.Common.SwitchHint" = "Double Tap To Toggle";
"VoiceOver.Common.On" = "On";
"VoiceOver.Common.Off" = "Off";

"VoiceOver.Chat.MessagesSelected_0" = "%@ messages selected";
"VoiceOver.Chat.MessagesSelected_1" = "%@ message selected";
"VoiceOver.Chat.MessagesSelected_2" = "%@ messages selected";
"VoiceOver.Chat.MessagesSelected_3_10" = "%@ messages selected";
"VoiceOver.Chat.MessagesSelected_many" = "%@ messages selected";
"VoiceOver.Chat.MessagesSelected_any" = "%@ messages selected";

"Channel.AdminLog.StartedVoiceChat" = "%1$@ started voice chat";
"Channel.AdminLog.StartedLiveStream" = "%1$@ started live stream";
"Channel.AdminLog.EndedVoiceChat" = "%1$@ ended voice chat";
"Channel.AdminLog.EndedLiveStream" = "%1$@ ended live stream";
"Channel.AdminLog.MutedParticipant" = "%1$@ muted %2$@";
"Channel.AdminLog.UnmutedMutedParticipant" = "%1$@ unmuted %2$@";
"Channel.AdminLog.AllowedNewMembersToSpeak" = "%1$@ allowed new members to speak";
"Channel.AdminLog.MutedNewMembers" = "%1$@ muted new members";

"Group.GroupMembersHeader" = "GROUP MEMBERS";

"Conversation.VoiceChatMediaRecordingRestricted" = "You can't record voice and video messages during a voice chat.";
"Conversation.LiveStreamMediaRecordingRestricted" = "You can't record voice and video messages during a live stream.";

"CallList.ActiveVoiceChatsHeader" = "ACTIVE VOICE CHATS";
"CallList.RecentCallsHeader" = "RECENT CALLS";

"VoiceChat.PeerJoinedText" = "%@ joined the voice chat";
"LiveStream.PeerJoinedText" = "%@ joined the live stream";

"VoiceChat.StartRecording" = "Start Recording";
"LiveStream.StartRecording" = "Start Recording";
"VoiceChat.StopRecording" = "Stop Recording";

"VoiceChat.StartRecordingTitle" = "Start Recording";
"LiveStream.StartRecordingTitle" = "Start Recording";
"VoiceChat.StartRecordingText" = "Do you want to start recording this chat and save the result into an audio file?\n\nOther members will see that the chat is being recorded.";
"LiveStream.StartRecordingText" = "Do you want to start recording this live stream and save the result into an audio file?\n\nOther members will see that the chat is being recorded.";
"VoiceChat.StartRecordingStart" = "Start";
"VoiceChat.StartRecordingTextVideo" = "Do you want to start recording this chat and save the result into a video file?\n\nOther members will see that the chat is being recorded.";
"LiveStream.StartRecordingTextVideo" = "Do you want to start recording this live stream and save the result into a video file?\n\nOther members will see that the chat is being recorded.";

"VoiceChat.RecordingTitlePlaceholder" = "Audio Title (Optional)";
"VoiceChat.RecordingTitlePlaceholderVideo" = "Video Title (Optional)";
"VoiceChat.RecordingStarted" = "Voice chat recording started";
"LiveStream.RecordingStarted" = "Live stream recording started";
"VoiceChat.RecordingInProgress" = "Voice chat is being recorded";
"LiveStream.RecordingInProgress" = "Live stream is being recorded";

"VoiceChat.StopRecordingTitle" = "Stop Recording?";
"VoiceChat.StopRecordingStop" = "Stop";

"VoiceChat.RecordingSaved" = "Audio saved to **Saved Messages**.";

"VoiceChat.StatusMutedForYou" = "muted for you";
"VoiceChat.StatusMutedYou" = "put you on mute";

"VoiceOver.DismissContextMenu" = "Dismiss Context Menu";

"Call.VoiceOver.VoiceCallOutgoing" = "Outgoing Voice Call";
"Call.VoiceOver.VideoCallOutgoing" = "Outgoing Video Call";
"Call.VoiceOver.VoiceCallIncoming" = "Incoming Voice Call";
"Call.VoiceOver.VideoCallIncoming" = "Incoming Video Call";
"Call.VoiceOver.VoiceCallMissed" = "Missed Voice Call";
"Call.VoiceOver.VideoCallMissed" = "Missed Video Call";
"Call.VoiceOver.VoiceCallCanceled" = "Cancelled Voice Call";
"Call.VoiceOver.VideoCallCanceled" = "Cancelled Video Call";

"VoiceChat.UnmuteForMe" = "Unmute for Me";
"VoiceChat.MuteForMe" = "Mute for Me";

"PeerInfo.ButtonVoiceChat" = "Voice Chat";
"PeerInfo.ButtonLiveStream" = "Live Stream";
"VoiceChat.OpenChat" = "Open Chat";

"GroupInfo.InviteLinks" = "Invite Links";

"InviteLink.Title" = "Invite Links";
"InviteLink.PermanentLink" = "Permanent Link";
"InviteLink.PublicLink" = "Public Link";
"InviteLink.Share" = "Share Link";
"InviteLink.PeopleJoinedNone" = "no one joined yet";
"InviteLink.PeopleJoined_1" = "%@ people joined";
"InviteLink.PeopleJoined_2" = "%@ people joined";
"InviteLink.PeopleJoined_3_10" = "%@ people joined";
"InviteLink.PeopleJoined_many" = "%@ people joined";
"InviteLink.PeopleJoined_any" = "%@ people joined";
"InviteLink.CreatePrivateLinkHelp" = "Anyone who has Telegram installed will be able to join your group by following this link.";
"InviteLink.CreatePrivateLinkHelpChannel" = "Anyone who has Telegram installed will be able to join your channel by following this link.";
"InviteLink.Manage" = "Manage Invite Links";

"InviteLink.PeopleJoinedShortNoneExpired" = "no one joined";
"InviteLink.PeopleJoinedShortNone" = "no one joined yet";
"InviteLink.PeopleJoinedShort_1" = "%@ joined";
"InviteLink.PeopleJoinedShort_2" = "%@ joined";
"InviteLink.PeopleJoinedShort_3_10" = "%@ joined";
"InviteLink.PeopleJoinedShort_many" = "%@ joined";
"InviteLink.PeopleJoinedShort_any" = "%@ joined";

"InviteLink.PeopleCanJoin_1" = "%@ can join";
"InviteLink.PeopleCanJoin_2" = "%@ can join";
"InviteLink.PeopleCanJoin_3_10" = "%@ can join";
"InviteLink.PeopleCanJoin_many" = "%@ can join";
"InviteLink.PeopleCanJoin_any" = "%@ can join";

"InviteLink.PeopleRemaining_1" = "%@ remaining";
"InviteLink.PeopleRemaining_2" = "%@ remaining";
"InviteLink.PeopleRemaining_3_10" = "%@ remaining";
"InviteLink.PeopleRemaining_many" = "%@ remaining";
"InviteLink.PeopleRemaining_any" = "%@ remaining";

"InviteLink.Expired" = "expired";
"InviteLink.UsageLimitReached" = "limit reached";
"InviteLink.Revoked" = "revoked";

"InviteLink.AdditionalLinks" = "Additional Links";
"InviteLink.Create" = "Create a New Link";
"InviteLink.CreateInfo" = "You can create additional invite links that have limited time or number of usages.";

"InviteLink.RevokedLinks" = "Revoked Links";
"InviteLink.DeleteAllRevokedLinks" = "Delete All Revoked Links";

"InviteLink.ContextCopy" = "Copy";
"InviteLink.ContextEdit" = "Edit";
"InviteLink.ContextGetQRCode" = "Get QR Code";
"InviteLink.ContextShare" = "Share";
"InviteLink.ContextRevoke" = "Revoke";
"InviteLink.ContextDelete" = "Delete";

"InviteLink.Create.Title" = "New Link";
"InviteLink.Create.EditTitle" = "Edit Link";

"InviteLink.Create.TimeLimit" = "Limit By Time Period";
"InviteLink.Create.TimeLimitExpiryDate" = "Expiry Date";
"InviteLink.Create.TimeLimitExpiryDateNever" = "Never";
"InviteLink.Create.TimeLimitExpiryTime" = "Time";
"InviteLink.Create.TimeLimitInfo" = "You can make the link expire after a certain time.";
"InviteLink.Create.TimeLimitNoLimit" = "No Limit";

"InviteLink.Create.UsersLimit" = "Limit By Number Of Users";
"InviteLink.Create.UsersLimitNumberOfUsers" = "Number of Uses";
"InviteLink.Create.UsersLimitNumberOfUsersUnlimited" = "Unlimited";
"InviteLink.Create.UsersLimitInfo" = "You can make the link expire after it has been used for a certain number of times.";
"InviteLink.Create.UsersLimitNoLimit" = "No Limit";

"InviteLink.Create.Revoke" = "Revoke Link";

"InviteLink.QRCode.Title" = "Invite by QR Code";
"InviteLink.QRCode.Info" = "Everyone on Telegram can scan this code to join your group.";
"InviteLink.QRCode.InfoChannel" = "Everyone on Telegram can scan this code to join your channel.";
"InviteLink.QRCode.Share" = "Share QR Code";

"InviteLink.InviteLink" = "Invite Link";
"InviteLink.ExpiredLink" = "Expired Link";
"InviteLink.ExpiredLinkStatus" = "time limit has expired";
"InviteLink.CreatedBy" = "Link Created By";

"InviteLink.ReactivateLink" = "Reactivate Link";

"InviteLink.DeleteLinkAlert.Text" = "Are you sure you want to delete this link? It will be completely gone.";
"InviteLink.DeleteLinkAlert.Action" = "Delete";

"InviteLink.DeleteAllRevokedLinksAlert.Text" = "This will delete all revoked links.";
"InviteLink.DeleteAllRevokedLinksAlert.Action" = "Delete All";

"InviteLink.ExpiresIn" = "expires in %@";

"InviteLink.InviteLinkCopiedText" = "Invite link copied to clipboard";

"InviteLink.OtherAdminsLinks" = "Invite Links Created By Other Admins";
"InviteLink.OtherPermanentLinkInfo" = "**%1$@** can see this link and use it to invite new members to **%2$@**.";

"InviteLink.InviteLinks_0" = "%@ invite links";
"InviteLink.InviteLinks_1" = "%@ invite link";
"InviteLink.InviteLinks_2" = "%@ invite links";
"InviteLink.InviteLinks_3_10" = "%@ invite links";
"InviteLink.InviteLinks_many" = "%@ invite links";
"InviteLink.InviteLinks_any" = "%@ invite links";

"InviteLink.InviteLinkRevoked" = "The invite link has been revoked.";

"Conversation.ChecksTooltip.Delivered" = "Delivered";
"Conversation.ChecksTooltip.Read" = "Read";

"DialogList.MultipleTypingPair" = "%@ and %@ are typing";

"Common.Save" = "Save";

"UserInfo.FakeUserWarning" = "⚠️ Warning: Many users reported that this account impersonates a famous person or organization.";
"UserInfo.FakeBotWarning" = "⚠️ Warning: Many users reported that this account impersonates a famous person or organization.";
"GroupInfo.FakeGroupWarning" = "⚠️ Warning: Many users reported that this account impersonates a famous person or organization.";
"ChannelInfo.FakeChannelWarning" = "⚠️ Warning: Many users reported that this account impersonates a famous person or organization.";

"ReportPeer.ReasonFake" = "Fake Account";

"ChatList.HeaderImportIntoAnExistingGroup" = "SELECT A CHAT TO IMPORT MESSAGES TO";

"Group.ErrorAdminsTooMuch" = "Sorry, too many administrators in this group.";
"Channel.ErrorAdminsTooMuch" = "Sorry, too many administrators in this channel.";

"Conversation.AddMembers" = "Add Members";

"Conversation.ImportedMessageHint" = "This message was imported from another app. We can't guarantee it's real.";

"Conversation.GreetingText" = "Send a message or tap on the greeting below.";

"CallList.DeleteAllForMe" = "Delete for me";
"CallList.DeleteAllForEveryone" = "Delete for me and Others";
"Conversation.ImportProgress" = "Importing Messages... %@%";

"Conversation.AudioRateTooltipSpeedUp" = "Audio will play two times faster.";
"Conversation.AudioRateTooltipNormal" = "Audio will play at normal speed.";

"ChatImport.Title" = "Select Chat";
"ChatImport.SelectionErrorNotAdmin" = "You must to be an admin in the group to import messages to it.";
"ChatImport.SelectionErrorGroupGeneric" = "Sorry, you can't import history to this group.";
"ChatImport.SelectionConfirmationGroupWithTitle" = "Do you want to import messages from **%1$@** into **%2$@**?";
"ChatImport.SelectionConfirmationGroupWithoutTitle" = "Do you want to import messages into **%@**?";
"ChatImport.SelectionConfirmationAlertTitle" = "Import Messages";
"ChatImport.SelectionConfirmationAlertImportAction" = "Import";
"ChatImport.CreateGroupAlertTitle" = "Create Group and Import Messages";
"ChatImport.CreateGroupAlertText" = "Do you want to create the group **%@** and import messages from another messaging app?";
"ChatImport.CreateGroupAlertImportAction" = "Create and Import";
"ChatImport.UserErrorNotMutual" = "You can only import messages into private chats with users who are mutual contacts.";
"ChatImport.SelectionConfirmationUserWithTitle" = "Do you want to import messages from **%1$@** into the chat with **%2$@**?";
"ChatImport.SelectionConfirmationUserWithoutTitle" = "Do you want to import messages into the chat with **%@?**";

"PeerSelection.ImportIntoNewGroup" = "Import to a New Group";
"Message.ImportedDateFormat" = "%1$@, %2$@ Imported %3$@";

"ChatImportActivity.Title" = "Importing Chat";
"ChatImportActivity.OpenApp" = "Open Telegram";
"ChatImportActivity.Retry" = "Retry";
"ChatImportActivity.InProgress" = "Please keep this window open\nuntil the import is completed.";
"ChatImportActivity.ErrorNotAdmin" = "You need to be an admin in the group to import messages.";
"ChatImportActivity.ErrorInvalidChatType" = "Wrong type of chat for the messages you are trying to import.";
"ChatImportActivity.ErrorUserBlocked" = "Unable to import messages due to privacy settings.";
"ChatImportActivity.ErrorGeneric" = "An error occurred.";
"ChatImportActivity.ErrorLimitExceeded" = "Daily maximum reached,\nplease come back tomorrow.";
"ChatImportActivity.Success" = "Chat imported\nsuccessfully.";

"VoiceOver.Chat.GoToOriginalMessage" = "Go to message";
"VoiceOver.Chat.UnreadMessages_0" = "%@ unread messages";
"VoiceOver.Chat.UnreadMessages_1" = "%@ unread message";
"VoiceOver.Chat.UnreadMessages_2" = "%@ unread messages";
"VoiceOver.Chat.UnreadMessages_3_10" = "%@ unread messages";
"VoiceOver.Chat.UnreadMessages_many" = "%@ unread messages";
"VoiceOver.Chat.UnreadMessages_any" = "%@ unread messages";

"VoiceOver.ChatList.Message" = "Message";
"VoiceOver.ChatList.OutgoingMessage" = "Outgoing Message";
"VoiceOver.ChatList.MessageFrom" = "From: %@";
"VoiceOver.ChatList.MessageRead" = "Read";
"VoiceOver.ChatList.MessageEmpty" = "Empty";

"VoiceOver.Chat.Profile" = "Profile";
"VoiceOver.Chat.GroupInfo" = "Group Info";
"VoiceOver.Chat.ChannelInfo" = "Channel Info";

"Conversation.ForwardTooltip.Chat.One" = "Message forwarded to **%@**";
"Conversation.ForwardTooltip.Chat.Many" = "Messages forwarded to **%@**";
"Conversation.ForwardTooltip.TwoChats.One" = "Message forwarded to **%@** and **%@**";
"Conversation.ForwardTooltip.TwoChats.Many" = "Messages forwarded to **%@** and **%@**";
"Conversation.ForwardTooltip.ManyChats.One" = "Message forwarded to **%@** and %@ others";
"Conversation.ForwardTooltip.ManyChats.Many" = "Messages forwarded to **%@** and %@ others";
"Conversation.ForwardTooltip.SavedMessages.One" = "Message forwarded to **Saved Messages**";
"Conversation.ForwardTooltip.SavedMessages.Many" = "Messages forwarded to **Saved Messages**";

"Channel.AdminLog.UpdatedParticipantVolume" = "%1$@ changed %2$@ volume to %3$@";

"Channel.AdminLog.DeletedInviteLink" = "%1$@ deleted invite link %2$@";
"Channel.AdminLog.RevokedInviteLink" = "%1$@ revoked invite link %2$@";
"Channel.AdminLog.EditedInviteLink" = "%1$@ edited invite link %2$@";
"Channel.AdminLog.CreatedInviteLink" = "%1$@ created invite link %2$@";

"Channel.AdminLog.JoinedViaInviteLink" = "%1$@ joined via invite link %2$@";

"GroupInfo.Permissions.BroadcastTitle" = "Broadcast Group";
"GroupInfo.Permissions.BroadcastConvert" = "Convert to Broadcast Group";
"GroupInfo.Permissions.BroadcastConvertInfo" = "Broadcast groups can have over %@ members, but only admins can send messages in them.";

"GroupInfo.GroupHistoryShort" = "Chat History";

"PeerInfo.CustomizeNotifications" = "Customize";

"Conversation.ContextMenuSpeak" = "Speak";

"Conversation.SelectMessages" = "Select Messages";
"Conversation.ReportMessages" = "Report Messages";

"Report.AdditionalDetailsText" = "Please enter any additional details relevant for your report.";
"Report.AdditionalDetailsPlaceholder" = "Additional details...";
"Report.Report" = "Report";
"Report.Succeed" = "Telegram moderators will study your report. Thank you!";

"Conversation.AutoremoveRemainingTime" = "auto-deletes in %@";
"Conversation.AutoremoveRemainingDays_1" = "auto-deletes in %@ day";
"Conversation.AutoremoveRemainingDays_any" = "auto-deletes in %@ days";

"PeerInfo.AutoremoveMessages" = "Auto-Delete Messages";
"PeerInfo.AutoremoveMessagesDisabled" = "Never";

"Conversation.AutoremoveChanged" = "Auto-Delete timer set to %@";
"Conversation.AutoremoveOff" = "Auto-Delete is now off.";

"PeerInfo.ReportProfilePhoto" = "Report Profile Photo";
"PeerInfo.ReportProfileVideo" = "Report Profile Video";

"Channel.AdminLog.CanInviteUsersViaLink" = "Invite Users via Link";

"BroadcastGroups.IntroTitle" = "Broadcast Groups";
"BroadcastGroups.IntroText" = "• No limit on the number of members.\n\n• Only admins can post.\n\n• Can't be turned back into a regular group.";
"BroadcastGroups.Convert" = "Convert to Broadcast Group";
"BroadcastGroups.Cancel" = "Leave as regular group";

"BroadcastGroups.ConfirmationAlert.Title" = "Are you sure?";
"BroadcastGroups.ConfirmationAlert.Text" = "Regular members of the group (non-admins) will irrevocably lose their right to post messages in the group.\n\nThis action **cannot** be undone.";
"BroadcastGroups.ConfirmationAlert.Convert" = "Convert";

"BroadcastGroups.Success" = "Your group can now have more than %@ members.";

"BroadcastGroups.LimitAlert.Title" = "Limit Reached";
"BroadcastGroups.LimitAlert.Text" = "Your group has reached a limit of **%@** members.\n\nYou can increase this limit by converting the group to a **broadcast group** where only admins can post. Interested?";
"BroadcastGroups.LimitAlert.LearnMore" = "Learn More";
"BroadcastGroups.LimitAlert.SettingsTip" = "If you change your mind, go to the settings of your group.";

"VoiceOver.AuthSessions.CurrentSession" = "Current Session";

"Channel.AdminLog.MessageChangedAutoremoveTimeoutSet" = "%1$@ set auto-remove timer to %2$@";
"Channel.AdminLog.MessageChangedAutoremoveTimeoutRemove" = "%1$@ disabled auto-remove timer";

"ChannelInfo.InviteLink.RevokeAlert.Text" = "Are you sure you want to revoke this link? Once you do, no one will be able to join the channel using it.";

"Group.Info.Members" = "Members";

"Group.Members.Title" = "Members";
"Group.Members.AddMembers" = "Add Members";
"Group.Members.AddMembersHelp" = "Only group admins can see this list.";

"Conversation.AlsoClearCacheTitle" = "You can use \"clear cache\" to remove unnecessary media — and re-downloaded files if you need them again.";
"Conversation.DeleteAllMessagesInChat" = "Are you sure you want to delete all messages in %@?";

"InviteLinks.InviteLinkExpired" = "This invite link has expired.";

"Conversation.AutoremoveTimerSetUserYou" = "You set messages to automatically delete after %1$@";
"Conversation.AutoremoveTimerSetUser" = "%1$@ set messages to automatically delete after %2$@";

"Conversation.AutoremoveTimerSetUserGlobalYou" = "You set a self-destruct timer for all chats.\nAll new messages in this chat will be automatically deleted after %1$@ they're sent.";
"Conversation.AutoremoveTimerSetUserGlobal" = "%1$@ set a self-destruct timer for all chats.\nAll new messages in this chat will be automatically deleted after %2$@ they're sent.";

"Conversation.AutoremoveTimerRemovedUserYou" = "You disabled the auto-delete timer";
"Conversation.AutoremoveTimerRemovedUser" = "%1$@ disabled the auto-delete timer";
"Conversation.AutoremoveTimerSetGroup" = "A group admin set messages to automatically delete after %1$@";
"Conversation.AutoremoveTimerRemovedGroup" = "A group admin disabled the auto-delete timer";
"Conversation.AutoremoveTimerSetChannel" = "Messages in this channel will be automatically deleted after %1$@";
"Conversation.AutoremoveTimerRemovedChannel" = "Messages in this channel will no longer be automatically deleted";

"AutoremoveSetup.Title" = "Auto-Deletion";
"AutoremoveSetup.TimeSectionHeader" = "AUTO-DELETE MESSAGES";
"AutoremoveSetup.TimerInfoChannel" = "Automatically delete messages sent in this channel after a certain period of time.";
"AutoremoveSetup.TimerInfoChat" = "Automatically delete messages sent in this chat after a certain period of time.";
"AutoremoveSetup.TimerValueNever" = "Never";
"AutoremoveSetup.TimerValueAfter" = "After %@";

"Conversation.ClearChannel" = "Clear Channel";

"Conversation.AutoremoveTimerSetToastText" = "Messages in this chat are automatically\ndeleted %@ after they have been sent.";
"Conversation.AutoremoveActionEnable" = "Enable Auto-Delete";
"Conversation.AutoremoveActionEdit" = "Edit Auto-Delete Settings";

"Widget.ChatsGalleryTitle" = "Chats";
"Widget.ChatsGalleryDescription" = "Display the latest message from the most important chats.";
"Widget.ShortcutsGalleryTitle" = "Shortcuts";
"Widget.ShortcutsGalleryDescription" = "Display shortcuts of your most important chats to always have quick access to them.";

"Widget.MessageAutoremoveTimerUpdated" = "Auto-delete timer updated";
"Widget.MessageAutoremoveTimerRemoved" = "Auto-delete timer disabled";

"Widget.LongTapToEdit" = "Tap or hold to edit widget.";
"Widget.UpdatedTodayAt" = "Updated at {}";
"Widget.UpdatedAt" = "Updated {}";

"Intents.ErrorLockedTitle" = "Locked";
"Intents.ErrorLockedText" = "Open Telegram and enter passcode to edit widget.";

"Conversation.GigagroupDescription" = "Only admins can send messages in this group.";

"Channel.AdminLog.MessageAddedAdminName" = "promoted %1$@";
"Channel.AdminLog.MessageAddedAdminNameUsername" = "promoted %1$@ (%2$@)";
"Channel.AdminLog.MessageRemovedAdminName" = "demoted %1$@";
"Channel.AdminLog.MessageRemovedAdminNameUsername" = "demoted %1$@ (%2$@)";

"Notification.Exceptions.MessagePreviewAlwaysOn" = "Always On";
"Notification.Exceptions.MessagePreviewAlwaysOff" = "Always Off";

"Channel.Setup.LinkTypePublic" = "Public";
"Channel.Setup.LinkTypePrivate" = "Private";

"VoiceOver.ScrollStatus" = "Row %1$@ of %2$@";

"Conversation.UsersTooMuchError" = "Sorry, this group is full.";

"Conversation.UploadFileTooLarge" = "File could not be sent, because it is larger than 2 GB.\n\nYou can send as many files as you like, but each must be smaller than 2 GB.";

"Channel.AddUserLeftError" = "Sorry, if a person is no longer part of a channel, you need to be in their Telegram contacts in order to add them back.\n\nNote that they can still join via the channel's invite link as long as they are not in the Removed Users list.";

"Message.ScamAccount" = "Scam";
"Message.FakeAccount" = "Fake";

"InstantPage.FontSanFrancisco" = "San Francisco";
"InstantPage.FontNewYork" = "New York";
"InstantPage.Search" = "Search";
"InstantPage.OpenInBrowser" = "Open in %@";
"InstantPage.VoiceOver.IncreaseFontSize" = "Increase Font Size";
"InstantPage.VoiceOver.DecreaseFontSize" = "Decrease Font Size";
"InstantPage.VoiceOver.ResetFontSize" = "Reset Font Size";

"Contacts.VoiceOver.AddContact" = "Add Contact";

"VoiceChat.SelectAccount" = "Select Account";
"VoiceChat.DisplayAs" = "Display Me As...";
"VoiceChat.DisplayAsInfo" = "Choose whether you want to be displayed as your personal account or as your channel.";
"VoiceChat.DisplayAsInfoGroup" = "Choose whether you want to be displayed as your personal account, this group, or one of your channels.";
"VoiceChat.DisplayAsSuccess" = "Members of this voice chat will now see your as **%@**.";
"LiveStream.DisplayAsSuccess" = "Members of this live stream will now see your as **%@**.";
"VoiceChat.PersonalAccount" = "personal account";
"VoiceChat.EditTitle" = "Edit Voice Chat Title";
"LiveStream.EditTitle" = "Edit Live Stream Title";
"VoiceChat.EditPermissions" = "Edit Permissions";

"VoiceChat.OpenChannel" = "Open Channel";

"VoiceChat.EditTitleText" = "Edit a title of this voice chat.";
"LiveStream.EditTitleText" = "Edit a title of this live stream.";
"VoiceChat.EditTitleSuccess" = "Voice chat title changed to **%@**.";
"LiveStream.EditTitleSuccess" = "Live stream title changed to **%@**.";
"VoiceChat.EditTitleRemoveSuccess" = "Voice chat title removed.";
"LiveStream.EditTitleRemoveSuccess" = "Live Stream title removed.";

"VoiceChat.InviteLink.Speaker" = "Speaker";
"VoiceChat.InviteLink.Listener" = "Listener";
"VoiceChat.InviteLink.CopySpeakerLink" = "Copy Speaker Link";
"VoiceChat.InviteLink.CopyListenerLink" = "Copy Listener Link";

"VoiceChat.InviteLink.InviteSpeakers_0" = "[%@] Invite Speakers";
"VoiceChat.InviteLink.InviteSpeakers_1" = "[%@] Invite Speaker";
"VoiceChat.InviteLink.InviteSpeakers_2" = "[%@] Invite Speakers";
"VoiceChat.InviteLink.InviteSpeakers_3_10" = "[%@] Invite Speakers";
"VoiceChat.InviteLink.InviteSpeakers_many" = "[%@] Invite Speakers";
"VoiceChat.InviteLink.InviteSpeakers_any" = "[%@] Invite Speakers";

"VoiceChat.InviteLink.InviteListeners_0" = "[%@] Invite Listeners";
"VoiceChat.InviteLink.InviteListeners_1" = "[%@] Invite Listener";
"VoiceChat.InviteLink.InviteListeners_2" = "[%@] Invite Listeners";
"VoiceChat.InviteLink.InviteListeners_3_10" = "[%@] Invite Listeners";
"VoiceChat.InviteLink.InviteListeners_many" = "[%@] Invite Listeners";
"VoiceChat.InviteLink.InviteListeners_any" = "[%@] Invite Listeners";

"Conversation.CancelForwardTitle" = "Cancel Forwarding";
"Conversation.CancelForwardText" = "Do you want to cancel forwarding or send messages to a different chat?";
"Conversation.CancelForwardCancelForward" = "Cancel Forwarding";
"Conversation.CancelForwardSelectChat" = "Select Another Chat";

"StickerPacks.ActionDelete" = "Delete";
"StickerPacks.ActionArchive" = "Archive";
"StickerPacks.ActionShare" = "Share";

"StickerPacks.DeleteStickerPacksConfirmation_0" = "Delete %@ Sticker Sets";
"StickerPacks.DeleteStickerPacksConfirmation_1" = "Delete %@ Sticker Set";
"StickerPacks.DeleteStickerPacksConfirmation_2" = "Delete %@ Sticker Sets";
"StickerPacks.DeleteStickerPacksConfirmation_3_10" = "Delete %@ Sticker Sets";
"StickerPacks.DeleteStickerPacksConfirmation_many" = "Delete %@ Sticker Sets";
"StickerPacks.DeleteStickerPacksConfirmation_any" = "Delete %@ Sticker Sets";

"StickerPacks.ArchiveStickerPacksConfirmation_0" = "Archive %@ Sticker Sets";
"StickerPacks.ArchiveStickerPacksConfirmation_1" = "Archive %@ Sticker Set";
"StickerPacks.ArchiveStickerPacksConfirmation_2" = "Archive %@ Sticker Sets";
"StickerPacks.ArchiveStickerPacksConfirmation_3_10" = "Archive %@ Sticker Sets";
"StickerPacks.ArchiveStickerPacksConfirmation_many" = "Archive %@ Sticker Sets";
"StickerPacks.ArchiveStickerPacksConfirmation_any" = "Archive %@ Sticker Sets";

"VoiceChat.StatusWantsToSpeak" = "wants to speak";

"VoiceChat.AskedToSpeak" = "You Asked To Speak";
"VoiceChat.AskedToSpeakHelp" = "We let the speakers know";

"VoiceChat.YouCanNowSpeak" = "You can now speak";
"VoiceChat.YouCanNowSpeakIn" = "You can now speak in **%@**";
"VoiceChat.UserCanNowSpeak" = "**%@** can now speak";

"VoiceChat.MutedByAdmin" = "Muted by Admin";
"VoiceChat.MutedByAdminHelp" = "Tap if you want to speak";
"Invitation.JoinVoiceChatAsSpeaker" = "Join as Speaker";
"Invitation.JoinVoiceChatAsListener" = "Join as Listener";

"VoiceChat.CancelSpeakRequest" = "Cancel Request to Speak";

"VoiceChat.RemovePeerConfirmationChannel" = "Are you sure you want to remove %@ from the channel?";
"VoiceChat.RemoveAndBanPeerConfirmation" = "Do you want to remove %1$@ from the voice chat and ban them in %2$@?";
"LiveStream.RemoveAndBanPeerConfirmation" = "Do you want to remove %1$@ from the live stream and ban them in %2$@?";

"Notification.VoiceChatStartedChannel" = "Voice chat started";
"Notification.LiveStreamStarted" = "Live stream started";

"Conversation.MessageCopied" = "Message copied to clipboard";
"Conversation.LinkCopied" = "Link copied to clipboard";
"Conversation.TextCopied" = "Text copied to clipboard";
"Conversation.ImageCopied" = "Image copied to clipboard";
"Conversation.HashtagCopied" = "Hashtag copied to clipboard";
"Conversation.PhoneCopied" = "Phone copied to clipboard";
"Conversation.EmailCopied" = "Email copied to clipboard";
"Conversation.UsernameCopied" = "Username copied to clipboard";
"Conversation.CardNumberCopied" = "Card number copied to clipboard";
"Conversation.PrivateMessageLinkCopiedLong" = "Link copied to clipboard. This link will only work for members of this chat.";

"Conversation.StickerAddedToFavorites" = "Sticker was added to Favorites";
"Conversation.StickerRemovedFromFavorites" = "Sticker was removed from Favorites";

"Conversation.DeletedFromContacts" = "**%@** deleted from your contacts";

"Conversation.VoiceChat" = "Voice Chat";
"Conversation.LiveStream" = "Live Stream";

"Conversation.JoinVoiceChatAsSpeaker" = "JOIN AS SPEAKER";
"Conversation.JoinVoiceChatAsListener" = "JOIN AS LISTENER";

"VoiceChat.LeaveConfirmation" = "Are you sure you want to leave this voice chat?";
"LiveStream.LeaveConfirmation" = "Are you sure you want to leave this live stream?";
"VoiceChat.LeaveVoiceChat" = "Leave Voice Chat";
"LiveStream.LeaveVoiceChat" = "Leave Live Stream";
"VoiceChat.LeaveAndEndVoiceChat" = "End Voice Chat";
"LiveStream.LeaveAndEndVoiceChat" = "End Live Stream";
"VoiceChat.LeaveAndCancelVoiceChat" = "Abort Voice Chat";
"LiveStream.LeaveAndCancelVoiceChat" = "Abort Live Stream";

"VoiceChat.ForwardTooltip.Chat" = "Invite link forwarded to **%@**";
"VoiceChat.ForwardTooltip.TwoChats" = "Invite link forwarded to **%@** and **%@**";
"VoiceChat.ForwardTooltip.ManyChats" = "Invite link forwarded to **%@** and %@ others";

"GroupRemoved.ViewChannelInfo" = "View Channel";

"UserInfo.ContactForwardTooltip.Chat.One" = "Contact forwarded to **%@**";
"UserInfo.ContactForwardTooltip.TwoChats.One" = "Contact forwarded to **%@** and **%@**";
"UserInfo.ContactForwardTooltip.ManyChats.One" = "Contact forwarded to **%@** and %@ others";
"UserInfo.ContactForwardTooltip.SavedMessages.One" = "Contact forwarded to **Saved Messages**";

"UserInfo.LinkForwardTooltip.Chat.One" = "Link forwarded to **%@**";
"UserInfo.LinkForwardTooltip.TwoChats.One" = "Link forwarded to **%@** and **%@**";
"UserInfo.LinkForwardTooltip.ManyChats.One" = "Link forwarded to **%@** and %@ others";
"UserInfo.LinkForwardTooltip.SavedMessages.One" = "Link forwarded to **Saved Messages**";

"VoiceChat.You" = "this is you";
"VoiceChat.ChangePhoto" = "Change Photo";
"VoiceChat.EditBio" = "Edit Bio";
"VoiceChat.EditBioTitle" = "Bio";
"VoiceChat.EditBioText" = "Any details such as age, occupation or city.";
"VoiceChat.EditBioPlaceholder" = "Bio";
"VoiceChat.EditBioSave" = "Save";
"VoiceChat.EditBioSuccess" = "Your bio is changed.";

"VoiceChat.EditDescription" = "Edit Description";
"VoiceChat.EditDescriptionTitle" = "Description";
"VoiceChat.EditDescriptionText" = "Any details such as age, occupation or city.";
"VoiceChat.EditDescriptionPlaceholder" = "Description";
"VoiceChat.EditDescriptionSave" = "Save";
"VoiceChat.EditDescriptionSuccess" = "Description is changed.";

"VoiceChat.SendPublicLinkText" = "%1$@ isn't a member of \"%2$@\" yet. Send them a public invite link instead?";
"VoiceChat.SendPublicLinkSend" = "Send";

"VoiceChat.TapToAddPhotoOrBio" = "tap to add photo or bio";
"VoiceChat.TapToAddPhoto" = "tap to add photo";
"VoiceChat.TapToAddBio" = "tap to add bio";
"VoiceChat.ImproveYourProfileText" = "You can improve your profile by adding missing information.";

"VoiceChat.AddPhoto" = "Add Photo";
"VoiceChat.AddBio" = "Add Bio";
"VoiceChat.ChangeName" = "Change Name";
"VoiceChat.ChangeNameTitle" = "Change Name";
"VoiceChat.EditNameSuccess" = "Your name is changed.";

"VoiceChat.Video" = "video";

"VoiceChat.PinVideo" = "Pin Video";
"VoiceChat.UnpinVideo" = "Unpin Video";

"Notification.VoiceChatScheduledChannel" = "Voice chat scheduled for %@";
"Notification.LiveStreamScheduled" = "Live stream scheduled for %@";
"Notification.VoiceChatScheduled" = "%1$@ scheduled a voice chat for %2$@";

"Notification.VoiceChatScheduledTodayChannel" = "Voice chat scheduled for today at %@";
"Notification.LiveStreamScheduledToday" = "Live stream scheduled for today at %@";
"Notification.VoiceChatScheduledToday" = "%1$@ scheduled a voice chat for today at %2$@";

"Notification.VoiceChatScheduledTomorrowChannel" = "Voice chat scheduled for tomorrow at %@";
"Notification.LiveStreamScheduledTomorrow" = "Live stream scheduled for tomorrow at %@";
"Notification.VoiceChatScheduledTomorrow" = "%1$@ scheduled a voice chat for tomorrow at %2$@";

"VoiceChat.StartsIn" = "Starts in";
"VoiceChat.LateBy" = "Late by";

"VoiceChat.StatusStartsIn" = "starts in %@";
"VoiceChat.StatusLateBy" = "late by %@";

"VoiceChat.Scheduled" = "Scheduled";

"VoiceChat.StartNow" = "Start Now";
"VoiceChat.SetReminder" = "Set Reminder";
"VoiceChat.CancelReminder" = "Cancel Reminder";

"VoiceChat.ShareShort" = "share";
"VoiceChat.TapToEditTitle" = "Tap to edit title";

"ChannelInfo.ScheduleVoiceChat" = "Schedule Voice Chat";
"ChannelInfo.ScheduleLiveStream" = "Schedule Live Stream";

"ScheduleVoiceChat.Title" = "Schedule Voice Chat";
"ScheduleLiveStream.Title" = "Schedule Live Stream";
"ScheduleVoiceChat.GroupText" = "The members of the group will be notified that the voice chat will start in %@.";
"ScheduleLiveStream.ChannelText" = "The members of the channel will be notified that the live stream will start in %@.";

"ScheduleVoiceChat.ScheduleToday" = "Start today at %@";
"ScheduleVoiceChat.ScheduleTomorrow" = "Start tomorrow at %@";
"ScheduleVoiceChat.ScheduleOn" = "Start on %@ at %@";

"Conversation.ScheduledVoiceChat" = "Scheduled Voice Chat";
"Conversation.ScheduledLiveStream" = "Scheduled Live Stream";

"Conversation.ScheduledVoiceChatStartsOn" = "Voice chat starts on %@";
"Conversation.ScheduledLiveStreamStartsOn" = "Live stream starts on %@";
"Conversation.ScheduledVoiceChatStartsOnShort" = "Starts on %@";
"Conversation.ScheduledVoiceChatStartsToday" = "Voice chat starts today at %@";
"Conversation.ScheduledLiveStreamStartsToday" = "Live stream starts today at %@";
"Conversation.ScheduledVoiceChatStartsTodayShort" = "Starts today at %@";
"Conversation.ScheduledVoiceChatStartsTomorrow" = "Voice chat starts tomorrow at %@";
"Conversation.ScheduledLiveStreamStartsTomorrow" = "Live stream starts tomorrow at %@";
"Conversation.ScheduledVoiceChatStartsTomorrowShort" = "Starts tomorrow at %@";

"VoiceChat.CancelVoiceChat" = "Abort Voice Chat";
"VoiceChat.CancelLiveStream" = "Abort Live Stream";
"VoiceChat.CancelConfirmationTitle" = "Abort Voice Chat";
"LiveStream.CancelConfirmationTitle" = "Abort Live Stream";
"VoiceChat.CancelConfirmationText" = "Do you want to abort the scheduled voice chat?";
"LiveStream.CancelConfirmationText" = "Do you want to abort the scheduled live stream?";
"VoiceChat.CancelConfirmationEnd" = "Abort";

"ScheduledIn.Seconds_1" = "%@ second";
"ScheduledIn.Seconds_2" = "%@ seconds";
"ScheduledIn.Seconds_3_10" = "%@ seconds";
"ScheduledIn.Seconds_any" = "%@ seconds";
"ScheduledIn.Seconds_many" = "%@ seconds";
"ScheduledIn.Seconds_0" = "%@ seconds";
"ScheduledIn.Minutes_1" = "%@ minute";
"ScheduledIn.Minutes_2" = "%@ minutes";
"ScheduledIn.Minutes_3_10" = "%@ minutes";
"ScheduledIn.Minutes_any" = "%@ minutes";
"ScheduledIn.Minutes_many" = "%@ minutes";
"ScheduledIn.Minutes_0" = "%@ minutes";
"ScheduledIn.Hours_1" = "%@ hour";
"ScheduledIn.Hours_2" = "%@ hours";
"ScheduledIn.Hours_3_10" = "%@ hours";
"ScheduledIn.Hours_any" = "%@ hours";
"ScheduledIn.Hours_many" = "%@ hours";
"ScheduledIn.Hours_0" = "%@ hours";
"ScheduledIn.Days_1" = "%@ day";
"ScheduledIn.Days_2" = "%@ days";
"ScheduledIn.Days_3_10" = "%@ days";
"ScheduledIn.Days_any" = "%@ days";
"ScheduledIn.Days_many" = "%@ days";
"ScheduledIn.Days_0" = "%@ days";
"ScheduledIn.Weeks_1" = "%@ week";
"ScheduledIn.Weeks_2" = "%@ weeks";
"ScheduledIn.Weeks_3_10" = "%@ weeks";
"ScheduledIn.Weeks_any" = "%@ weeks";
"ScheduledIn.Weeks_many" = "%@ weeks";
"ScheduledIn.Weeks_0" = "%@ weeks";
"ScheduledIn.Months_1" = "%@ month";
"ScheduledIn.Months_2" = "%@ months";
"ScheduledIn.Months_3_10" = "%@ months";
"ScheduledIn.Months_any" = "%@ months";
"ScheduledIn.Months_many" = "%@ months";
"ScheduledIn.Months_0" = "%@ months";
"ScheduledIn.Years_1" = "%@ year";
"ScheduledIn.Years_2" = "%@ years";
"ScheduledIn.Years_3_10" = "%@ years";
"ScheduledIn.Years_any" = "%@ years";
"ScheduledIn.Months_many" = "%@ years";

"Checkout.PaymentLiabilityAlert" = "Neither Telegram, nor {target} will have access to your credit card information. Credit card details will be handled only by the payment system, {payment_system}.\n\nPayments will go directly to the developer of {target}. Telegram cannot provide any guarantees, so proceed at your own risk. In case of problems, please contact the developer of {target} or your bank.";

"Checkout.OptionalTipItem" = "Tip (Optional)";
"Checkout.TipItem" = "Tip";
"Checkout.OptionalTipItemPlaceholder" = "Enter Custom";

"VoiceChat.ReminderNotify" = "We will notify you when it starts.";

"Checkout.SuccessfulTooltip" = "You paid %1$@ for %2$@.";

"Privacy.ContactsReset.ContactsDeleted" = "All synced contacts deleted.";

"Privacy.DeleteDrafts.DraftsDeleted" = "All cloud drafts deleted.";

"Privacy.PaymentsClear.PaymentInfoCleared" = "Payment info cleared.";
"Privacy.PaymentsClear.ShippingInfoCleared" = "Shipping info cleared.";
"Privacy.PaymentsClear.AllInfoCleared" = "Payment and shipping info cleared.";

"Settings.Tips" = "Telegram Features";
"Settings.TipsUsername" = "TelegramTips";

"Calls.NoVoiceAndVideoCallsPlaceholder" = "Your recent voice and video calls will appear here.";
"Calls.StartNewCall" = "Start New Call";

"VoiceChat.VideoPreviewTitle" = "Video Preview";
"VoiceChat.VideoPreviewDescription" = "Are you sure you want to share your video?";
"VoiceChat.VideoPreviewShareCamera" = "Share Camera Video";
"VoiceChat.VideoPreviewShareScreen" = "Share Screen";
"VoiceChat.VideoPreviewStopScreenSharing" = "Stop Screen Sharing";

"VoiceChat.TapToViewCameraVideo" = "Tap to view camera video";
"VoiceChat.TapToViewScreenVideo" = "Tap to view screen sharing";

"VoiceChat.ShareScreen" = "Share Screen";
"VoiceChat.StopScreenSharing" = "Stop Screen Sharing";
"VoiceChat.ParticipantIsSpeaking" = "%1$@ is speaking";

"WallpaperPreview.WallpaperColors" = "Colors";

"VoiceChat.UnmuteSuggestion" = "You are on mute. Tap here to speak.";

"VoiceChat.ContextAudio" = "Audio";

"VoiceChat.VideoPaused" = "Video is paused";
"VoiceChat.YouAreSharingScreen" = "You are sharing your screen";
"VoiceChat.StopScreenSharingShort" = "Stop Sharing";

"VoiceChat.OpenGroup" = "Open Group";

"VoiceChat.NoiseSuppression" = "Noise Suppression";
"VoiceChat.NoiseSuppressionEnabled" = "Enabled";
"VoiceChat.NoiseSuppressionDisabled" = "Disabled";

"VoiceChat.Unpin" = "Unpin";

"VoiceChat.VideoParticipantsLimitExceeded" = "Video is only available\nfor the first %@ members";

"ImportStickerPack.StickerCount_1" = "1 Sticker";
"ImportStickerPack.StickerCount_2" = "2 Stickers";
"ImportStickerPack.StickerCount_3_10" = "%@ Stickers";
"ImportStickerPack.StickerCount_any" = "%@ Stickers";
"ImportStickerPack.StickerCount_many" = "%@ Stickers";
"ImportStickerPack.StickerCount_0" = "%@ Stickers";
"ImportStickerPack.CreateStickerSet" = "Create Sticker Set";
"ImportStickerPack.CreateNewStickerSet" = "Create a New Sticker Set";
"ImportStickerPack.AddToExistingStickerSet" = "Add to an Existing Sticker Set";
"ImportStickerPack.ChooseStickerSet" = "Choose Sticker Set";
"ImportStickerPack.RemoveFromImport" = "Remove From Import";
"ImportStickerPack.ChooseName" = "Choose Name";
"ImportStickerPack.ChooseNameDescription" = "Please choose a name for your set.";
"ImportStickerPack.NamePlaceholder" = "Name";
"ImportStickerPack.GeneratingLink" = "generating link...";
"ImportStickerPack.CheckingLink" = "checking availability...";
"ImportStickerPack.ChooseLink" = "Choose Link";
"ImportStickerPack.ChooseLinkDescription" = "You can use a-z, 0-9 and underscores.";
"ImportStickerPack.LinkTaken" = "Sorry, this link is already taken.";
"ImportStickerPack.LinkAvailable" = "Link is available.";
"ImportStickerPack.ImportingStickers" = "Importing Stickers";
"ImportStickerPack.Of" = "%1$@ of %2$@ Imported";
"ImportStickerPack.InProgress" = "Please keep this window open\nuntil the import is completed.";
"ImportStickerPack.Create" = "Create";

"WallpaperPreview.PreviewBottomTextAnimatable" = "Tap the play button to view the background animation.";

"Conversation.InputMenu" = "Menu";
"Conversation.MessageDoesntExist" = "Message doesn't exist";

"Settings.CheckPasswordTitle" = "Your Password";
"Settings.CheckPasswordText" = "Your account is protected by 2-Step Verification. Do you still remember your password?";
"Settings.KeepPassword" = "Yes, definitely";
"Settings.TryEnterPassword" = "Not sure, let me try";

"TwoFactorSetup.PasswordRecovery.Title" = "Create New Password";
"TwoFactorSetup.PasswordRecovery.Text" = "You can now set a new password that will be used to log into your account.";
"TwoFactorSetup.PasswordRecovery.PlaceholderPassword" = "New Password";
"TwoFactorSetup.PasswordRecovery.PlaceholderConfirmPassword" = "Re-enter New Password";
"TwoFactorSetup.PasswordRecovery.Action" = "Continue";
"TwoFactorSetup.PasswordRecovery.Skip" = "Skip";
"TwoFactorSetup.PasswordRecovery.SkipAlertTitle" = "Attention!";
"TwoFactorSetup.PasswordRecovery.SkipAlertText" = "Skipping this step will disable 2-step verification for your account. Are you sure you want to skip?";
"TwoFactorSetup.PasswordRecovery.SkipAlertAction" = "Skip";

"TwoStepAuth.RecoveryUnavailableResetTitle" = "Reset Password";
"TwoStepAuth.RecoveryUnavailableResetText" = "Since you didn’t provide a recovery email when setting up your password, your remaining options are either to remember your password or wait 7 days until your password is reset.";
"TwoStepAuth.RecoveryEmailResetText" = "If you don't have access to your recovery email, your remaining options are either to remember your password or wait 7 days until your password resets.";
"TwoStepAuth.RecoveryUnavailableResetAction" = "Reset";
"TwoStepAuth.ResetPendingText" = "You can reset your password in %@.";
"TwoStepAuth.CancelResetTitle" = "Cancel Reset";
"TwoStepAuth.ResetAction" = "Reset Password";
"TwoStepAuth.CancelResetText" = "Cancel the password reset process? If you request a new reset later, it will take another 7 days.";
"TwoStepAuth.RecoveryEmailResetNoAccess" = "Can’t access your email?";

"TwoFactorSetup.ResetDone.Title" = "New Password Set!";
"TwoFactorSetup.ResetDone.Text" = "This password will be required when you log in on a new device in addition to the code you get via SMS.";
"TwoFactorSetup.ResetDone.Action" = "Continue";

"TwoFactorSetup.ResetDone.TitleNoPassword" = "Password Removed";
"TwoFactorSetup.ResetDone.TextNoPassword" = "You can always set a new password in\n\n\nSettings>Privacy & Security>Two-Step Verification";

"TwoFactorSetup.ResetFloodWait" = "You recently requested a password reset that was cancelled. Please wait %@ before making a new request.";
"TwoFactorSetup.ResetFloodWait" = "You have recently requested a password reset that was canceled. Please wait for %@ before making a new request.";

"TwoFactorRemember.Title" = "Enter Your Password";
"TwoFactorRemember.Text" = "Do you still remeber your password?";
"TwoFactorRemember.Placeholder" = "Password";
"TwoFactorRemember.Forgot" = "Forgot Password?";
"TwoFactorRemember.CheckPassword" = "Check Password";
"TwoFactorRemember.WrongPassword" = "This password is incorrect.";
"TwoFactorRemember.Done.Title" = "Perfect!";
"TwoFactorRemember.Done.Text" = "You still remember your password.";
"TwoFactorRemember.Done.Action" = "Back to Settings";

"VoiceChat.VideoPreviewPhoneScreen" = "Phone Screen";
"VoiceChat.VideoPreviewTabletScreen" = "Phone Screen";
"VoiceChat.VideoPreviewFrontCamera" = "Front Camera";
"VoiceChat.VideoPreviewBackCamera" = "Back Camera";
"VoiceChat.VideoPreviewContinue" = "Continue";
"VoiceChat.VideoPreviewShareScreenInfo" = "Everything on your screen\nwill be shared";

"Gallery.SaveToGallery" = "Save to Gallery";
"Gallery.ImageSaved" = "Image Saved";
"Gallery.VideoSaved" = "Video Saved";
"Gallery.ImagesAndVideosSaved" = "Media Saved";
"Gallery.WaitForVideoDownoad" = "Please wait for the video to be fully downloaded.";

"Gallery.SaveImage" = "Save Image";
"Gallery.SaveVideo" = "Save Video";

"VoiceChat.VideoParticipantsLimitExceededExtended" = "The voice chat is over %@ members.\nNew participants only have access to audio stream. ";

"PlaybackSpeed.Title" = "Playback Speed";
"PlaybackSpeed.Normal" = "Normal";

"Chat.NextChannelSameLocationSwipeProgress" = "Swipe up to go to the next unread channel";
"Chat.NextChannelSameLocationSwipeAction" = "Release to go to the next unread channel";
"Chat.NextChannelFolderSwipeProgress" = "Swipe up to go to the %@ folder";
"Chat.NextChannelFolderSwipeAction" = "Release to go to the %@ folder";
"Chat.NextChannelArchivedSwipeProgress" = "Swipe up to go to archived channels";
"Chat.NextChannelArchivedSwipeAction" = "Release to go to archived channels";
"Chat.NextChannelUnarchivedSwipeProgress" = "Swipe up to go to unarchived channels";
"Chat.NextChannelUnarchivedSwipeAction" = "Release to go to unarchived channels";

"Conversation.ForwardOptions.Text" = "What whould you like to do with %1$@ from %2$@?";
"Conversation.ForwardOptions.TextPersonal" = "What whould you like to do with %1$@ from your chat with %2$@?";
"Conversation.ForwardOptions.ShowOptions" = "Show Forwarding Options";
"Conversation.ForwardOptions.CancelForwarding" = "Cancel Forwarding";

"Conversation.ForwardOptions.HideSendersName" = "Hide Sender's Name";
"Conversation.ForwardOptions.ShowSendersName" = "Show Sender's Name";

"Conversation.ForwardOptions.HideSendersNames" = "Hide Senders' Names";
"Conversation.ForwardOptions.ShowSendersNames" = "Show Senders' Names";

"Conversation.ForwardOptions.ShowCaption" = "Show Captions";
"Conversation.ForwardOptions.HideCaption" = "Hide Captions";

"Conversation.ForwardOptions.ChangeRecipient" = "Change Recipient";
"Conversation.ForwardOptions.SendMessage" = "Send Message";
"Conversation.ForwardOptions.SendMessages" = "Send Messages";

"Conversation.ForwardOptions.TapForOptions" = "Tap here for forwarding options";
"Conversation.ForwardOptions.TapForOptionsShort" = "Tap here for options";

"Conversation.ForwardOptions.UserMessageForwardVisible" = "%@ will see that it was forwarded";
"Conversation.ForwardOptions.UserMessageForwardHidden" = "%@ won't see that it was forwarded";
"Conversation.ForwardOptions.UserMessagesForwardVisible" = "%@ will see they were forwarded";
"Conversation.ForwardOptions.UserMessagesForwardHidden" = "%@ won't see they were forwarded";

"Conversation.ForwardOptions.GroupMessageForwardVisible" = "Members will see that it was forwarded";
"Conversation.ForwardOptions.GroupMessageForwardHidden" = "Members won't see that it was forwarded";
"Conversation.ForwardOptions.GroupMessagesForwardVisible" = "Members will see they were forwarded";
"Conversation.ForwardOptions.GroupMessagesForwardHidden" = "Members won't see they were forwarded";

"Conversation.ForwardOptions.ChannelMessageForwardVisible" = "Subscribers will see that it was forwarded";
"Conversation.ForwardOptions.ChannelMessageForwardHidden" = "Subscribers won't see that it was forwarded";
"Conversation.ForwardOptions.ChannelMessagesForwardVisible" = "Subscribers will see they were forwarded";
"Conversation.ForwardOptions.ChannelMessagesForwardHidden" = "Subscribers won't see they were forwarded";

"Conversation.ForwardOptions.ForwardTitleSingle" = "Forward Message";
"Conversation.ForwardOptions.ForwardTitle_1" = "Forward %@ Message";
"Conversation.ForwardOptions.ForwardTitle_2" = "Forward %@ Messages";
"Conversation.ForwardOptions.ForwardTitle_3_10" = "Forward %@ Messages";
"Conversation.ForwardOptions.ForwardTitle_any" = "Forward %@ Messages";
"Conversation.ForwardOptions.ForwardTitle_many" = "Forward %@ Messages";
"Conversation.ForwardOptions.ForwardTitle_0" = "Forward %@ Messages";

"Conversation.ForwardOptions.Title_1" = "%@ Message";
"Conversation.ForwardOptions.Title_2" = "%@ Messages";
"Conversation.ForwardOptions.Title_3_10" = "%@ Messages";
"Conversation.ForwardOptions.Title_any" = "%@ Messages";
"Conversation.ForwardOptions.Title_many" = "%@ Messages";
"Conversation.ForwardOptions.Title_0" = "%@ Messages";

"Conversation.ForwardOptions.Messages_1" = "%@ message";
"Conversation.ForwardOptions.Messages_2" = "%@ messages";
"Conversation.ForwardOptions.Messages_3_10" = "%@ messages";
"Conversation.ForwardOptions.Messages_any" = "%@ messages";
"Conversation.ForwardOptions.Messages_many" = "%@ messages";
"Conversation.ForwardOptions.Messages_0" = "%@ messages";

"Activity.ChoosingSticker" = "choosing sticker";
"DialogList.SingleChoosingStickerSuffix" = "%@ is choosing sticker";

"Activity.TappingInteractiveEmoji" = "tapping on %@";

"WallpaperPreview.Animate" = "Animate";
"WallpaperPreview.AnimateDescription" = "Colors will move when you send messages";

"Username.InvalidStartsWithUnderscore" = "Sorry, a username can't start with an underscore.";
"Username.InvalidEndsWithUnderscore" = "Sorry, a username can't end with an underscore.";

"Channel.Username.InvalidStartsWithUnderscore" = "Channel names can't start with an underscore.";
"Channel.Username.InvalidEndsWithUnderscore" = "Channel names can't end with an underscore.";

"Group.Username.InvalidStartsWithUnderscore" = "Group names can't start with an underscore.";
"Group.Username.InvalidEndsWithUnderscore" = "Group names can't end with an underscore.";

"UserInfo.ChangeColors" = "Change Colors";

"Conversation.Theme.Title" = "Select Theme";
"Conversation.Theme.Subtitle" = "Theme will be also applied for %@";
"Conversation.Theme.Apply" = "Apply Theme";
"Conversation.Theme.NoTheme" = "No\nTheme";
"Conversation.Theme.Reset" = "Reset Theme for This Chat";
"Conversation.Theme.DontSetTheme" = "Do Not Set Theme";
"Conversation.Theme.SwitchToDark" = "Switch to dark appearance";
"Conversation.Theme.SwitchToLight" = "Switch to light appearance";
"Conversation.Theme.PreviewDark" = "Tap to see how chat will appear to\n%@ when using night mode.";
"Conversation.Theme.PreviewLight" = "Tap to see how chat will appear to\n%@ when using day mode.";
"Conversation.Theme.DismissAlert" = "Do you want to apply the selected theme to the chat?";
"Conversation.Theme.DismissAlertApply" = "Apply";

"Notification.ChangedTheme" = "%1$@ changed chat theme to %2$@";
"Notification.DisabledTheme" = "%@ disabled chat theme";

"Notification.YouChangedTheme" = "You changed chat theme to %@";
"Notification.YouDisabledTheme" = "You disabled chat theme";

"Notification.ChannelChangedTheme" = "Channel theme changed to %1$@";
"Notification.ChannelDisabledTheme" = "Channel theme disabled";

"Appstore.Cloud" = "**Cloud-based**\nUnlimited storage for chats,\nmedia and documents.";
"Appstore.Cloud.Profile" = "**Jennifer**\n23 y.o. designer from San Francisco.";
"Appstore.Creative" = "**Creative**\nColor themes, stickers, GIFs,\nvideo messages and more.";
"Appstore.Creative.Chat" = "**You**\nSend a dice emoji to roll a die!\n**You**\nAdvance to Illinois Ave. If you pass Go, collect coffee\n**Gabriella**\nPassed!\n**You**\nOkay\nWait for me there.";
"Appstore.Creative.Chat.Name" = "**Gabriella**";
"Appstore.Fast" = "**Fast**\nSimple, reliable and synced\nacross all your devices.";
"Appstore.Fast.Chat1" = "**Alicia Torreaux**\nBob says hi.";
"Appstore.Fast.Chat2" = "**Roberto**\nSay hello to Alice.";
"Appstore.Fast.Chat3" = "**Digital Nomads**\nJennie\nWe just reached 2,500 members! WOO!";
"Appstore.Fast.Chat4" = "**Veronica**\nTable for four, 2 PM. Be there.";
"Appstore.Fast.Chat5" = "**Animal Videos**\nVote now! Moar cat videos in this channel?";
"Appstore.Fast.Chat6" = "**Little Sister**\nDon't tell mom yet, but I got the job! I'm going to ROME!";
"Appstore.Fast.Chat7" = "**James**\nCheck these out";
"Appstore.Fast.Chat8" = "**Study Group**\nEmma\nSticker";
"Appstore.Fast.Chat9" = "**Digital Nomads**";
"Appstore.Free.Chat" = "**Jessica**\nPaper airplane is lyfted by...\nWings\nPropeller\n**You**\nIs this from Monday’s test?\n**Harry**\nOnlinePartyPlan.ppd\nLet's get back to planning!\n**You**\n550 MB keynote file??\n**Helene**\nHe added fireworks videos";
"Appstore.Free.Chat.Name" = "**Study Group**";
"Appstore.Open" = "**Open**\nNo ads, no fees. Open source\ncode free for everyone.";
"Appstore.Powerful" = "**Powerful**\nNo limits on the size of\ngroups and broadcasts.";
"Appstore.Powerful.Chat" = "**James**\nGood morning!\n\nDwayne joined the group\n\n**You**\nDo you have any idea what time it is?\n**Roxanne**\nIs it still morning?\nSure!\nNot sure\n**Emma**\nVoice";
"Appstore.Private" = "**Private**\nYour data is never disclosed.\nOnly you are in control.";
"Appstore.Private.Chat" = "**You**\nNo limits on the size of your cats.";
"Appstore.Private.Chat.Name" = "**Beatrice**";
"Appstore.Public" = "**Public**\nPublic channels, open groups,\nbots for integrations.";
"Appstore.Public.Chat1" = "**Financial Times**\nTruth is like the sun. You can shut it out for a time, but it ain’t goin’ away.";
"Appstore.Public.Chat2" = "**Bloomberg**\nWe'll be sending you a few big stories daily, which you can expect to start...";
"Appstore.Public.Chat3" = "**Health and Safety**\nIf you're looking for official news about the Novel Coronavirus and COVID-19";
"Appstore.Public.IV" = "We now have enough data to measure the relative effectiveness of major climate solutions. This simulator lets you see which ones would work best.\n\nBloomberg\n\nThe Best Way to Slow Global Warming? You Decide in This Climate Simulator\nIt was on Earth Day 2016 when more than 170 nations signed the Paris Agreement calling for limiting global warming \"to well below 2°C\".";
"Appstore.Secure" = "**Secure**\nAll chats are protected\nwith strong encryption.";
"Appstore.Secure.Chat" = "**Little Sister**\nAny gift ideas for mom?\n**You**A dog!\n**You**I'm serious. Let's get her a puppy. \n**You**\nI saw this!\n**Little Sister**\nI needed proof this was your idea!";
"Appstore.Secure.Chat.Name" = "**Little Sister**";

"Conversation.ReplyMessagePanelTitle" = "Reply to %@";

"Channel.AdminLog.MessageChangedThemeSet" = "%1$@ changed chat theme to %2$@";
"Channel.AdminLog.MessageChangedThemeRemove" = "%1$@ disabled chat theme";

"SponsoredMessageMenu.Info" = "What are sponsored\nmessages?";
"SponsoredMessageInfoScreen.Title" = "What are sponsored messages?";
"SponsoredMessageInfoScreen.Text" = "Unlike other apps, Telegram never uses your private data to target ads. You are seeing this message only because someone chose this public one-to many channel as a space to promote their messages. This means that no user data is mined or analyzed to display ads, and every user viewing a channel on Telegram sees the same sponsored message.\n\nUnline other apps, Telegram doesn't track whether you tapped on a sponsored message and doesn't profile you based on your activity. We also prevent external links in sponsored messages to ensure that third parties can't spy on our users. We believe that everyone has the right to privacy, and technological platforms should respect that.\n\nTelegram offers free and unlimited service to hundreds of millions of users, which involves significant server and traffic costs. In order to remain independent and stay true to its values, Telegram developed a paid tool to promote messages with user privacy in mind. We welcome responsible adverticers at:\n[url]\nAds should no longer be synonymous with abuse of user privacy. Let us redefine how a tech compony should operate — together.";
"SponsoredMessageInfo.Action" = "Learn More";
"SponsoredMessageInfo.Url" = "https://telegram.org/ads";

"Chat.NavigationNoChannels" = "You have no unread channels";

"Message.SponsoredLabel" = "sponsored";
"Message.RecommendedLabel" = "recommended";

"Stickers.Favorites" = "Favorites";
"Stickers.Recent" = "Recent";
"Stickers.Stickers" = "Stickers";
"Stickers.Gifs" = "GIFs";
"Stickers.Trending" = "Trending";
"Stickers.Settings" = "Settings";

"Gif.Emotion.Angry" = "Angry";
"Gif.Emotion.Surprised" = "Surprised";
"Gif.Emotion.Joy" = "Joy";
"Gif.Emotion.Kiss" = "Kiss";
"Gif.Emotion.Hearts" = "Hearts";
"Gif.Emotion.ThumbsUp" = "Thumbs Up";
"Gif.Emotion.ThumbsDown" = "Thumbs Down";
"Gif.Emotion.RollEyes" = "Roll-Eyes";
"Gif.Emotion.Cool" = "Cool";
"Gif.Emotion.Party" = "Party";

"Conversation.ForwardFrom" = "From: %@";

"Conversation.ContextMenuSeen_1" = "1 Seen";
"Conversation.ContextMenuSeen_any" = "%@ Seen";
"Conversation.ContextMenuListened_1" = "1 Listened";
"Conversation.ContextMenuListened_any" = "%@ Listened";
"Conversation.ContextMenuWatched_1" = "1 Watched";
"Conversation.ContextMenuWatched_any" = "%@ Watched";

"Conversation.ContextMenuNoViews" = "Nobody Viewed";
"Conversation.ContextMenuNobodyListened" = "Nobody Listened";
"Conversation.ContextMenuNobodyWatched" = "Nobody Watched";

"VideoChat.RecordingSaved" = "Video chat recording saved to **Saved Messages**.";
"LiveStream.RecordingSaved" = "Live stream recording saved to **Saved Messages**.";

"ChatContextMenu.MessageViewsPrivacyTip" = "To protect privacy, views are only stored for 7 days.";

"MESSAGE_NOTHEME" = "%1$@ changed theme to default one";
"CHAT_MESSAGE_NOTHEME" = "%1$@ set theme to default one in the group %2$@";

"Activity.EnjoyingAnimations" = "enjoying %@ animations";

"Conversation.InteractiveEmojiSyncTip" = "If %@ was viewing the chat right now, he would also enjoy this animation.";

"Contacts.Search.NoResults" = "No Results";
"Contacts.Search.NoResultsQueryDescription" = "There were no results for \"%@\".\nTry a new search.";

"LiveStream.Listening.Members_0" = "%@ listening";
"LiveStream.Listening.Members_1" = "%@ listening";
"LiveStream.Listening.Members_2" = "%@ listening";
"LiveStream.Listening.Members_3_10" = "%@ listening";
"LiveStream.Listening.Members_many" = "%@ listening";
"LiveStream.Listening.Members_any" = "%@ listening";

"LiveStream.Watching.Members_0" = "%@ watching";
"LiveStream.Watching.Members_1" = "%@ watching";
"LiveStream.Watching.Members_2" = "%@ watching";
"LiveStream.Watching.Members_3_10" = "%@ watching";
"LiveStream.Watching.Members_many" = "%@ watching";
"LiveStream.Watching.Members_any" = "%@ watching";

"VoiceChat.RecordTitle" = "Record Video Chat";
"LiveStream.RecordTitle" = "Record Live Stream";
"VoiceChat.RecordVideoAndAudio" = "Video and Audio";
"VoiceChat.RecordOnlyAudio" = "Only Audio";
"VoiceChat.RecordPortrait" = "Portrait";
"VoiceChat.RecordLandscape" = "Landscape";
"VoiceChat.RecordStartRecording" = "Start Recording";

"MediaPicker.JpegConversionText" = "Do you want to convert photos to JPEG?";
"MediaPicker.KeepHeic" = "Keep HEIC";
"MediaPicker.ConvertToJpeg" = "Convert to JPEG";

"GroupInfo.MemberRequests" = "Member Requests";

"InviteLink.Create.RequestApproval" = "Request Admin Approval";
"InviteLink.Create.RequestApprovalOffInfoGroup" = "New users will be able to join the group without being approved by the admins.";
"InviteLink.Create.RequestApprovalOffInfoChannel" = "New users will be able to join the channel without being approved by the admins.";
"InviteLink.Create.RequestApprovalOnInfoGroup" = "New users will be able to join the group only after having been approved by the admins.";
"InviteLink.Create.RequestApprovalOnInfoChannel" = "New users will be able to join the channel only after having been approved by the admins.";

"InviteLink.Create.LinkNameTitle" = "Link Name";
"InviteLink.Create.LinkName" = "Link Name (Optional)";
"InviteLink.Create.LinkNameInfo" = "Only you and other admins will see this name.";

"MemberRequests.Title" = "Member Requests";
"MemberRequests.DescriptionGroup" = "Some [additional links]() are set up to accept requests to join the group.";
"MemberRequests.DescriptionChannel" = "Some [additional links]() are set up to accept requests to join the channel.";

"MemberRequests.SearchPlaceholder" = "Search Join Requests";
"MemberRequests.PeopleRequested_1" = "%@ requested to join";
"MemberRequests.PeopleRequested_2" = "%@ requested to join";
"MemberRequests.PeopleRequested_3_10" = "%@ requested to join";
"MemberRequests.PeopleRequested_many" = "%@ requested to join";
"MemberRequests.PeopleRequested_any" = "%@ requested to join";

"MemberRequests.PeopleRequestedShort_1" = "%@ requested";
"MemberRequests.PeopleRequestedShort_2" = "%@ requested";
"MemberRequests.PeopleRequestedShort_3_10" = "%@ requested";
"MemberRequests.PeopleRequestedShort_many" = "%@ requested";
"MemberRequests.PeopleRequestedShort_any" = "%@ requested";

"MemberRequests.AddToGroup" = "Add to Group";
"MemberRequests.AddToChannel" = "Add to Channel";
"MemberRequests.Dismiss" = "Dismiss";

"MemberRequests.UserAddedToGroup" = "%@ has been added to the group.";
"MemberRequests.UserAddedToChannel" = "%@ has been added to the channel.";

"MemberRequests.NoRequests" = "No Member Requests";
"MemberRequests.NoRequestsDescriptionGroup" = "You have no pending requests to join the group.";
"MemberRequests.NoRequestsDescriptionChannel" = "You have no pending requests to join the channel.";

"Conversation.RequestsToJoin_1" = "%@ Request to Join";
"Conversation.RequestsToJoin_2" = "%@ Requests to Join";
"Conversation.RequestsToJoin_3_10" = "%@ Requests to Join";
"Conversation.RequestsToJoin_many" = "%@ Requests to Join";
"Conversation.RequestsToJoin_any" = "%@ Requests to Join";

"MemberRequests.RequestToJoinGroup" = "Request to Join Group";
"MemberRequests.RequestToJoinChannel" = "Request to Join Channel";

"MemberRequests.RequestToJoinDescriptionGroup" = "This group accepts new members only after they are approved by its admins.";
"MemberRequests.RequestToJoinDescriptionChannel" = "This channel accepts new subscribers only after they are approved by its admins.";

"MemberRequests.RequestToJoinSent" = "Request to join Sent";
"MemberRequests.RequestToJoinSentDescriptionGroup" = "You will be added to the group once it admins approve your request.";
"MemberRequests.RequestToJoinSentDescriptionChannel" = "You will be added to the channel once it admins approve your request.";

"Notification.JoinedChannelByRequestYou" = "Your request to join the channel was approved";
"Notification.JoinedGroupByRequestYou" = "Your request to join the group was approved";
"Notification.JoinedGroupByRequest" = "%@ was accepted to the group chat";

"Notification.JoinedGroupByLinkYou" = "You joined the group via invite link";

"InviteLink.InviteLinkForwardTooltip.Chat.One" = "Invite link forwarded to **%@**";
"InviteLink.InviteLinkForwardTooltip.TwoChats.One" = "Invite link forwarded to **%@** and **%@**";
"InviteLink.InviteLinkForwardTooltip.ManyChats.One" = "Invite link forwarded to **%@** and %@ others";
"InviteLink.InviteLinkForwardTooltip.SavedMessages.One" = "Invite link forwarded to **Saved Messages**";

"Conversation.RequestToJoinChannel" = "REQUEST TO JOIN";
"Conversation.RequestToJoinGroup" = "REQUEST TO JOIN";

"Channel.AdminLog.JoinedViaRequest" = "%1$@ joined via invite link %2$@, approved by %3$@";

"Appearance.NightTheme" = "Night Mode";

"Map.ETADays_0" = "%@ days";
"Map.ETADays_1" = "%@ day";
"Map.ETADays_2" = "%@ days";
"Map.ETADays_3_10" = "%@ days";
"Map.ETADays_many" = "%@ days";
"Map.ETADays_any" = "%@ days";

"ChatSettings.UseLessDataForCalls" = "Use Less Data for Calls";

"Time.JustNow" = "just now";
"Time.MinutesAgo_0" = "%@ minutes ago"; //three to ten
"Time.MinutesAgo_1" = "%@ minute ago"; //one
"Time.MinutesAgo_2" = "%@ minutes ago"; //two
"Time.MinutesAgo_3_10" = "%@ minutes ago"; //three to ten
"Time.MinutesAgo_many" = "%@ minutes ago"; // more than ten
"Time.MinutesAgo_any" = "%@ minutes ago"; // more than ten
"Time.HoursAgo_0" = "%@ hours ago";
"Time.HoursAgo_1" = "%@ hour ago";
"Time.HoursAgo_2" = "%@ hours ago";
"Time.HoursAgo_3_10" = "%@ hours ago";
"Time.HoursAgo_any" = "%@ hours ago";
"Time.HoursAgo_many" = "%@ hours ago";
"Time.HoursAgo_0" = "%@ hours ago";
"Time.AtDate" = "%@";

"Stickers.ShowMore" = "Show More";

"Notifications.PrivateChats" = "Private Chats";
"Notifications.GroupChats" = "Group Chats";
"Notifications.Channels" = "Channels";

"Notifications.PrivateChatsTitle" = "Private Chats";
"Notifications.GroupChatsTitle" = "Group Chats";
"Notifications.ChannelsTitle" = "Channels";

"Notifications.CategoryExceptions_0" = "%@ exceptions";
"Notifications.CategoryExceptions_1" = "%@ exception";
"Notifications.CategoryExceptions_2" = "%@ exceptions";
"Notifications.CategoryExceptions_3_10" = "%@ exceptions";
"Notifications.CategoryExceptions_many" = "%@ exceptions";
"Notifications.CategoryExceptions_any" = "%@ exceptions";

"Notifications.DeleteAllExceptions" = "Delete All Exceptions";

"Notifications.Options" = "Options";

"Notifications.On" = "On";
"Notifications.Off" = "Off";

"AuthSessions.View.Browser" = "Browser";
"AuthSessions.View.Device" = "Device";
"AuthSessions.View.Application" = "Application";
"AuthSessions.View.OS" = "Operating System";
"AuthSessions.View.Location" = "Location";
"AuthSessions.View.IP" = "IP Address";
"AuthSessions.View.TerminateSession" = "Terminate Session";
"AuthSessions.View.Logout" = "Log Out";

"MessageCalendar.Title" = "Calendar";
"MessageCalendar.DaysSelectedTitle_1" = "1 day selected";
"MessageCalendar.DaysSelectedTitle_any" = "%@ days selected";
"MessageCalendar.DeleteAlertText_1" = "Are you sure you want to delete all messages for the selected day?";
"MessageCalendar.DeleteAlertText_any" = "Are you sure you want to delete all messages for the selected %@ days?";

"SharedMedia.PhotoCount_1" = "1 photo";
"SharedMedia.PhotoCount_any" = "%@ photos";
"SharedMedia.VideoCount_1" = "1 video";
"SharedMedia.VideoCount_any" = "%@ videos";
"SharedMedia.GifCount_1" = "1 gif";
"SharedMedia.GifCount_any" = "%@ gifs";
"SharedMedia.FileCount_1" = "1 file";
"SharedMedia.FileCount_any" = "%@ files";
"SharedMedia.MusicCount_1" = "1 music file";
"SharedMedia.MusicCount_any" = "%@ music files";
"SharedMedia.VoiceMessageCount_1" = "1 voice message";
"SharedMedia.VoiceMessageCount_any" = "%@ voice messages";
"SharedMedia.LinkCount_1" = "1 link";
"SharedMedia.LinkCount_any" = "%@ links";

"SharedMedia.FastScrollTooltip" = "You can hold and move this bar for faster scrolling";
"SharedMedia.CalendarTooltip" = "Tap on this icon for calendar view";

"SharedMedia.ZoomIn" = "Zoom In";
"SharedMedia.ZoomOut" = "Zoom Out";
"SharedMedia.ShowCalendar" = "Show Calendar";
"SharedMedia.ShowPhotos" = "Show Photos";
"SharedMedia.ShowVideos" = "Show Videos";

"Settings.ChatThemes" = "Chat Themes";

"Themes.Title" = "Chat Themes";
"Themes.SelectTheme" = "Select Theme";
"Themes.BuildOwn" = "Build Your Own Theme";
"Themes.EditCurrentTheme" = "Edit Current Theme";
"Themes.CreateNewTheme" = "Create a New Theme";

"Chat.JumpToDate" = "Jump to Date";

"VoiceChat.DiscussionGroup" = "discussion group";

"Group.Edit.PrivatePublicLinkAlert" = "Please note that if you choose a public link for your group, anyone will be able to find it in search and join.\n\nDo not create this link if you want your group to stay private.";

"Conversation.CopyProtectionInfoGroup" = "Admins restricted members to copy or forward content from this group.";
"Conversation.CopyProtectionInfoChannel" = "Copying and forwarding is not allowed in this channel.";

"Conversation.CopyProtectionForwardingDisabledGroup" = "Forwards from this group are restricted";
"Conversation.CopyProtectionForwardingDisabledChannel" = "Forwards from this channel are restricted";
"Conversation.CopyProtectionSavingDisabledGroup" = "Saving from this group is restricted";
"Conversation.CopyProtectionSavingDisabledChannel" = "Saving from this channel is restricted";

"Channel.AdminLog.MessageToggleNoForwardsOn" = "%@ restricted message forwarding";
"Channel.AdminLog.MessageToggleNoForwardsOff" = "%@ allowed message forwarding";

"Group.Setup.ForwardingGroupTitle" = "Forwarding From This Group";
"Group.Setup.ForwardingChannelTitle" = "Saving And Copying Content";
"Group.Setup.ForwardingEnabled" = "Allow Saving Content";
"Group.Setup.ForwardingDisabled" = "Restrict Saving Content";
"Group.Setup.ForwardingGroupInfo" = "Participants will be able copy, save and forward content from this group.";
"Group.Setup.ForwardingChannelInfo" = "Participants will be able copy, save and forward content from this channel.";
"Group.Setup.ForwardingGroupInfoDisabled" = "Participants won't be able to copy, save and forward content from this group.";
"Group.Setup.ForwardingChannelInfoDisabled" = "Participants won't be able to copy, save and forward content from this channel.";

"AuthSessions.TerminateIfAwayTitle" = "Automatically Terminate Old Sessions";
"AuthSessions.TerminateIfAwayFor" = "If Inactive For";

"AuthSessions.View.LocationInfo" = "This location estimate is based on the IP address and may not always be accurate.";

"AuthSessions.View.AcceptTitle" = "Accept on This Device";
"AuthSessions.View.AcceptSecretChats" = "New Secret Chats";
"AuthSessions.View.AcceptIncomingCalls" = "Incoming Calls";

"Conversation.SendMesageAs" = "Send Message As...";
"Conversation.InviteRequestAdminGroup" = "%1$@ is an admin of %2$@, a group you requested to join.";
"Conversation.InviteRequestAdminChannel" = "%1$@ is an admin of %2$@, a channel you requested to join.";
"Conversation.InviteRequestInfo" = "You received this message because you requested to join %1$@ on %2$@.";
"Conversation.InviteRequestInfoConfirm" = "I understand";

"AuthSessions.HeaderInfo" = "Link [Telegram Desktop](desktop) or [Telegram Web](web) by scanning a QR code.";
"AuthSessions.LinkDesktopDevice" = "Link Desktop Device";
"AuthSessions.AddDevice.ScanInstallInfo" = "Go to [getdesktop.telegram.org](desktop) or [web.telegram.org](web) to get the QR code";

"Channel.AdminLog.MessageSent" = "%@ sent message:";

"ChatList.ClearSearchHistory" = "Are you sure you want to clear your search history?";

"AuthSessions.TerminateSessionText" = "Are you sure you want to terminate this session?";
"AuthSessions.TerminateOtherSessionsText" = "Are you sure you want to terminate all other sessions?";

"Notifications.ResetAllNotificationsText" = "Are you sure you want to reset all notification settings to default?";

"MessageCalendar.ClearHistoryForThisDay" = "Clear History For This Day";
"MessageCalendar.ClearHistoryForTheseDays" = "Clear History For These Days";
"MessageCalendar.EmptySelectionTooltip" = "Please select one or more days first.";
"Chat.MessageRangeDeleted.ForMe_1" = "Messages for 1 day deleted.";
"Chat.MessageRangeDeleted.ForMe_any" = "Messages for %@ days deleted.";
"Chat.MessageRangeDeleted.ForBothSides_1" = "Messages for 1 day deleted for both sides.";
"Chat.MessageRangeDeleted.ForBothSides_any" = "Messages for %@ days deleted for both sides.";

"ForcedPasswordSetup.Intro.Title" = "Set a Password";
"ForcedPasswordSetup.Intro.Text" = "If you want to log into your account frequently, please choose a password.";
"ForcedPasswordSetup.Intro.Action" = "Set a Password";
"ForcedPasswordSetup.Intro.DoneAction" = "Done";
"ForcedPasswordSetup.Intro.DismissTitle" = "Warning";
"ForcedPasswordSetup.Intro.DismissText_1" = "Proceed without a password? If you do not set a password, you will only be able to log into your account via SMS once every **day**.";
"ForcedPasswordSetup.Intro.DismissText_any" = "Proceed without a password? If you do not set a password, you will only be able to log into your account via SMS once every **%@ days**.";
"ForcedPasswordSetup.Intro.DismissActionCancel" = "No, let me set a password";
"ForcedPasswordSetup.Intro.DismissActionOK" = "Yes, I’m sure";

"Login.ShortCallTitle" = "Within a few seconds you should\nreceive a short call from:";
"Login.CodePhonePatternInfoText" = "Please enter the last digits\nof the number that called.";
"Login.EnterMissingDigits" = "Enter the missing digits";

"Channel.AdminLogFilter.EventsSentMessages" = "Sent Messages";

"Contacts.AddContact" = "Add Contact";

"Conversation.LargeEmojiDisabledInfo" = "You have disabled large emoji, so they appear small and have no effects in the chat.";
"Conversation.LargeEmojiEnable" = "Enable Large Emoji";
"Conversation.LargeEmojiEnabled" = "Large emoji enabled.";

"PeerInfo.QRCode.Title" = "QR Code";

"ChatList.Archive" = "Archive";

"TextFormat.Spoiler" = "Spoiler";

"Conversation.ContextMenuTranslate" = "Translate";

"ClearCache.ClearDescription" = "All media will stay in the Telegram cloud and can be re-downloaded if you need them again.";

"ChatSettings.StickersAndReactions" = "Stickers and Emoji";

"Localization.TranslateMessages" = "Translate Messages";
"Localization.ShowTranslate" = "Show Translate Button";
"Localization.ShowTranslateInfo" = "Show a 'Translate' button in the message action menu.";
"Localization.DoNotTranslate" = "Do Not Translate";
"Localization.DoNotTranslateInfo" = "Do not show the 'Translate' button in the message action menu for this language.";
"Localization.DoNotTranslateManyInfo" = "Do not show the 'Translate' button in the message action menu for these languages.";
"Localization.InterfaceLanguage" = "Interface Language";

"DoNotTranslate.Title" = "Do Not Translate";

"Channel.AdminLog.AllowedReactionsUpdated" = "%1$@ updated the list of allowed reactions to: %2$@";
"Channel.AdminLog.ReactionsDisabled" = "%1$@ disabled reactions";
"Channel.AdminLog.ReactionsEnabled" = "%1$@ enabled all reactions";

"Contacts.ScanQrCode" = "Scan QR Code";
"Contacts.QrCode.MyCode" = "My QR Code";
"Contacts.QrCode.NoCodeFound" = "No valid QR code found in the image. Please try again.";

"AccessDenied.QrCode" = "Telegram needs access to your photo library to scan QR codes.\n\nOpen your device's Settings > Privacy > Photos and set Telegram to ON.";
"AccessDenied.QrCamera" = "Telegram needs access to your camera to scan QR codes.\n\nOpen your device's Settings > Privacy > Camera and set Telegram to ON.";

"Share.ShareToInstagramStories" = "Share to Instagram Stories";

"PeerInfo.AllowedReactions.Title" = "Reactions";
"PeerInfo.AllowedReactions.AllowAllText" = "Allow Reactions";
"PeerInfo.AllowedReactions.AllowAllGroupInfo" = "Allow subscribers to react to group messages.";
"PeerInfo.AllowedReactions.AllowAllChannelInfo" = "Allow subscribers to react to channel posts.";
"PeerInfo.AllowedReactions.ReactionListHeader" = "AVAILABLE REACTIONS";
"PeerInfo.AllowedReactions.OptionAllReactions" = "All Reactions";
"PeerInfo.AllowedReactions.OptionSomeReactions" = "Some Reactions";
"PeerInfo.AllowedReactions.OptionNoReactions" = "No Reactions";

"PeerInfo.AllowedReactions.GroupOptionAllInfo" = "Members of this group can use any emoji as reactions to messages.";
"PeerInfo.AllowedReactions.GroupOptionSomeInfo" = "Members of the group can use only some allowed emoji as reactions to messages.";
"PeerInfo.AllowedReactions.GroupOptionNoInfo" = "Members of the group can't add any reactions to messages.";

"PeerInfo.Reactions" = "Reactions";
"PeerInfo.ReactionsDisabled" = "Disabled";

"Settings.QuickReactionSetup.NavigationTitle" = "Quick Reaction";
"Settings.QuickReactionSetup.Title" = "Quick Reaction";
"Settings.QuickReactionSetup.DemoHeader" = "DOUBLE TAP ON A MESSAGE TO REACT";
"Settings.QuickReactionSetup.DemoInfo" = "You can double tap on message for a quick reaction.";
"Settings.QuickReactionSetup.ReactionListHeader" = "QUICK REACTION";
"Settings.QuickReactionSetup.DemoMessageAuthor" = "Dino";
"Settings.QuickReactionSetup.DemoMessageText" = "I hope you're enjoying your day as much as I am.";

"Settings.QuickReactionSetup.ChooseQuickReaction" = "Choose Your Quick Reaction";
"Settings.QuickReactionSetup.ChooseQuickReactionInfo" = "You can set any emoji as your quick reaction.";

"Chat.ContextReactionCount_1" = "1 reaction";
"Chat.ContextReactionCount_any" = "%@ reactions";
"Chat.OutgoingContextReactionCount_1" = "1 reacted";
"Chat.OutgoingContextReactionCount_any" = "%@ reacted";
"Chat.OutgoingContextMixedReactionCount" = "%1$@/%2$@ reacted";

"Contacts.Sort" = "Sort";
"Contacts.Sort.ByName" = "by Name";
"Contacts.Sort.ByLastSeen" = "by Last Seen";

"ClearCache.Progress" = "Clearing the Cache • %d%";
"ClearCache.KeepOpenedDescription" = "Please keep this window open until the clearing is completed.";

"Share.ShareAsLink" = "Share as Link";
"Share.ShareAsImage" = "Share as Image";

"Share.MessagePreview" = "Message Preview";
"Share.ShareMessage" = "Share Message";

"Conversation.UserSendMessage" = "SEND MESSAGE";

"Conversation.CopyProtectionForwardingDisabledBot" = "Forwards from this bot are restricted";
"Conversation.CopyProtectionSavingDisabledBot" = "Saving from this bot is restricted";

"Channel.ChannelSubscribersHeader" = "CHANNEL SUBSCRIBERS";

"Channel.Members.Contacts" = "CONTACTS IN THIS CHANNEL";
"Channel.Members.Other" = "OTHERS SUBSCRIBERS";

"Group.Members.Contacts" = "CONTACTS IN THIS GROUP";
"Group.Members.Other" = "OTHERS MEMBERS";

"Conversation.ReadAllReactions" = "Read All Reactions";
"ChatList.UserReacted" = "Reacted %@ to your message";

"SharedMedia.CommonGroupCount_1" = "%@ group in common";
"SharedMedia.CommonGroupCount_any" = "%@ groups in common";

"Attachment.Camera" = "Camera";
"Attachment.Gallery" = "Gallery";
"Attachment.File" = "File";
"Attachment.Location" = "Location";
"Attachment.Contact" = "Contact";
"Attachment.Poll" = "Poll";

"Attachment.SelectFromGallery" = "Select from Gallery";
"Attachment.SelectFromFiles" = "Select from Files";

"Attachment.AllMedia" = "All";

"Attachment.SelectedMedia_1" = "%@ Selected";
"Attachment.SelectedMedia_2" = "%@ Selected";
"Attachment.SelectedMedia_3_10" = "%@ Selected";
"Attachment.SelectedMedia_any" = "%@ Selected";
"Attachment.SelectedMedia_many" = "%@ Selected";
"Attachment.SelectedMedia_0" = "%@ Selected";

"Attachment.SendAsFile" = "Send as File";
"Attachment.SendAsFiles" = "Send as Files";

"Attachment.Grouped" = "Grouped";
"Attachment.Ungrouped" = "Ungrouped";

"Attachment.MessagePreview" = "Message Preview";
"Attachment.MessagesPreview" = "Messages Preview";
"Attachment.DragToReorder" = "Drag media to reorder";

"Attachment.SearchWeb" = "Search Web";

"Attachment.RecentlySentFiles" = "Recently Sent Files";

"ReportPeer.ReasonIllegalDrugs" = "Illegal Drugs";
"ReportPeer.ReasonPersonalDetails" = "Personal Details";

"Attachment.FilesIntro" = "Send and receive files of any type, up to 2 GB\nin size each, access them instantly\non your other devices.";
"Attachment.FilesSearchPlaceholder" = "Search sent files";

"Attachment.MediaAccessTitle" = "Access Your Photos and Videos";
"Attachment.MediaAccessText" = "Share an unlimited number of photos and videos of up to 2 GB each.";

"Attachment.LimitedMediaAccessText" = "You have limited Telegram from accessing all of your photos.";
"Attachment.CameraAccessText" = "Telegram needs camera access so that you can take photos and videos.";
"Attachment.Manage" = "Manage";

"Attachment.OpenSettings" = "Go to Settings";
"Attachment.OpenCamera" = "Open Camera";

"Attachment.DeselectedPhotos_1" = "%@ photo deselected";
"Attachment.DeselectedPhotos_any" = "%@ photos deselected";

"Attachment.DeselectedVideos_1" = "%@ video deselected";
"Attachment.DeselectedVideos_any" = "%@ videos deselected";

"Attachment.DeselectedItems_1" = "%@ item deselected";
"Attachment.DeselectedItems_any" = "%@ items deselected";

"PrivacyPhoneNumberSettings.CustomPublicLink" = "Users who have your number saved in their contacts will also see it on Telegram.\n\nThis public link opens a chat with you:\n[https://t.me/%@]()";

"DownloadList.DownloadingHeader" = "Downloading";
"DownloadList.DownloadedHeader" = "Recently Downloaded";
"DownloadList.PauseAll" = "Pause All";
"DownloadList.ResumeAll" = "Resume All";
"DownloadList.Clear" = "Clear";
"DownloadList.OptionManageDeviceStorage" = "Manage Device Storage";
"DownloadList.ClearDownloadList" = "Clear Download List";
"DownloadList.DeleteFromCache" = "Delete from Cache";
"DownloadList.RaisePriority" = "Raise Priority";
"DownloadList.CancelDownloading" = "Cancel Downloading";

"DownloadList.RemoveFileAlertTitle_1" = "Remove Document?";
"DownloadList.RemoveFileAlertTitle_any" = "Remove %@ Documents?";
"DownloadList.RemoveFileAlertText_1" = "Are you sure you want to remove this\ndocument from Downloads?\nIt will be deleted from your disk, but\nwill remain accessible in the cloud.";
"DownloadList.RemoveFileAlertText_any" = "Are you sure you want to remove these\n%@ documents from Downloads?\nThey will be deleted from your disk, but\nwill remain accessible in the cloud.";
"DownloadList.RemoveFileAlertRemove" = "Remove";

"DownloadList.ClearAlertTitle" = "Downloaded Files";
"DownloadList.ClearAlertText" = "Telegram allows to store all received and sent\ndocuments in the cloud and save storage\nspace on your device.";

"ChatList.Search.FilterDownloads" = "Downloads";

"LiveStream.NoViewers" = "No viewers";
"LiveStream.ViewerCount_1" = "1 viewer";
"LiveStream.ViewerCount_any" = "%@ viewers";

"LiveStream.NoSignalAdminText" = "Oops! Telegram doesn't see any stream\ncoming from your streaming app.\n\nPlease make sure you entered the right Server\nURL and Stream Key in your app.";
"LiveStream.NoSignalUserText" = "%@ is currently not broadcasting live\nstream data to Telegram.";

"LiveStream.ViewCredentials" = "View Stream Key";

"Attachment.MyAlbums" = "My Albums";
"Attachment.MediaTypes" = "Media Types";

"Attachment.LocationAccessTitle" = "Access Your Location";
"Attachment.LocationAccessText" = "Share places or your live location.";

"Attachment.CancelSelectionAlertText" = "Cancel selection?";
"Attachment.CancelSelectionAlertYes" = "Yes";
"Attachment.CancelSelectionAlertNo" = "No";

"ChannelInfo.CreateExternalStream" = "Stream With...";

"CreateExternalStream.StreamKeyTitle" = "Stream Key";
"CreateExternalStream.Title" = "Stream With...";
"CreateExternalStream.Text" = "To stream video with a another app, enter\nthese Server URL and Stream Key in your\nsteaming app.";
"CreateExternalStream.ServerUrl" = "server URL";
"CreateExternalStream.StreamKey" = "stream key";
"CreateExternalStream.StartStreamingInfo" = "Once you start broadcasting in your streaming\napp, tap Start Streaming below.";
"CreateExternalStream.StartStreaming" = "Start Streaming";

"Translate.Title" = "Translate";
"Translate.CopyTranslation" = "Copy Translation";
"Translate.ChangeLanguage" = "Change Language";
"Translate.More" = "more";
"Translate.Languages.Title" = "Languages";
"Translate.Languages.Original" = "Original";
"Translate.Languages.Translation" = "Translation";

"Bot.AddToChat" = "Add to Group or Channel";
"Bot.AddToChatInfo" = "This bot is able to manage a group or channel.";

"Bot.AddToChat.Title" = "Add to Group or Channel";
"Bot.AddToChat.MyChannels" = "CHANNELS I MANAGE";
"Bot.AddToChat.MyGroups" = "GROUPS I MANAGE";
"Bot.AddToChat.OtherGroups" = "GROUPS";

"Bot.AddToChat.Add.Title" = "Add Bot";
"Bot.AddToChat.Add.AdminRights" = "Admin Rights";
"Bot.AddToChat.Add.AddAsAdmin" = "Add Bot as Admin";
"Bot.AddToChat.Add.AddAsMember" = "Add Bot as Member";

"Bot.AddToChat.Add.AdminAlertTitle" = "Add Bot as Admin?";
"Bot.AddToChat.Add.AdminAlertTextGroup" = "Are you sure you want to add the bot as an admin in **%@**?";
"Bot.AddToChat.Add.AdminAlertTextChannel" = "Are you sure you want to add the bot as an admin in **%@**?";
"Bot.AddToChat.Add.AdminAlertAdd" = "Add as Admin";

"Bot.AddToChat.Add.MemberAlertTitle" = "Add Bot as Member?";
"Bot.AddToChat.Add.MemberAlertTextGroup" = "Are you sure you want to add the bot as a member in **%@**?";
"Bot.AddToChat.Add.MemberAlertTextChannel" = "Are you sure you want to add the bot as a member in **%@**?";
"Bot.AddToChat.Add.MemberAlertAdd" = "Add as Member";

"PeerInfo.ButtonStop" = "Stop";

"Localization.ShowTranslateInfoExtended" = "Show a 'Translate' button in the message context menu.\n\nGoogle may have access to message text you translate.";

"WebApp.OpenBot" = "Open Bot";
"WebApp.ReloadPage" = "Reload Page";
"WebApp.RemoveBot" = "Remove Bot";

"WebApp.AddToAttachmentText" = "%@ requests your permission to be added as an option to your attachments menu, so you can access it from any chat.";
"WebApp.AddToAttachmentAdd" = "Add";

"WebApp.AddToAttachmentUnavailableError" = "This bot can't be added to the attachment menu.";
"WebApp.AddToAttachmentAlreadyAddedError" = "This bot is already added to your attachment menu.";
"WebApp.AddToAttachmentSucceeded" = "**%@** has been added to your attachment menu.";

"WebApp.OpenWebViewAlertTitle" = "Open Web App";
"WebApp.OpenWebViewAlertText" = "**%@** would like to open its web app to proceed.\n\nIt will be able to access your **IP address** and basic device info.";

"WebApp.MessagePreview" = "Message Preview";
"WebApp.Send" = "Send";

"WebApp.RemoveConfirmationTitle" = "Remove Bot";
"WebApp.RemoveConfirmationText" = "Remove **%@** from the attachment menu?";

"Notifications.SystemTones" = "SYSTEM TONES";
"Notifications.TelegramTones" = "TELEGRAM TONES";

"Notifications.UploadSound" = "Upload Sound";
"Notifications.MessageSoundInfo" = "Press and hold a short voice note or mp3 file in any chat and select \"Save for Notifications\". It will appear here.";

"Notification.WebAppSentData" = "You have successfully transferred data from the \"%@\" button to the bot.";

"Notifications.UploadError.TooLarge.Title" = "Audio is too large";
"Notifications.UploadError.TooLarge.Text" = "File is over %@.";
"Notifications.UploadError.TooLong.Title" = "%@ is too long.";
"Notifications.UploadError.TooLong.Text" = "Duration must be less than %@.";
"Notifications.UploadSuccess.Title" = "Sound Added";
"Notifications.UploadSuccess.Text" = "The sound **%@** was added to your Telegram tones.";
"Notifications.SaveSuccess.Text" = "You can now use this sound as a notification tone in your [custom notification settings]().";

"Conversation.DeleteTimer.SetupTitle" = "Auto-Delete After...";
"Conversation.DeleteTimer.Disable" = "Disable Auto-Delete";
"Conversation.DeleteTimer.Apply" = "Set Auto-Delete";

"Conversation.Mute.SetupTitle" = "Mute Until...";
"Conversation.Mute.ApplyMuteUntil" = "Mute until %@";

"PeerInfo.EnableSound" = "Enable Sound";
"PeerInfo.DisableSound" = "Disable Sound";
"PeerInfo.MuteFor" = "Mute for...";
"PeerInfo.MuteForever" = "Mute Forever";
"PeerInfo.MuteForCustom" = "Mute until...";
"PeerInfo.NotificationsCustomize" = "Customize";

"PeerInfo.EnableAutoDelete" = "Enable Auto-Delete";
"PeerInfo.AdjustAutoDelete" = "Adjust Auto-Delete";
"PeerInfo.AutoDeleteSettingOther" = "Other...";
"PeerInfo.AutoDeleteDisable" = "Disable";
"PeerInfo.AutoDeleteInfo" = "Automatically delete messages sent in this chat after a certain period of time.";

"PeerInfo.ClearMessages" = "Clear Messages";
"PeerInfo.ClearConfirmationUser" = "Are you sure you want to delete all messages with %@?";
"PeerInfo.ClearConfirmationGroup" = "Are you sure you want to delete all messages in %@?";

"PeerInfo.TooltipSoundEnabled" = "You will receive notifications with sound.";
"PeerInfo.TooltipSoundDisabled" = "You will receive silent notifications.";
"PeerInfo.TooltipUnmuted" = "Notifications are unmuted.";
"PeerInfo.TooltipMutedFor" = "Notifications are muted for %@.";
"PeerInfo.TooltipMutedUntil" = "Notifications are muted until %@.";
"PeerInfo.TooltipMutedForever" = "Notifications are muted.";

"PeerInfo.DeleteToneTitle" = "Delete Tone";
"PeerInfo.DeleteToneText" = "Are you sure you want to delete\n**%@** notification sound?";

"PeerInfo.AlertLeaveAction" = "Leave";
"PeerInfo.LeaveGroupTitle" = "Leave Group";
"PeerInfo.LeaveGroupText" = "Are you sure you want to leave the group **%@**?";

"PeerInfo.LeaveChannelTitle" = "Leave Channel";
"PeerInfo.LeaveChannelText" = "Are you sure you want to leave the channel **%@**?";

"PeerInfo.DeleteGroupTitle" = "Delete for All";
"PeerInfo.DeleteGroupText" = "Are you sure you want to delete the group **%@** and all of its messages for all members of the group?";

"PeerInfo.DeleteChannelTitle" = "Delete for All";
"PeerInfo.DeleteChannelText" = "Are you sure you want to delete the channel **%@** and all of its messages for all subscribers of the channel?";

"Chat.SaveForNotifications" = "Save for Notifications";

"Group.Setup.WhoCanSendMessages.Title" = "WHO CAN SEND MESSAGES?";
"Group.Setup.WhoCanSendMessages.Everyone" = "Everyone";
"Group.Setup.WhoCanSendMessages.OnlyMembers" = "Only Members";

"Group.Setup.ApproveNewMembers" = "Approve New Members";
"Group.Setup.ApproveNewMembersInfo" = "Turn this on if you want users to be able to send messages only after they are approved by an admin.";

"Gallery.GifSaved" = "GIF Saved";

"Group.JoinGroup" = "Join Group";
"Group.ApplyToJoin" = "Apply to Join Group";

"Group.RequestToJoinSent" = "Request to join sent";
"Group.RequestToJoinSentDescriptionGroup" = "You will be able to send messages once the admins approve your request.";

"Channel.AdminLog.JoinedViaPublicRequest" = "%1$@ joined via public request, approved by %2$@";

"Share.UploadProgress" = "Uploading • %d%";
"Share.UploadDone" = "Done";

"StickerPack.Share" = "Share Stickers";
"StickerPack.CopyLink" = "Copy Link";

"Stickers.PremiumStickers" = "Premium Stickers";

"Channel.AddUserKickedError" = "Sorry, you can't add this user because they are on the list of Removed Users and you can't unban them.";
"Channel.AddAdminKickedError" = "Sorry, you can't add this user as an admin because they are in the Removed Users list and you can't unban them.";

"Premium.Stickers.Description" = "Unlock this sticker and many more by subscribing to Telegram Premium.";
"Premium.Stickers.Proceed" = "Unlock Premium Stickers";

"Premium.Reactions.Proceed" = "Unlock Premium Reactions";
"Premium.AppIcons.Proceed" = "Unlock Premium Icons";
"Premium.NoAds.Proceed" = "About Telegram Premium";

"AccessDenied.LocationPreciseDenied" = "To share your specific location in this chat, please go to Settings > Privacy > Location Services > Telegram and set Precise Location to On.";

"Chat.MultipleTypingPair" = "%@ and %@";
"Chat.MultipleTypingMore" = "%@ and %@ others";

"Group.Username.RemoveExistingUsernamesOrExtendInfo" = "You have reserved too many public links. Try revoking a link from an older group or channel, or upgrade to **Telegram Premium** to double the limit to **%@** public links.";
"Group.Username.RemoveExistingUsernamesNoPremiumInfo" = "You have reserved too many public links. Try revoking the link from an older group or channel. We are working to let you increase this limit in the future.";
"Group.Username.RemoveExistingUsernamesFinalInfo" = "You have reserved too many public links. Try revoking the link from an older group or channel, or create a private one instead.";

"OldChannels.TooManyCommunitiesText" = "You are a member of **%@** groups and channels. Please leave some before joining a new one or upgrade to **Telegram Premium** to double the limit to **%@** groups and channels.";
"OldChannels.TooManyCommunitiesNoPremiumText" = "You are a member of **%@** groups and channels. Please leave some before joining a new one. We are working to let you increase this limit in the future.";
"OldChannels.TooManyCommunitiesFinalText" = "You are a member of **%@** groups and channels. Please leave some before joining a new one.";

"OldChannels.TooManyCommunitiesCreateText" = "You are a member of **%@** groups and channels. Please leave some before creating a new one or upgrade to **Telegram Premium** to double the limit to **%@** groups and channels.";
"OldChannels.TooManyCommunitiesCreateNoPremiumText" = "You are a member of **%@** groups and channels. Please leave some before creating a new one. We are working to let you increase this limit in the future.";
"OldChannels.TooManyCommunitiesCreateFinalText" = "You are a member of **%@** groups and channels. Please leave some before creating a new one.";

"OldChannels.TooManyCommunitiesUpgradeText" = "You are a member of **%@** groups and channels. For technical reasons, you need to leave some first before changing this setting in your groups or upgrade to **Telegram Premium** to double the limit to **%@** groups and channels.";
"OldChannels.TooManyCommunitiesUpgradeNoPremiumText" = "You are a member of **%@** groups and channels. For technical reasons, you need to leave some first before changing this setting in your groups. We are working to let you increase this limit in the future.";
"OldChannels.TooManyCommunitiesUpgradeFinalText" = "You are a member of **%@** groups and channels. For technical reasons, you need to leave some first before changing this setting in your groups.";

"OldChannels.LeaveCommunities_1" = "Leave %@ Community";
"OldChannels.LeaveCommunities_any" = "Leave %@ Communities";

"Premium.FileTooLarge" = "File Too Large";
"Premium.LimitReached" = "Limit Reached";
"Premium.IncreaseLimit" = "Increase Limit";

"Premium.MaxFoldersCountText" = "You have reached the limit of **%1$@** folders. You can double the limit to **%2$@** folders by subscribing to **Telegram Premium**.";
"Premium.MaxFoldersCountNoPremiumText" = "You have reached the limit of **%1$@** folders. We are working to let you increase this limit in the future.";
"Premium.MaxFoldersCountFinalText" = "Sorry, you can't create more than **%1$@** folders.";

"Premium.MaxChatsInFolderText" = "Sorry, you can't add more than **%1$@** chats to a folder. You can increase this limit to **%2$@** by upgrading to **Telegram Premium**.";
"Premium.MaxChatsInFolderNoPremiumText" = "Sorry, you can't add more than **%1$@** chats to a folder. We are working to let you increase this limit in the future.";
"Premium.MaxChatsInFolderFinalText" = "Sorry, you can't add more than **%@** chats to a folder.";

"Premium.MaxFileSizeText" = "Double this limit to %@ per file by subscribing to **Telegram Premium**.";
"Premium.MaxFileSizeNoPremiumText" = "The document can't be sent, because it is larger than **%@**. We are working to let you increase this limit in the future.";
"Premium.MaxFileSizeFinalText" = "The document can't be sent, because it is larger than **%@**.";

"Premium.MaxPinsText" = "Sorry, you can't pin more than **%1$@** chats to the top. Unpin some that are currently pinned or subscribe to **Telegram Premium** to double the limit to **%2$@** chats.";
"Premium.MaxPinsNoPremiumText" = "Sorry, you can't pin more than **%@** chats to the top. Unpin some that are currently pinned.";
"Premium.MaxPinsFinalText" = "Sorry, you can't pin more than **%@** chats to the top. Unpin some that are currently pinned.";

"Premium.MaxFavedStickersTitle" = "The Limit of %@ Stickers Reached";
"Premium.MaxFavedStickersText" = "An older sticker was replaced with this one. You can [increase the limit]() to %@ stickers.";
"Premium.MaxFavedStickersFinalText" = "An older sticker was replaced with this one.";

"Premium.MaxSavedGifsTitle" = "The Limit of %@ GIFs Reached";
"Premium.MaxSavedGifsText" = "An older GIF was replaced with this one. You can [increase the limit]() to %@ GIFS.";
"Premium.MaxSavedGifsFinalText" = "An older GIF was replaced with this one.";

"Premium.MaxAccountsText" = "You have reached the limit of **%@** connected accounts. You can add more by subscribing to **Telegram Premium**.";
"Premium.MaxAccountsNoPremiumText" = "You have reached the limit of **%@** connected accounts.";
"Premium.MaxAccountsFinalText" = "You have reached the limit of **%@** connected accounts.";

"Premium.Free" = "Free";
"Premium.Premium" = "Premium";

"Premium.Title" = "Telegram Premium";
"Premium.Description" = "Go **beyond the limits**, get **exclusive features** and support us by subscribing to **Telegram Premium**.";

"Premium.PersonalTitle" = "[%@]() is a subscriber\nof Telegram Premium";
"Premium.PersonalDescription" = "Owners of **Telegram Premium** accounts have exclusive access to multiple additional features.";

"Premium.SubscribedTitle" = "You are all set!";
"Premium.SubscribedDescription" = "Thank you for subsribing to **Telegram Premium**. Here's what is now unlocked.";

"Premium.DoubledLimits" = "Doubled Limits";
"Premium.DoubledLimitsInfo" = "Up to 1000 channels, 20 folders, 10 pins, 20 public links, 4 accounts and more.";

"Premium.UploadSize" = "4 GB Upload Size";
"Premium.UploadSizeInfo" = "Increased upload size from 2 GB to 4 GB per document, unlimited storage overall.";

"Premium.FasterSpeed" = "Faster Download Speed";
"Premium.FasterSpeedInfo" = "No more limits on the speed with which media and documents are downloaded.";
"Premium.FasterSpeedStandaloneInfo" = "Subscribe to **Telegram Premium** to download media and files at the fastest possible speed.";

"Premium.VoiceToText" = "Voice-to-Text Conversion";
"Premium.VoiceToTextInfo" = "Ability to read the transcript of any incoming voice message.";
"Premium.VoiceToTextStandaloneInfo" = "Subscribe to **Telegram Premium** to be able to convert voice and video messages to text.";

"Premium.NoAds" = "No Ads";
"Premium.NoAdsInfo" = "No more ads in public channels where Telegram sometimes shows ads.";
"Premium.NoAdsStandaloneInfo" = "Remove ads such as this one by subscribing to **Telegram Premium**.";

"Premium.Reactions" = "Unique Reactions";
"Premium.ReactionsInfo" = "Additional animated reactions on messages, available only to Premium subscribers.";

"Premium.ReactionsStandalone" = "Additional Reactions";
"Premium.ReactionsStandaloneInfo" = "Unlock a wider range of reactions on messages by subscribing to **Telegram Premium**.";

"Premium.Stickers" = "Premium Stickers";
"Premium.StickersInfo" = "Exclusive enlarged stickers featuring additional effects, updated monthly.";

"Premium.ChatManagement" = "Advanced Chat Management";
"Premium.ChatManagementInfo" = "Tools to set the default folder, auto-archive and hide new chats from non-contacts.";
"Premium.ChatManagementStandaloneInfo" = "Subscribers of **Telegram Premium** can set the default folder, auto-archive and hide new chats from non-contacts.";

"Premium.Badge" = "Profile Badge";
"Premium.BadgeInfo" = "A badge next to your name showing that you are helping support Telegram.";

"Premium.Avatar" = "Animated Profile Pictures";
"Premium.AvatarInfo" = "Video avatars animated in chat lists and chats to allow for additional self-expression.";

"Premium.AppIcon" = "Telegram App Icon";
"Premium.AppIconInfo" = "Choose from a selection of Telegram app icons for your homescreen.";

"Premium.AppIconStandalone" = "Additional App Icons";
"Premium.AppIconStandaloneInfo" = "Unlock a wider range of app icons by subscribing to **Telegram Premium**.";

"Premium.SubscribeFor" = "Subscribe for %@ / month";
"Premium.SubscribeForAnnual" = "Subscribe for %@ / year";

"Premium.AboutTitle" = "ABOUT TELEGRAM PREMIUM";
"Premium.AboutText" = "While the free version of Telegram already gives its users more than any other messaging application, **Telegram Premium** pushes its capabilities even further.\n\n**Telegram Premium** is a paid option, because most Premium Features require additional expenses from Telegram to third parties such as data center providers and server manufacturers. Contributions from **Telegram Premium** users allow us to cover such costs and also help Telegram stay free for everyone.";

"Premium.Terms" = "By purchasing a Premium subscription, you agree to the Telegram [Terms of Service](terms) and [Privacy Policy](privacy).";

"Conversation.CopyProtectionSavingDisabledSecret" = "Saving is restricted";
"Conversation.CopyProtectionForwardingDisabledSecret" = "Forwarding is restricted";

"Settings.Terms_URL" = "https://telegram.org/tos";
"Settings.PrivacyPolicy_URL" = "https://telegram.org/privacy";

"Stickers.PremiumPackInfoText" = "This pack contains premium stickers like this one.";
"Stickers.PremiumPackView" = "View";

"Conversation.PremiumUploadFileTooLarge" = "File could not be sent because it is larger than 4 GB.\n\nYou can send as many files as you like, but each must be smaller than 4 GB.";

"SponsoredMessageMenu.Hide" = "Hide";

"Conversation.SaveGif" = "Save GIF";

"Premium.Limits.Title" = "Doubled Limits";
"Premium.Limits.GroupsAndChannels" = "Groups and Channels";
"Premium.Limits.PinnedChats" = "Pinned Chats";
"Premium.Limits.PublicLinks" = "Public Links";
"Premium.Limits.SavedGifs" = "Saved GIFs";
"Premium.Limits.FavedStickers" = "Favorite Stickers";
"Premium.Limits.Bio" = "Bio";
"Premium.Limits.Captions" = "Captions";
"Premium.Limits.Folders" = "Folders";
"Premium.Limits.ChatsPerFolder" = "Chats per Folder";
"Premium.Limits.Accounts" = "Connected Accounts";

"Premium.Limits.GroupsAndChannelsInfo" = "Join up to 1000 channels and large groups";
"Premium.Limits.PinnedChatsInfo" = "Pin up to 10 chats in your main chat list";
"Premium.Limits.PublicLinksInfo" = "Reserve up to 20 [t.me/name]() links";
"Premium.Limits.SavedGifsInfo" = "Save up to 400 GIFs in your Favorite GIFs";
"Premium.Limits.FavedStickersInfo" = "Save up to 10 stickers in your Favorite stickers";
"Premium.Limits.BioInfo" = "Add more symbols and use links in your bio";
"Premium.Limits.CaptionsInfo" = "Use longer descriptions for your photos and videos";
"Premium.Limits.FoldersInfo" = "Organize your chats into 20 folders";
"Premium.Limits.ChatsPerFolderInfo" = "Add up to 200 chats into each of your folders";
"Premium.Limits.AccountsInfo" = "Connect 4 accounts with different mobile numbers";

"WebApp.Settings" = "Settings";

"Bot.AccepRecurrentInfo" = "I accept the [Terms of Service]() of **%1$@**";

"Chat.AudioTranscriptionRateAction" = "Rate Transcription";
"Chat.AudioTranscriptionFeedbackTip" = "Thank you for your feedback.";
"Message.AudioTranscription.ErrorEmpty" = "No speech detected";
"Message.AudioTranscription.ErrorTooLong" = "This voice message is too long to transcribe";

"WebApp.SelectChat" = "Select Chat";

"Premium.Purchase.ErrorUnknown" = "An error occurred. Please try again.";
"Premium.Purchase.ErrorNetwork" = "Please check your internet connection and try again.";
"Premium.Purchase.ErrorNotAllowed" = "The device is not not allowed to make the payment.";
"Premium.Purchase.ErrorCantMakePayments" = "In-app purchases are not allowed on this device.";

"Premium.Restore.Success" = "Done";
"Premium.Restore.ErrorUnknown" = "An error occurred. Please try again.";

"Settings.Premium" = "Telegram Premium";

"Settings.AddAnotherAccount.PremiumHelp" = "You can add up to four accounts with different phone numbers.";

"Stickers.TrendingPremiumStickers" = "Trending Premium Stickers";

"Appearance.AppIconPremium" = "Premium";
"Appearance.AppIconBlack" = "Black";
"Appearance.AppIconTurbo" = "Turbo";

"PrivacySettings.DeleteAccountNow" = "Delete Account Now";

"DeleteAccount.AlternativeOptionsTitle" = "Alternative Options";

"DeleteAccount.Options.ChangePhoneNumberTitle" = "Change Phone Number";
"DeleteAccount.Options.ChangePhoneNumberText" = "Move your contacts, chats and media to a new number.";

"DeleteAccount.Options.AddAccountTitle" = "Add Another Account";
"DeleteAccount.Options.AddAccountText" = "You can use up to 3 accounts in one app at the same time.";
"DeleteAccount.Options.AddAccountPremiumText" = "You can use up to 4 accounts in one app at the same time.";

"DeleteAccount.Options.ChangePrivacyTitle" = "Change Your Privacy Settings";
"DeleteAccount.Options.ChangePrivacyText" = "Choose who exactly can see which of your info.";

"DeleteAccount.Options.SetTwoStepAuthTitle" = "Enable Two-Step Verification";
"DeleteAccount.Options.SetTwoStepAuthText" = "Set a password that will be required each time you log in.";

"DeleteAccount.Options.SetPasscodeTitle" = "Set a Passcode";
"DeleteAccount.Options.SetPasscodeText" = "Lock the app with a passcode so that others can't open it.";

"DeleteAccount.Options.ClearCacheTitle" = "Clear Cache";
"DeleteAccount.Options.ClearCacheText" = "Free up disk space on your device; your media will stay in the cloud.";

"DeleteAccount.Options.ClearSyncedContactsTitle" = "Clear Synced Contacts";
"DeleteAccount.Options.ClearSyncedContactsText" = "Remove any unnecessary contacts you may have synced.";

"DeleteAccount.Options.DeleteChatsTitle" = "Quickly Delete Your Chats";
"DeleteAccount.Options.DeleteChatsText" = "Learn how to remove any info you don’t need in a few taps.";

"DeleteAccount.Options.ContactSupportTitle" = "Contact Support";
"DeleteAccount.Options.ContactSupportText" = "Tell us about any issues; deleting account doesn't usually help.";

"DeleteAccount.DeleteMyAccountTitle" = "Delete My Account";
"DeleteAccount.DeleteMyAccount" = "Delete My Account";

"DeleteAccount.SavedMessages" = "Saved";

"DeleteAccount.ComeBackLater" = "Come Back Later";
"DeleteAccount.Continue" = "Continue";

"DeleteAccount.CloudStorageTitle" = "Your Free Cloud Storage";
"DeleteAccount.CloudStorageText" = "You will lose access to all your Saved Messages as well as all messages, media and files from your chats.";

"DeleteAccount.GroupsAndChannelsTitle" = "Your Groups and Channels";
"DeleteAccount.GroupsAndChannelsText" = "The groups and channels you created will either get new admins or become orphaned.";
"DeleteAccount.GroupsAndChannelsInfo" = "You can transfer group and channel ownership to other users via Chat Info > Edit > Admins.";

"DeleteAccount.MessageHistoryTitle" = "Your Message History";
"DeleteAccount.MessageHistoryText" = "Your chat partners will keep their message history with you, including the messages you shared in secret chats.\n\nYou can remove any messages for both sides at any time, but this will not be possible if you delete your account.";

"DeleteAccount.DeleteMessagesURL" = "https://telegram.org/faq#q-can-i-delete-my-messages";

"DeleteAccount.EnterPhoneNumber" = "Enter Your Phone Number";
"DeleteAccount.InvalidPhoneNumberError" = "Invalid phone number. Please try again.";

"DeleteAccount.EnterPassword" = "Enter Your Password";
"DeleteAccount.InvalidPasswordError" = "Invalid password. Please try again.";

"DeleteAccount.ConfirmationAlertTitle" = "Proceed to Delete Your Account?";
"DeleteAccount.ConfirmationAlertText" = "Deleting your account will permanently delete your data!\n\nIt is imposible to reverse this action!";
"DeleteAccount.ConfirmationAlertDelete" = "Delete My Account";

"DeleteAccount.Success" = "The account has been successfully deleted.";

"PeerInfo.GiftPremium" = "Gift Premium";

"Premium.Gift.Title" = "Gift Telegram Premium";
"Premium.Gift.Description" = "Let **%@** enjoy exclusive features of Telegram with **Telegram Premium**.";
"Premium.Gift.Info" = "You can review the list of features and terms of use for Telegram Premium [here]().";
"Premium.Gift.GiftSubscription" = "Gift Subscription for %@";

"Premium.Gift.Months_1" = "%@ Month";
"Premium.Gift.Months_any" = "%@ Months";

"Premium.Gift.Years_1" = "%@ Year";
"Premium.Gift.Years_any" = "%@ Years";

"Premium.GiftedTitle" = "Telegram Premium";

"Premium.GiftedTitle.3Month" = "[%@]() has gifted you a 3-month subscription for Telegram Premium";
"Premium.GiftedTitle.6Month" = "[%@]() has gifted you a 6-month subscription for Telegram Premium";
"Premium.GiftedTitle.12Month" = "[%@]() has gifted you a 12-month subscription for Telegram Premium";
"Premium.GiftedDescription" = "You now have access to additional features.";

"Premium.GiftedTitleYou.3Month" = "You gifted [%@]() a 3-month subscription for Telegram Premium";
"Premium.GiftedTitleYou.6Month" = "You gifted [%@]() a 6-month subscription for Telegram Premium";
"Premium.GiftedTitleYou.12Month" = "You gifted [%@]() a 12-month subscription for Telegram Premium";
"Premium.GiftedDescriptionYou" = "They now have access to additional features.";

"SettingsSearch.DeleteAccount.DeleteMyAccount" = " ";

"Notification.PremiumGift.Sent" = "%1$@ sent you a gift for %2$@";
"Notification.PremiumGift.SentYou" = "You sent a gift for %@";

"Notification.PremiumGift.Months_1" = "%@ month";
"Notification.PremiumGift.Months_any" = "%@ months";

"Notification.PremiumGift.Title" = "Telegram Premium";
"Notification.PremiumGift.Subtitle" = "for %@";
"Notification.PremiumGift.View" = "View";

"StickerPack.AddEmojiCount_1" = "Add 1 Emoji";
"StickerPack.AddEmojiCount_any" = "Add %@ Emoji";

"StickerPack.RemoveEmojiCount_1" = "Remove 1 Emoji";
"StickerPack.RemoveEmojiCount_any" = "Remove %@ Emoji";

"StickerPack.AddEmojiPacksCount_1" = "Add 1 Emoji Pack";
"StickerPack.AddEmojiPacksCount_any" = "Add %@ Emoji Packs";

"StickerPack.RemoveEmojiPacksCount_1" = "Remove 1 Emoji Packs";
"StickerPack.RemoveEmojiPacksCount_any" = "Remove %@ Emoji Packs";

"Gallery.AirPlay" = "AirPlay";
"Gallery.AirPlayPlaceholder" = "This video is playing on the TV using AirPlay";

"WebApp.CloseConfirmation" = "Changes that you made may not be saved.";
"WebApp.CloseAnyway" = "Close Anyway";

"Privacy.VoiceMessages" = "Voice Messages";

"Privacy.VoiceMessages.Tooltip" = "Only subscribers of [Telegram Premium]() can restrict receiving voice messages.";

"Privacy.VoiceMessages.WhoCanSend" = "WHO CAN SEND ME VOICE MESSAGES";
"Privacy.VoiceMessages.CustomHelp" = "You can restrict who can send you voice messages with granular precision.";
"Privacy.VoiceMessages.AlwaysAllow.Title" = "Always Allow";
"Privacy.VoiceMessages.NeverAllow.Title" = "Never Allow";
"Privacy.VoiceMessages.CustomShareHelp" = "These users will or will not be able to send you voice messages regardless of the settings above.";

"Premium.AnimatedEmoji" = "Animated Emoji";
"Premium.AnimatedEmojiInfo" = "Include animated emoji from different emoji sets in any message you send.";
"Premium.AnimatedEmojiStandaloneInfo" = "Include animated emoji from different emoji sets in any message you send.";

"ChatContextMenu.EmojiSetSingle" = "This message contains\n#[%@]() emoji.";
"ChatContextMenu.EmojiSet_1" = "This message contains emoji from [%@ pack]().";
"ChatContextMenu.EmojiSet_any" = "This message contains emoji from [%@ packs]().";

"ChatContextMenu.ReactionEmojiSetSingle" = "This message contains\n#[%@]() reactions.";
"ChatContextMenu.ReactionEmojiSet_1" = "This message contains reactions from [%@ pack]().";
"ChatContextMenu.ReactionEmojiSet_any" = "This message contains reactions from [%@ packs]().";

"EmojiPack.Title" = "Emoji";
"EmojiPack.Emoji_1" = "%@ emoji";
"EmojiPack.Emoji_any" = "%@ emoji";
"EmojiPack.Add" = "Add";
"EmojiPack.Added" = "Added";

"EmojiPackActionInfo.AddedTitle" = "Emoji Added";
"EmojiPackActionInfo.AddedText" = "%@ has been added to your emoji.";
"EmojiPackActionInfo.RemovedTitle" = "Emoji Removed";
"EmojiPackActionInfo.ArchivedTitle" = "Emoji Archived";
"EmojiPackActionInfo.RemovedText" = "%@ is no longer in your emoji.";

"EmojiPackActionInfo.MultipleAddedText_1" = "%@ emoji pack has been added to your emoji.";
"EmojiPackActionInfo.MultipleAddedText_any" = "%@ emoji packs have been added to your emoji.";

"EmojiPackActionInfo.MultipleRemovedText_1" = "%@ emoji pack is no longer in your emoji.";
"EmojiPackActionInfo.MultipleRemovedText_any" = "%@ emoji packs are no longer in your emoji.";

"StickerPackActionInfo.MultipleRemovedText_1" = "%@ sticker pack is no longer in your stickers.";
"StickerPackActionInfo.MultipleRemovedText_any" = "%@ sticker packs are no longer in your stickers.";

"MaskPackActionInfo.RemovedTitle" = "Masks Removed";
"MaskPackActionInfo.ArchivedTitle" = "Masks Archived";
"MaskPackActionInfo.RemovedText" = "%@ is no longer in your masks.";

"WebApp.ShareMyPhoneNumber" = "Share My Phone Number";
"WebApp.ShareMyPhoneNumberConfirmation" = "Are you sure you want to share your phone number **%1$@** with **%2$@**?";

"Conversation.VoiceMessagesRestricted" = "%@ doesn't accept voice and video messages";

"Emoji.ClearRecent" = "Clear Recent Emoji";

"Premium.AnimatedEmoji.Proceed" = "Unlock Animated Emoji";

"EmojiPacksSettings.Title" = "Emoji";

"EmojiStickerSettings.Info" = "Artists are welcome to add their own emoji sets using our @stickers bot.\n\nTap on a message to view and add the whole set.";

"StickerPack.MaskCount_1" = "1 mask";
"StickerPack.MaskCount_any" = "%@ masks";

"StickerPack.EmojiCount_1" = "1 emoji";
"StickerPack.EmojiCount_any" = "%@ emoji";

"StickerSettings.EmojiContextInfo" = "If you archive an emoji set, you can quickly restore it later from the Archived Emoji section.";

"StickerPack.CopyLinks" = "Copy Links";
"Conversation.LinksCopied" = "Links copied to clipboard";

"StickersList.EmojiItem" = "Custom Emoji";
"StickersList.ArchivedEmojiItem" = "Archived Emoji";

"EmojiInput.UnlockPack" = "Unlock %@";
"EmojiInput.AddPack" = "Add %@";
"EmojiInput.PanelTitlePremium" = "Premium";
"EmojiInput.PanelTitleEmoji" = "Emoji";
"EmojiInput.PanelTitleRecent" = "Recent";

"EmojiInput.SectionTitleEmoji" = "Emoji";
"EmojiInput.SectionTitleFavoriteStickers" = "Favorite Stickers";
"EmojiInput.SectionTitlePremiumStickers" = "Premium Stickers";

"EmojiInput.PremiumEmojiToast.Text" = "Subscribe to Telegram Premium to unlock premium emoji.";
"EmojiInput.PremiumEmojiToast.Action" = "More";

"EmojiInput.PremiumEmojiToast.TryText" = "Try sending these emojis in **Saved Messages** for free to test.";
"EmojiInput.PremiumEmojiToast.TryAction" = "Open";

"StickerPacks.DeleteEmojiPacksConfirmation_1" = "Delete 1 Emoji Pack";
"StickerPacks.DeleteEmojiPacksConfirmation_any" = "Delete %@ Emoji Packs";

"KeyCommand.LockWithPasscode" = "Lock with Passcode";
"KeyCommand.Play" = "Play Video";
"KeyCommand.Pause" = "Pause Video";
"KeyCommand.SeekBackward" = "Seek Backward";
"KeyCommand.SeekForward" = "Seek Forward";
"KeyCommand.Share" = "Share";
"KeyCommand.SwitchToPIP" = "Switch to Picture-in-Picture";
"KeyCommand.EnterFullscreen" = "Enter Fullscreen";
"KeyCommand.ExitFullscreen" = "Exit Fullscreen";

"StickerPacksSettings.SuggestAnimatedEmoji" = "Suggest Animated Emoji";

"Emoji.FrequentlyUsed" = "Recently Used";

"Premium.Annual" = "Annual";
"Premium.Semiannual" = "Semiannual";
"Premium.Monthly" = "Monthly";

"Login.PhoneNumberConfirmation" = "Is this the correct number?";
"Login.Edit" = "Edit";
"Login.Yes" = "Yes";

"Checkout.PaymentLiabilityBothAlert" = "Telegram will not have access to your credit card information. Credit card details will be handled only by the payment system, {target}.\n\nPayments will go directly to the developer of {target}. Telegram cannot provide any guarantees, so proceed at your own risk. In case of problems, please contact the developer of {target} or your bank.";

"Settings.ChangeProfilePhoto" = "Change Profile Photo";

"Premium.EmojiStatusShortTitle" = "This is %1$@'s current status.";
"Premium.EmojiStatusTitle" = "This is %1$@'s current status from #[%2$@]().";
"Premium.EmojiStatusText" = "Emoji status is a premium feature.\n Other features included in **Telegram Premium**:";

"Login.SelectCountry" = "Country";

"ReportPeer.ReportReaction" = "Report Reaction";

"Login.Or" = "or";
"Login.Continue" = "Continue";

"Login.EnterCodeSMSTitle" = "Enter Code";
"Login.EnterCodeSMSText" = "We've sent and SMS with an activation code to your phone **%@**.";
"Login.SendCodeAsSMS" = "Send the code as an SMS";
"Login.EnterCodeTelegramTitle" = "Enter Code";
"Login.EnterCodeTelegramText" = "We've sent the code to the **Telegram app** for %@ on your other device.";
"Login.AddEmailTitle" = "Add Email";
"Login.AddEmailText" = "Please enter your valid email address to protect your account.";
"Login.AddEmailPlaceholder" = "Enter your email";
"Login.EnterCodeEmailTitle" = "Check Your Email";
"Login.EnterCodeEmailText" = "Please enter the code we have sent to your email %@.";
"Login.EnterNewEmailTitle" = "Enter New Email";
"Login.EnterCodeNewEmailTitle" = "Check Your New Email";
"Login.EnterCodeNewEmailText" = "Please enter the code we have sent to your new email %@.";
"Login.WrongCodeError" = "Wrong code, please try again.";

"PrivacySettings.LoginEmail" = "Login Email";
"PrivacySettings.LoginEmailInfo" = "Change your email address for Telegram login codes.";
"Login.EmailChanged" = "Your email has been changed.";
"PrivacySettings.LoginEmailAlertText" = "This email address will be used every time you login to your Telegram account from a new device.";
"PrivacySettings.LoginEmailAlertChange" = "Change Email";

"Login.InvalidEmailAddressError" = "An error occurred. Please try again.";
"Login.InvalidEmailError" = "Please enter a valid e-mail address.";
"Login.InvalidEmailTokenError" = "An error occurred. Please try again.";
"Login.EmailNotAllowedError" = "Sorry, this email can't be used.";

"Conversation.EmojiCopied" = "Emoji copied to clipboard";

"Conversation.EmojiTooltip" = "Tap here to choose more emoji";

"Premium.PricePerMonth" = "%@/month";
"Premium.PricePerYear" = "%@/year";

"Conversation.SendMesageAsPremiumInfo" = "Subscribe to **Telegram Premium** to be able to comment on behalf your channels in group chats.";

"SetTimeoutFor.Minutes_1" = "Set for 1 minute";
"SetTimeoutFor.Minutes_any" = "Set for %@ minutes";

"SetTimeoutFor.Hours_1" = "Set for 1 hour";
"SetTimeoutFor.Hours_any" = "Set for %@ hours";

"SetTimeoutFor.Days_1" = "Set for 1 day";
"SetTimeoutFor.Days_any" = "Set for %@ days";

"PeerStatusExpiration.Minutes_1" = "Your status expires in one minute";
"PeerStatusExpiration.Minutes_any" = "Your status expires in %@ minutes";
"PeerStatusExpiration.Hours_1" = "Your status expires in one hour";
"PeerStatusExpiration.Hours_any" = "Your status expires in %@ hours";
"PeerStatusExpiration.TomorrowAt" = "Your status expires tomorrow at %@";
"PeerStatusExpiration.AtDate" = "Your status expires on %@";

"Chat.PanelCustomStatusInfo" = "This account uses %@ as a custom status next to its name. Such emoji statuses are available to all subscribers of Telegram Premium.";

"Login.CancelEmailVerification" = "Do you want to stop the email verification process?";
"Login.CancelEmailVerificationStop" = "Stop";
"Login.CancelEmailVerificationContinue" = "Continue";

"Premium.InfiniteReactions" = "Infinite Reactions";
"Premium.InfiniteReactionsInfo" = "React with thousands of emoji — with multiple reactions per message.";

"Premium.EmojiStatus" = "Emoji Status";
"Premium.EmojiStatusInfo" = "Add any of thousands emojis next to your name to display current activity.";

"PeerStatusSetup.NoTimerTitle" = "Long tap to set a timer";
"Chat.PremiumReactionToastTitle" = "Subscribe to **Telegram Premium** to unlock this reaction.";
"Chat.PremiumReactionToastAction" = "More";

"Chat.ClearReactionsAlertText" = "Do you want to clear your recent reaction emoji from suggestions?";
"Chat.ClearReactionsAlertAction" = "Clear Recent Emoji";

"EmojiStatusSetup.SetUntil" = "Set Until";
"EmojiStatusSetup.TimerOther" = "Other";

"Chat.ReactionSection.Popular" = "Popular";
"Chat.ReactionSection.Recent" = "Recently Used";

"PeerInfo.SetEmojiStatus" = "Set Emoji Status";
"PeerInfo.ChangeEmojiStatus" = "Change Emoji Status";

"PeerInfo.LabelAllReactions" = "All Reactions";

"TextFormat.Format" = "Format";

"Group.Setup.PublicLink" = "PUBLIC LINK";
"Group.Setup.LinksOrder" = "LINKS ORDER";
"Group.Setup.LinksOrderInfo" = "Drag and drop links to change the order in which they will be displayed on the group info page.";

"Group.Setup.LinkActive" = "active";
"Group.Setup.LinkInactive" = "inactive";

"Group.Setup.ActivateAlertTitle" = "Activate Link";
"Group.Setup.ActivateAlertText" = "Do you want to show this link on the group info page?";
"Group.Setup.ActivateAlertShow" = "Show";

"Group.Setup.ActiveLimitReachedError" = "Sorry, you have too many active public links already. Please hide one of your active public links first.";

"Group.Setup.DeactivateAlertTitle" = "Deactivate Link";
"Group.Setup.DeactivateAlertText" = "Do you want to hide this link from the group info page?";
"Group.Setup.DeactivateAlertHide" = "Hide";

"Channel.Setup.PublicLink" = "PUBLIC LINK";
"Channel.Setup.LinksOrder" = "LINKS ORDER";
"Channel.Setup.LinksOrderInfo" = "Drag and drop links to change the order in which they will be displayed on the channel info page.";

"Channel.Setup.ActivateAlertTitle" = "Activate Link";
"Channel.Setup.ActivateAlertText" = "Do you want to show this link on the channel info page?";
"Channel.Setup.ActivateAlertShow" = "Show";

"Channel.Setup.ActiveLimitReachedError" = "Sorry, you have too many active public links already. Please hide one of your active public links first.";

"Channel.Setup.DeactivateAlertTitle" = "Deactivate Link";
"Channel.Setup.DeactivateAlertText" = "Do you want to hide this link from the channel info page?";
"Channel.Setup.DeactivateAlertHide" = "Hide";

"Username.Username" = "USERNAME";
"Username.LinksOrder" = "USERNAMES ORDER";
"Username.LinksOrderInfo" = "Drag and drop links to change the order in which they will be displayed on your info page.";

"Username.ActivateAlertTitle" = "Activate Username";
"Username.ActivateAlertText" = "Do you want to show this link on your info page?";
"Username.ActivateAlertShow" = "Show";

"Username.ActiveLimitReachedError" = "Sorry, you have too many active public links already. Please hide one of your active public links first.";

"Username.DeactivateAlertTitle" = "Deactivate Username";
"Username.DeactivateAlertText" = "Do you want to hide this link from your info page?";
"Username.DeactivateAlertHide" = "Hide";

"Profile.AdditionalUsernames" = "also %@";

"EmojiSearch.SearchReactionsPlaceholder" = "Search Reactions";
"EmojiSearch.SearchReactionsEmptyResult" = "No emoji found";
"EmojiSearch.SearchStatusesPlaceholder" = "Search Statuses";
"EmojiSearch.SearchStatusesEmptyResult" = "No emoji found";

"ChatList.StartAction" = "Start";
"ChatList.CloseAction" = "Close";

"Channel.EditAdmin.PermissionManageTopics" = "Manage Topics";
"Channel.EditAdmin.PermissionCreateTopics" = "Create Topics";

"ChatList.Search.FilterTopics" = "Topics";
"DialogList.SearchSectionTopics" = "Topics";

"ChatListFolderSettings.SubscribeToMoveAll" = "Subscribe to **Telegram Premium** to move the \"All Chats\" folder.";
"ChatListFolderSettings.SubscribeToMoveAllAction" = "More";

"Channel.AdminLog.MessageChangedGroupUsernames" = "%@ changed group links:";
"Channel.AdminLog.MessageChangedChannelUsernames" = "%@ changed channel links:";
"Channel.AdminLog.MessagePreviousLinks" = "Previous links";

"ShareMenu.SelectTopic" = "Select topic";

"ChatList.Context.Select" = "Select";

"ChatList.SelectedTopics_1" = "%@ Topic Selected";
"ChatList.SelectedTopics_any" = "%@ Topics Selected";

"ChatList.EmptyTopicsTitle" = "No topics here yet";
"ChatList.EmptyTopicsCreate" = "Create Topic";
"ChatList.EmptyTopicsShowAsMessages" = "Show as Messages";

"Message.AudioTranscription.SubscribeToPremium" = "Subscribe to **Telegram Premium** to convert voice to text.";
"Message.AudioTranscription.SubscribeToPremiumAction" = "More";

"PeerInfo.PrivateShareLinkInfo" = "This link will work only for group members.";

"CreateTopic.CreateTitle" = "New Topic";
"CreateTopic.EditTitle" = "Edit Topic";
"CreateTopic.Create" = "Create";

"CreateTopic.EnterTopicTitle" = "ENTER TOPIC TITLE";
"CreateTopic.EnterTopicTitlePlaceholder" = "What do you want to discuss?";
"CreateTopic.SelectTopicIcon" = "SELECT TOPIC ICON";

"ChatList.Context.CloseTopic" = "Close";
"ChatList.Context.ReopenTopic" = "Reopen";
"Chat.ContextViewAsTopics" = "View as Topics";
"Chat.ContextViewAsMessages" = "View as Messages";
"Chat.CreateTopic" = "New Topic";

"ChatList.DeleteTopicConfirmationText" = "This will delete the topic with all its messages";
"ChatList.DeleteTopicConfirmationAction" = "Delete Topic";

"Notification.ForumTopicCreated" = "Topic created";
"Notification.ForumTopicClosed" = "Topic closed";
"Notification.ForumTopicReopened" = "Topic reopened";
"Notification.ForumTopicClosedAuthor" = "%1$@ closed topic";
"Notification.ForumTopicReopenedAuthor" = "%1$@ reopened topic";
"Notification.ForumTopicRenamed" = "Topic renamed to \"%1$@\"";
"Notification.ForumTopicRenamedAuthor" = "%1$@ changed the topic title to \"%2$@\"";
"Notification.ForumTopicIconChanged" = "Topic icon changed to %1$@";
"Notification.ForumTopicIconChangedAuthor" = "%1$@ changed the topic icon to %2$@";
"Notification.ForumTopicRenamedIconChangedAuthor" = "%1$@ changed the topic title and icon to %2$@ %3$@";
"Notification.OverviewTopicCreated" = "%1$@ %2$@ was created";
"Notification.OverviewTopicClosed" = "%1$@ closed %2$@ %3$@";
"Notification.OverviewTopicReopened" = "%1$@ reopened %2$@ %3$@";

"Chat.EmptyTopicPlaceholder.Title" = "Almost done!";
"Chat.EmptyTopicPlaceholder.Text" = "Send the first message to\nstart this topic.";

"Chat.Message.TopicAuthorBadge" = "Topic Author";

"Chat.PanelRestartTopic" = "Restart Topic";
"Chat.PanelTopicClosedText" = "The topic is closed by admin";
"Chat.PanelForumModeReplyText" = "Swipe left on a message to reply";

"PeerInfo.TopicHeaderLocation" = "in %1$@";
"PeerInfo.OptionTopics" = "Topics";
"PeerInfo.OptionTopicsText" = "The group chat will be divided into topics created by admins or users.";
"PeerInfo.TopicsLimitedParticipantCountText_1" = "Only groups with more than **%d member** can have topics enabled.";
"PeerInfo.TopicsLimitedParticipantCountText_any" = "Only groups with more than **%d members** can have topics enabled.";
"PeerInfo.TopicsLimitedDiscussionGroups" = "Topics can’t be enabled in discussion groups at the moment.";

"PeerInfo.TopicNotificationExceptions_1" = "There is [1 topic]() that is listed as exception.";
"PeerInfo.TopicNotificationExceptions_any" = "There are [%d topics]() that are listed as exceptions.";

"PeerInfo.NotificationMemberAdded" = "**%1$@** added to the group.";
"PeerInfo.NotificationMultipleMembersAdded_1" = "**%d** member added to the group.";
"PeerInfo.NotificationMultipleMembersAdded_any" = "**%d** members added to the group.";

"Channel.AdminLog.TopicCreated" = "%1$@ created topic %2$@";
"Channel.AdminLog.TopicDeleted" = "%1$@ deleted topic %2$@";
"Channel.AdminLog.TopicPinned" = "%1$@ pinned topic %2$@";
"Channel.AdminLog.TopicUnpinned" = "%1$@ unpinned topic %2$@";
"Channel.AdminLog.TopicsEnabled" = "%1$@ enabled topics";
"Channel.AdminLog.TopicsDisabled" = "%1$@ disabled topics";
"Channel.AdminLog.TopicReopened" = "%1$@ reopened topic %2$@";
"Channel.AdminLog.TopicClosed" = "%1$@ closed topic %2$@";
"Channel.AdminLog.TopicRenamed" = "%1$@ renamed topic %2$@ to %3$@";
"Channel.AdminLog.TopicRenamedWithIcon" = "%1$@ renamed topic %2$@ to %3$@ and changed icon to %4$@";
"Channel.AdminLog.TopicRenamedWithRemovedIcon" = "%1$@ renamed topic %2$@ to %3$@ and removed icon";
"Channel.AdminLog.TopicChangedIcon" = "%1$@ changed topic %2$@ icon to %3$@";
"Channel.AdminLog.TopicRemovedIcon" = "%1$@ removed topic %2$@ icon";
"Channel.AdminLog.TopicUnhidden" = "%1$@ unhid topic %2$@";
"Channel.AdminLog.TopicHidden" = "%1$@ hid topic %2$@";

"Attachment.Pasteboard" = "Clipboard";
"Attachment.DiscardPasteboardAlertText" = "Discard pasted items?";

"Undo.DeletedTopic" = "Topic Deleted";

"ChatList.MaxThreadPinsFinalText_1" = "Sorry, you can't pin more than %@ topics to the top. Unpin some that are currently pinned.";
"ChatList.MaxThreadPinsFinalText_any" = "Sorry, you can't pin more than %@ topics to the top. Unpin some that are currently pinned.";

"EmojiSearch.SearchTopicIconsPlaceholder" = "Search Topic Icons";
"EmojiSearch.SearchTopicIconsEmptyResult" = "No emoji found";

"Username.UsernamePurchaseAvailable" = "**This username is already taken.** However, it is currently available for purchase. [Learn more...]()";
"Channel.Username.UsernamePurchaseAvailable" = "**This username is already taken.** However, it is currently available for purchase. [Learn more...]()";

"DownloadList.IncreaseSpeed" = "Increase Speed";
"Conversation.IncreaseSpeed" = "Increase Speed";

"Premium.ChatManagement.Proceed" = "About Telegram Premium";
"Premium.FasterSpeed.Proceed" = "About Telegram Premium";

"OwnershipTransfer.EnterPassword" = "Enter Password";
"OwnershipTransfer.EnterPasswordText" = "Please enter your 2-Step Verification password to confirm the action.";

"Navigation.AllChats" = "All Chats";

"Group.Management.AntiSpam" = "Aggressive Anti-Spam";
"Group.Management.AntiSpamInfo" = "Telegram will filter more spam but may occasionally affect ordinary messages. You can report false positives in Recent Actions.";

"Group.Management.AntiSpamMagic" = "magic";
"Group.AdminLog.AntiSpamTitle" = "Telegram Anti-Spam";
"Group.AdminLog.AntiSpamText" = "You can manage anti-spam settings in Group Info > [Administrators]().";

"ChatList.ThreadHideAction" = "Hide";
"ChatList.ThreadUnhideAction" = "Unhide";

"Notification.ForumTopicHidden" = "Topic hidden";
"Notification.ForumTopicUnhidden" = "Topic unhidden";
"Notification.ForumTopicHiddenAuthor" = "%1$@ hid the topic";
"Notification.ForumTopicUnhiddenAuthor" = "%1$@ unhid the topic";
"Notification.OverviewTopicHidden" = "%1$@ hid %2$@ %3$@";
"Notification.OverviewTopicUnhidden" = "%1$@ unhid %2$@ %3$@";

"CreateTopic.ShowGeneral" = "Show in Topics";
"CreateTopic.ShowGeneralInfo" = "If the \"General\" topic is hidden, group members can pull down in the topic list to view it.";

"ChatList.DeleteThreadsConfirmation_1" = "Delete";
"ChatList.DeleteThreadsConfirmation_any" = "Delete %@ Threads";
"ChatList.DeletedThreads_1" = "Deleted 1 thread";
"ChatList.DeletedThreads_any" = "Deleted %@ threads";

"DialogList.SearchSectionMessagesIn" = "Messages in %@";

"Conversation.ContextMenuReportFalsePositive" = "Report False Positive";
"Group.AdminLog.AntiSpamFalsePositiveReportedText" = "Telegram moderators will review your report. Thank you!";

"ChatList.EmptyTopicsDescription" = "Older messages from this group have been moved to \"General\".";

"Stickers.EmojiPackInfoText" = "This message contains **%@** emoji.";
"PeerInfo.TopicIconInfoText" = "This topic's icon is from **%@**.";

"AutoremoveSetup.AdditionalGlobalSettingsInfo" = "You can also set your default [self-destruct timer]() for all chats in Settings.";

"Login.EnterCodeFragmentTitle" = "Enter Code";
"Login.EnterCodeFragmentText" = "Get the code for **%@** in the Anonymous Numbers section on **Fragment**.";

"Login.OpenFragment" = "Open Fragment";

"Login.AnonymousNumbers" = "Anonymous Numbers";

"Conversation.CantPhoneCallAnonymousNumberError" = "You can't call this phone number.";

"UserInfo.AnonymousNumberLabel" = "anonymous number";
"UserInfo.AnonymousNumberInfo" = "This number is not tied to a SIM card and was acquired on [Fragment]().";

"Login.NewNumber" = "New Number";

"ChatList.GeneralHidden" = "General hidden";
"ChatList.GeneralHiddenInfo" = "Pull down to see the general topic.";
"ChatList.GeneralUnhidden" = "General unhidden";
"ChatList.GeneralUnhiddenInfo" = "Swipe left on the general topic to hide it.";

"Autoremove.OptionOff" = "Off";
"Autoremove.SetCustomTime" = "Set Custom Time...";
"CreateGroup.AutoDeleteTitle" = "Auto-Delete Messages";
"CreateGroup.AutoDeleteText" = "Automatically delete messages sent in this group for everyone after a period of time.";

"Settings.AutoDeleteTitle" = "Auto-Delete Messages";
"Settings.AutoDeleteInfo" = "Automatically delete messages for everyone after a period of time in all new chats you start.";

"Time.AfterSeconds_1" = "%@ second";
"Time.AfterSeconds_any" = "%@ seconds";
"Time.AfterMinutes_1" = "%@ minute";
"Time.AfterMinutes_any" = "%@ minutes";
"Time.AfterHours_1" = "%@ hour";
"Time.AfterHours_any" = "%@ hours";
"Time.AfterDays_1" = "%@ day";
"Time.AfterDays_any" = "%@ days";
"Time.AfterWeeks_1" = "%@ week";
"Time.AfterWeeks_any" = "%@ weeks";
"Time.AfterMonths_1" = "%@ month";
"Time.AfterMonths_any" = "%@ months";
"Time.AfterYears_1" = "%@ years";
"Time.AfterYears_any" = "%@ years";

"Time.TimerSeconds_1" = "%@-second";
"Time.TimerSeconds_any" = "%@-second";
"Time.TimerMinutes_1" = "%@-minute";
"Time.TimerMinutes_any" = "%@-minute";
"Time.TimerHours_1" = "%@-hour";
"Time.TimerHours_any" = "%@-hour";
"Time.TimerDays_1" = "%@-day";
"Time.TimerDays_any" = "%@-day";
"Time.TimerWeeks_1" = "%@-week";
"Time.TimerWeeks_any" = "%@-week";
"Time.TimerMonths_1" = "%@-month";
"Time.TimerMonths_any" = "%@-month";
"Time.TimerYears_1" = "%@-year";
"Time.TimerYears_any" = "%@-year";

"ChatList.LabelAutodeleteAfter" = "auto-delete after %@";
"ChatList.LabelAutodeleteDisabled" = "auto-deletion disabled";

"GlobalAutodeleteSettings.Title" = "Auto-Delete Messages";
"GlobalAutodeleteSettings.OptionsHeader" = "SELF-DESTRUCT TIMER";
"GlobalAutodeleteSettings.OptionTitle" = "After %@";
"GlobalAutodeleteSettings.SetCustomTime" = "Set Custom Time...";
"GlobalAutodeleteSettings.InfoDisabled" = "If enabled, all new messages in chats you start will be automatically deleted for everyone at some point after they have been sent. This will not affect your existing chats.";
"GlobalAutodeleteSettings.InfoEnabled" = "All new messages in chats you started will be automatically deleted for everyone %@ after they have been sent. You can also [apply this setting for your existing chats]().";
"GlobalAutodeleteSettings.SetConfirmTitle" = "Self-Destruct Timer";
"GlobalAutodeleteSettings.SetConfirmText" = "Are you sure you want all messages in your new private chats and in new groups you create to be automatically deleted for everyone %@ after they have been sent?";
"GlobalAutodeleteSettings.SetConfirmAction" = "Enable Auto-Deletion";
"GlobalAutodeleteSettings.SetConfirmToastEnabled" = "Messages in all new chats you start will be automatically deleted after %@.";
"GlobalAutodeleteSettings.SetConfirmToastDisabled" = "Messages in all new chats you start will not be automatically deleted.";
"GlobalAutodeleteSettings.ApplyChatsTitle" = "Select Chats";
"GlobalAutodeleteSettings.ApplyChatsPlaceholder" = "Select chats to apply a %@ self-destruct timer";
"GlobalAutodeleteSettings.ApplyChatsToast" = "You applied the %1$@ self-destruct timer to %2$@.";
"GlobalAutodeleteSettings.ApplyChatsSubject_1" = "%@ chat";
"GlobalAutodeleteSettings.ApplyChatsSubject_any" = "%@ chats";
"GlobalAutodeleteSettings.AttemptDisabledGroupSelection" = "You need admin rights in this group to enable auto-delete.";
"GlobalAutodeleteSettings.AttemptDisabledChannelSelection" = "You need admin rights in this channel to enable auto-delete.";
"GlobalAutodeleteSettings.AttemptDisabledGenericSelection" = "You can't enable auto-delete in this chat.";

"EmojiSearch.SearchEmojiPlaceholder" = "Search Emoji";
"StickersSearch.SearchStickersPlaceholder" = "Search Stickers";
"GifSearch.SearchGifPlaceholder" = "Search GIFs";

"MessageTimer.LargeShortSeconds_1" = "%@s";
"MessageTimer.LargeShortSeconds_2" = "%@s";
"MessageTimer.LargeShortSeconds_3_10" = "%@s";
"MessageTimer.LargeShortSeconds_any" = "%@s";
"MessageTimer.LargeShortSeconds_many" = "%@s";
"MessageTimer.LargeShortSeconds_0" = "%@s";
"MessageTimer.LargeShortMinutes_1" = "%@m";
"MessageTimer.LargeShortMinutes_2" = "%@m";
"MessageTimer.LargeShortMinutes_3_10" = "%@m";
"MessageTimer.LargeShortMinutes_any" = "%@m";
"MessageTimer.LargeShortMinutes_many" = "%@m";
"MessageTimer.LargeShortMinutes_0" = "%@m";
"MessageTimer.LargeShortHours_1" = "%@h";
"MessageTimer.LargeShortHours_2" = "%@h";
"MessageTimer.LargeShortHours_3_10" = "%@h";
"MessageTimer.LargeShortHours_any" = "%@h";
"MessageTimer.LargeShortHours_many" = "%@h";
"MessageTimer.LargeShortHours_0" = "%@h";
"MessageTimer.LargeShortDays_1" = "%@d";
"MessageTimer.LargeShortDays_2" = "%@d";
"MessageTimer.LargeShortDays_3_10" = "%@d";
"MessageTimer.LargeShortDays_any" = "%@d";
"MessageTimer.LargeShortDays_many" = "%@d";
"MessageTimer.LargeShortDays_0" = "%@d";
"MessageTimer.LargeShortWeeks_1" = "%@w";
"MessageTimer.LargeShortWeeks_2" = "%@w";
"MessageTimer.LargeShortWeeks_3_10" = "%@w";
"MessageTimer.LargeShortWeeks_any" = "%@w";
"MessageTimer.LargeShortWeeks_many" = "%@w";
"MessageTimer.LargeShortMonths_1" = "%@m";
"MessageTimer.LargeShortMonths_any" = "%@m";
"MessageTimer.LargeShortYears_1" = "%@y";
"MessageTimer.LargeShortYears_any" = "%@y";

"Channel.AdminLog.AntiSpamEnabled" = "%1$@ enabled anti-spam";
"Channel.AdminLog.AntiSpamDisabled" = "%1$@ disabled anti-spam";

"UserInfo.SuggestPhoto" = "Suggest Photo for %@";
"UserInfo.SetCustomPhoto" = "Set Photo for %@";
"UserInfo.ResetCustomPhoto" = "Reset to Original Photo";

"UserInfo.SuggestPhotoTitle" = "Do you want to suggest a profile picture for %@?";
"UserInfo.SetCustomPhotoTitle" = "Do you want to set a custom profile picture for %@?";

"UserInfo.SuggestPhoto.AlertPhotoText" = "Do you want to suggest %@ to set this photo for his/her profile?";
"UserInfo.SuggestPhoto.AlertVideoText" = "Do you want to suggest %@ to set this video for his/her profile?";
"UserInfo.SuggestPhoto.AlertSuggest" = "Suggest";

"UserInfo.SetCustomPhoto.AlertPhotoText" = "Do you want to set this photo for %@? Only you will see this photo and it will replace any photo %@ sets for themselves.";
"UserInfo.SetCustomPhoto.AlertVideoText" = "Do you want to set this video for %@? Only you will see this video and it will replace any photo %@ sets for themselves.";
"UserInfo.SetCustomPhoto.AlertSet" = "Set";
"UserInfo.SetCustomPhoto.SuccessPhotoText" = "You will now always see this photo for **%@** account.";
"UserInfo.SetCustomPhoto.SuccessVideoText" = "You will now always see this video for **%@** account.";

"UserInfo.CustomPhoto" = "photo set by you";
"UserInfo.CustomVideo" = "video set by you";

"UserInfo.ResetToOriginalAlertText" = "Are you sure you want to reset to %@ original photo?";
"UserInfo.ResetToOriginalAlertReset" = "Reset";

"Conversation.SuggestedPhotoTitle" = "Suggested Photo";
"Conversation.SuggestedPhotoText" = "%@ suggests you to use this photo for your Telegram account.";
"Conversation.SuggestedPhotoTextYou" = "You suggested %@ to use this photo for their Telegram account.";
"Conversation.SuggestedPhotoView" = "View";

"Conversation.SuggestedVideoTitle" = "Suggested Video";
"Conversation.SuggestedVideoText" = "%@ suggests you to use this video for your Telegram account.";
"Conversation.SuggestedVideoTextYou" = "You suggested %@ to use this video for their Telegram account.";
"Conversation.SuggestedVideoView" = "View";

<<<<<<< HEAD
"CacheEvictionMenu.CategoryExceptions_1" = "%@ Exception";
"CacheEvictionMenu.CategoryExceptions_any" = "%@ Exceptions";
=======
"Conversation.Messages_1" = "%@ message";
"Conversation.Messages_any" = "%@ messages";

"Notification.SuggestedProfilePhoto" = "Suggested Profile Photo";
"Notification.SuggestedProfileVideo" = "Suggested Profile Video";

"PhotoEditor.SetProfilePhoto" = "Set Profile Photo";
"PhotoEditor.SetProfileVideo" = "Set Profile Video";

"PhotoEditor.SetAsMyPhoto" = "Set as My Photo";
"PhotoEditor.SetAsMyVideo" = "Set as My Video";
>>>>>>> 21121e19
<|MERGE_RESOLUTION|>--- conflicted
+++ resolved
@@ -8480,10 +8480,9 @@
 "Conversation.SuggestedVideoTextYou" = "You suggested %@ to use this video for their Telegram account.";
 "Conversation.SuggestedVideoView" = "View";
 
-<<<<<<< HEAD
 "CacheEvictionMenu.CategoryExceptions_1" = "%@ Exception";
 "CacheEvictionMenu.CategoryExceptions_any" = "%@ Exceptions";
-=======
+
 "Conversation.Messages_1" = "%@ message";
 "Conversation.Messages_any" = "%@ messages";
 
@@ -8494,5 +8493,4 @@
 "PhotoEditor.SetProfileVideo" = "Set Profile Video";
 
 "PhotoEditor.SetAsMyPhoto" = "Set as My Photo";
-"PhotoEditor.SetAsMyVideo" = "Set as My Video";
->>>>>>> 21121e19
+"PhotoEditor.SetAsMyVideo" = "Set as My Video";