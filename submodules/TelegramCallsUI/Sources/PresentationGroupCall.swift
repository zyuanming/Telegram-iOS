--- conflicted
+++ resolved
@@ -1383,7 +1383,6 @@
             self.stateValue.muteState = nil
         }
     }
-<<<<<<< HEAD
     
     public func requestVideo() {
         if self.videoCapturer == nil {
@@ -1404,9 +1403,6 @@
         }
     }
     
-=======
-        
->>>>>>> ce9943a9
     public func setVolume(peerId: PeerId, volume: Int32, sync: Bool) {
         for (ssrc, id) in self.ssrcMapping {
             if id == peerId {
@@ -1518,16 +1514,6 @@
                 mutedByYou = true
                 canThenUnmute = true
             }
-<<<<<<< HEAD
-            self.participantsContext?.updateMuteState(peerId: peerId, muteState: isMuted ? GroupCallParticipantsContext.Participant.MuteState(canUnmute: canThenUnmute, mutedByYou: mutedByYou) : nil, volume: nil)
-        } else {
-            if peerId == self.accountContext.account.peerId {
-                self.participantsContext?.updateMuteState(peerId: peerId, muteState: nil, volume: nil)
-            } else if self.stateValue.canManageCall || self.stateValue.adminIds.contains(self.accountContext.account.peerId) {
-                self.participantsContext?.updateMuteState(peerId: peerId, muteState: GroupCallParticipantsContext.Participant.MuteState(canUnmute: true, mutedByYou: false), volume: nil)
-            } else {
-                self.participantsContext?.updateMuteState(peerId: peerId, muteState: nil, volume: nil)
-=======
             let muteState = isMuted ? GroupCallParticipantsContext.Participant.MuteState(canUnmute: canThenUnmute, mutedByYou: mutedByYou) : nil
             self.participantsContext?.updateMuteState(peerId: peerId, muteState: muteState, volume: nil)
             return muteState
@@ -1542,7 +1528,6 @@
             } else {
                 self.participantsContext?.updateMuteState(peerId: peerId, muteState: nil, volume: nil)
                 return nil
->>>>>>> ce9943a9
             }
         }
     }
