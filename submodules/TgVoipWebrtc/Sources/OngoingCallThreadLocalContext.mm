#ifndef WEBRTC_IOS
#import "OngoingCallThreadLocalContext.h"
#else
#import <TgVoipWebrtc/OngoingCallThreadLocalContext.h>
#endif

#import "Instance.h"
#import "InstanceImpl.h"
#import "v2/InstanceV2Impl.h"
#include "StaticThreads.h"

#import "VideoCaptureInterface.h"

#ifndef WEBRTC_IOS
#import "platform/darwin/VideoMetalViewMac.h"
#import "platform/darwin/GLVideoViewMac.h"
#define UIViewContentModeScaleAspectFill kCAGravityResizeAspectFill
#define UIViewContentModeScaleAspect kCAGravityResizeAspect

#else
#import "platform/darwin/VideoMetalView.h"
#import "platform/darwin/GLVideoView.h"
#endif

#import "group/GroupInstanceImpl.h"
#import "group/GroupInstanceCustomImpl.h"

@implementation OngoingCallConnectionDescriptionWebrtc

- (instancetype _Nonnull)initWithConnectionId:(int64_t)connectionId hasStun:(bool)hasStun hasTurn:(bool)hasTurn ip:(NSString * _Nonnull)ip port:(int32_t)port username:(NSString * _Nonnull)username password:(NSString * _Nonnull)password {
    self = [super init];
    if (self != nil) {
        _connectionId = connectionId;
        _hasStun = hasStun;
        _hasTurn = hasTurn;
        _ip = ip;
        _port = port;
        _username = username;
        _password = password;
    }
    return self;
}

@end

@interface OngoingCallThreadLocalContextVideoCapturer () {
    std::shared_ptr<tgcalls::VideoCaptureInterface> _interface;
}

@end

@protocol OngoingCallThreadLocalContextWebrtcVideoViewImpl <NSObject>

@property (nonatomic, readwrite) OngoingCallVideoOrientationWebrtc orientation;
@property (nonatomic, readonly) CGFloat aspect;

@end

@interface VideoMetalView (VideoViewImpl) <OngoingCallThreadLocalContextWebrtcVideoView, OngoingCallThreadLocalContextWebrtcVideoViewImpl>

@property (nonatomic, readwrite) OngoingCallVideoOrientationWebrtc orientation;
@property (nonatomic, readonly) CGFloat aspect;

@end

@implementation VideoMetalView (VideoViewImpl)

- (OngoingCallVideoOrientationWebrtc)orientation {
    return (OngoingCallVideoOrientationWebrtc)self.internalOrientation;
}

- (CGFloat)aspect {
    return self.internalAspect;
}

- (void)setOrientation:(OngoingCallVideoOrientationWebrtc)orientation {
    [self setInternalOrientation:(int)orientation];
}

- (void)setOnOrientationUpdated:(void (^ _Nullable)(OngoingCallVideoOrientationWebrtc, CGFloat))onOrientationUpdated {
    if (onOrientationUpdated) {
        [self internalSetOnOrientationUpdated:^(int value, CGFloat aspect) {
            onOrientationUpdated((OngoingCallVideoOrientationWebrtc)value, aspect);
        }];
    } else {
        [self internalSetOnOrientationUpdated:nil];
    }
}

- (void)setOnIsMirroredUpdated:(void (^ _Nullable)(bool))onIsMirroredUpdated {
    if (onIsMirroredUpdated) {
        [self internalSetOnIsMirroredUpdated:^(bool value) {
            onIsMirroredUpdated(value);
        }];
    } else {
        [self internalSetOnIsMirroredUpdated:nil];
    }
}

@end

@interface GLVideoView (VideoViewImpl) <OngoingCallThreadLocalContextWebrtcVideoView, OngoingCallThreadLocalContextWebrtcVideoViewImpl>

@property (nonatomic, readwrite) OngoingCallVideoOrientationWebrtc orientation;
@property (nonatomic, readonly) CGFloat aspect;

@end

@implementation GLVideoView (VideoViewImpl)

- (OngoingCallVideoOrientationWebrtc)orientation {
    return (OngoingCallVideoOrientationWebrtc)self.internalOrientation;
}

- (CGFloat)aspect {
    return self.internalAspect;
}

- (void)setOrientation:(OngoingCallVideoOrientationWebrtc)orientation {
    [self setInternalOrientation:(int)orientation];
}

- (void)setOnOrientationUpdated:(void (^ _Nullable)(OngoingCallVideoOrientationWebrtc, CGFloat))onOrientationUpdated {
    if (onOrientationUpdated) {
        [self internalSetOnOrientationUpdated:^(int value, CGFloat aspect) {
            onOrientationUpdated((OngoingCallVideoOrientationWebrtc)value, aspect);
        }];
    } else {
        [self internalSetOnOrientationUpdated:nil];
    }
}

- (void)setOnIsMirroredUpdated:(void (^ _Nullable)(bool))onIsMirroredUpdated {
    if (onIsMirroredUpdated) {
        [self internalSetOnIsMirroredUpdated:^(bool value) {
            onIsMirroredUpdated(value);
        }];
    } else {
        [self internalSetOnIsMirroredUpdated:nil];
    }
}

@end

@interface OngoingCallThreadLocalContextVideoCapturer () {
    bool _keepLandscape;
}

@end

@implementation OngoingCallThreadLocalContextVideoCapturer

- (instancetype _Nonnull)initWithDeviceId:(NSString * _Nonnull)deviceId keepLandscape:(bool)keepLandscape {
    self = [super init];
    if (self != nil) {
        _keepLandscape = keepLandscape;
        
        std::string resolvedId = deviceId.UTF8String;
        if (keepLandscape) {
            resolvedId += std::string(":landscape");
        }
        _interface = tgcalls::VideoCaptureInterface::Create(tgcalls::StaticThreads::getThreads(), resolvedId);
    }
    return self;
}


- (void)dealloc {
}

- (void)switchVideoInput:(NSString * _Nonnull)deviceId {
    std::string resolvedId = deviceId.UTF8String;
    if (_keepLandscape) {
        resolvedId += std::string(":landscape");
    }
    _interface->switchToDevice(resolvedId);
}

- (void)setIsVideoEnabled:(bool)isVideoEnabled {
    _interface->setState(isVideoEnabled ? tgcalls::VideoState::Active : tgcalls::VideoState::Paused);
}

- (std::shared_ptr<tgcalls::VideoCaptureInterface>)getInterface {
    return _interface;
}

- (void)makeOutgoingVideoView:(void (^_Nonnull)(UIView<OngoingCallThreadLocalContextWebrtcVideoView> * _Nullable))completion {
    std::shared_ptr<tgcalls::VideoCaptureInterface> interface = _interface;
    dispatch_async(dispatch_get_main_queue(), ^{
        if ([VideoMetalView isSupported]) {
            VideoMetalView *remoteRenderer = [[VideoMetalView alloc] initWithFrame:CGRectZero];
            remoteRenderer.videoContentMode = UIViewContentModeScaleAspectFill;
            
            std::shared_ptr<rtc::VideoSinkInterface<webrtc::VideoFrame>> sink = [remoteRenderer getSink];
            interface->setOutput(sink);
            
            completion(remoteRenderer);
        } else {
            GLVideoView *remoteRenderer = [[GLVideoView alloc] initWithFrame:CGRectZero];
#ifndef WEBRTC_IOS
            remoteRenderer.videoContentMode = UIViewContentModeScaleAspectFill;
#endif

            std::shared_ptr<rtc::VideoSinkInterface<webrtc::VideoFrame>> sink = [remoteRenderer getSink];
            interface->setOutput(sink);
            
            completion(remoteRenderer);
        }
    });
}

@end

@interface OngoingCallThreadLocalContextWebrtcTerminationResult : NSObject

@property (nonatomic, readonly) tgcalls::FinalState finalState;

@end

@implementation OngoingCallThreadLocalContextWebrtcTerminationResult

- (instancetype)initWithFinalState:(tgcalls::FinalState)finalState {
    self = [super init];
    if (self != nil) {
        _finalState = finalState;
    }
    return self;
}

@end

@interface OngoingCallThreadLocalContextWebrtc () {
    NSString *_version;
    id<OngoingCallThreadLocalContextQueueWebrtc> _queue;
    int32_t _contextId;
    
    OngoingCallNetworkTypeWebrtc _networkType;
    NSTimeInterval _callReceiveTimeout;
    NSTimeInterval _callRingTimeout;
    NSTimeInterval _callConnectTimeout;
    NSTimeInterval _callPacketTimeout;
    
    std::unique_ptr<tgcalls::Instance> _tgVoip;
    bool _didStop;
    
    OngoingCallStateWebrtc _state;
    OngoingCallVideoStateWebrtc _videoState;
    bool _connectedOnce;
    OngoingCallRemoteBatteryLevelWebrtc _remoteBatteryLevel;
    OngoingCallRemoteVideoStateWebrtc _remoteVideoState;
    OngoingCallRemoteAudioStateWebrtc _remoteAudioState;
    OngoingCallVideoOrientationWebrtc _remoteVideoOrientation;
    __weak UIView<OngoingCallThreadLocalContextWebrtcVideoViewImpl> *_currentRemoteVideoRenderer;
    OngoingCallThreadLocalContextVideoCapturer *_videoCapturer;
    
    int32_t _signalBars;
    NSData *_lastDerivedState;
    
    void (^_sendSignalingData)(NSData *);
    
    float _remotePreferredAspectRatio;
}

- (void)controllerStateChanged:(tgcalls::State)state;
- (void)signalBarsChanged:(int32_t)signalBars;

@end

@implementation VoipProxyServerWebrtc

- (instancetype _Nonnull)initWithHost:(NSString * _Nonnull)host port:(int32_t)port username:(NSString * _Nullable)username password:(NSString * _Nullable)password {
    self = [super init];
    if (self != nil) {
        _host = host;
        _port = port;
        _username = username;
        _password = password;
    }
    return self;
}

@end

static tgcalls::NetworkType callControllerNetworkTypeForType(OngoingCallNetworkTypeWebrtc type) {
    switch (type) {
        case OngoingCallNetworkTypeWifi:
            return tgcalls::NetworkType::WiFi;
        case OngoingCallNetworkTypeCellularGprs:
            return tgcalls::NetworkType::Gprs;
        case OngoingCallNetworkTypeCellular3g:
            return tgcalls::NetworkType::ThirdGeneration;
        case OngoingCallNetworkTypeCellularLte:
            return tgcalls::NetworkType::Lte;
        default:
            return tgcalls::NetworkType::ThirdGeneration;
    }
}

static tgcalls::DataSaving callControllerDataSavingForType(OngoingCallDataSavingWebrtc type) {
    switch (type) {
        case OngoingCallDataSavingNever:
            return tgcalls::DataSaving::Never;
        case OngoingCallDataSavingCellular:
            return tgcalls::DataSaving::Mobile;
        case OngoingCallDataSavingAlways:
            return tgcalls::DataSaving::Always;
        default:
            return tgcalls::DataSaving::Never;
    }
}

@implementation OngoingCallThreadLocalContextWebrtc

static void (*InternalVoipLoggingFunction)(NSString *) = NULL;

+ (void)setupLoggingFunction:(void (*)(NSString *))loggingFunction {
    InternalVoipLoggingFunction = loggingFunction;
    tgcalls::SetLoggingFunction([](std::string const &string) {
        if (InternalVoipLoggingFunction) {
            InternalVoipLoggingFunction([[NSString alloc] initWithUTF8String:string.c_str()]);
        }
    });
}

+ (void)applyServerConfig:(NSString *)string {
    if (string.length != 0) {
        //TgVoip::setGlobalServerConfig(std::string(string.UTF8String));
    }
}

+ (int32_t)maxLayer {
    return 92;
}

+ (NSArray<NSString *> * _Nonnull)versionsWithIncludeReference:(bool)includeReference {
    NSMutableArray<NSString *> *list = [[NSMutableArray alloc] init];
    [list addObject:@"2.7.7"];
    [list addObject:@"3.0.0"];
    if (includeReference) {
        [list addObject:@"4.0.0"];
    }
    return list;
}

+ (tgcalls::ProtocolVersion)protocolVersionFromLibraryVersion:(NSString *)version {
    if ([version isEqualToString:@"2.7.7"]) {
        return tgcalls::ProtocolVersion::V0;
    } else if ([version isEqualToString:@"3.0.0"]) {
        return tgcalls::ProtocolVersion::V1;
    } else {
        return tgcalls::ProtocolVersion::V0;
    }
}

- (instancetype _Nonnull)initWithVersion:(NSString * _Nonnull)version queue:(id<OngoingCallThreadLocalContextQueueWebrtc> _Nonnull)queue proxy:(VoipProxyServerWebrtc * _Nullable)proxy networkType:(OngoingCallNetworkTypeWebrtc)networkType dataSaving:(OngoingCallDataSavingWebrtc)dataSaving derivedState:(NSData * _Nonnull)derivedState key:(NSData * _Nonnull)key isOutgoing:(bool)isOutgoing connections:(NSArray<OngoingCallConnectionDescriptionWebrtc *> * _Nonnull)connections maxLayer:(int32_t)maxLayer allowP2P:(BOOL)allowP2P allowTCP:(BOOL)allowTCP enableStunMarking:(BOOL)enableStunMarking logPath:(NSString * _Nonnull)logPath statsLogPath:(NSString * _Nonnull)statsLogPath sendSignalingData:(void (^)(NSData * _Nonnull))sendSignalingData videoCapturer:(OngoingCallThreadLocalContextVideoCapturer * _Nullable)videoCapturer preferredVideoCodec:(NSString * _Nullable)preferredVideoCodec audioInputDeviceId: (NSString * _Nonnull)audioInputDeviceId {
    self = [super init];
    if (self != nil) {
        _version = version;
        _queue = queue;
        assert([queue isCurrent]);
        
        assert([[OngoingCallThreadLocalContextWebrtc versionsWithIncludeReference:true] containsObject:version]);
        
        _callReceiveTimeout = 20.0;
        _callRingTimeout = 90.0;
        _callConnectTimeout = 30.0;
        _callPacketTimeout = 10.0;
        _remotePreferredAspectRatio = 0;
        _networkType = networkType;
        _sendSignalingData = [sendSignalingData copy];
        _videoCapturer = videoCapturer;
        if (videoCapturer != nil) {
            _videoState = OngoingCallVideoStateActive;
        } else {
            _videoState = OngoingCallVideoStateInactive;
        }
        _remoteVideoState = OngoingCallRemoteVideoStateInactive;
        _remoteAudioState = OngoingCallRemoteAudioStateActive;
        
        _remoteVideoOrientation = OngoingCallVideoOrientation0;
        
        std::vector<uint8_t> derivedStateValue;
        derivedStateValue.resize(derivedState.length);
        [derivedState getBytes:derivedStateValue.data() length:derivedState.length];
        
        std::unique_ptr<tgcalls::Proxy> proxyValue = nullptr;
        if (proxy != nil) {
            tgcalls::Proxy *proxyObject = new tgcalls::Proxy();
            proxyObject->host = proxy.host.UTF8String;
            proxyObject->port = (uint16_t)proxy.port;
            proxyObject->login = proxy.username.UTF8String ?: "";
            proxyObject->password = proxy.password.UTF8String ?: "";
            proxyValue = std::unique_ptr<tgcalls::Proxy>(proxyObject);
        }
        
        std::vector<tgcalls::RtcServer> parsedRtcServers;
        for (OngoingCallConnectionDescriptionWebrtc *connection in connections) {
            if (connection.hasStun) {
                parsedRtcServers.push_back((tgcalls::RtcServer){
                    .host = connection.ip.UTF8String,
                    .port = (uint16_t)connection.port,
                    .login = "",
                    .password = "",
                    .isTurn = false
                });
            }
            if (connection.hasTurn) {
                parsedRtcServers.push_back((tgcalls::RtcServer){
                    .host = connection.ip.UTF8String,
                    .port = (uint16_t)connection.port,
                    .login = connection.username.UTF8String,
                    .password = connection.password.UTF8String,
                    .isTurn = true
                });
            }
        }
        
        std::vector<std::string> preferredVideoCodecs;
        if (preferredVideoCodec != nil) {
            preferredVideoCodecs.push_back([preferredVideoCodec UTF8String]);
        }
        
        std::vector<tgcalls::Endpoint> endpoints;
        
        tgcalls::Config config = {
            .initializationTimeout = _callConnectTimeout,
            .receiveTimeout = _callPacketTimeout,
            .dataSaving = callControllerDataSavingForType(dataSaving),
            .enableP2P = (bool)allowP2P,
            .allowTCP = (bool)allowTCP,
            .enableStunMarking = (bool)enableStunMarking,
            .enableAEC = false,
            .enableNS = true,
            .enableAGC = true,
            .enableCallUpgrade = false,
            .logPath =  std::string(logPath.length == 0 ? "" : logPath.UTF8String),
            .statsLogPath = std::string(statsLogPath.length == 0 ? "" : statsLogPath.UTF8String),
            .maxApiLayer = [OngoingCallThreadLocalContextWebrtc maxLayer],
            .enableHighBitrateVideo = true,
            .preferredVideoCodecs = preferredVideoCodecs,
            .protocolVersion = [OngoingCallThreadLocalContextWebrtc protocolVersionFromLibraryVersion:version]
        };
        
        auto encryptionKeyValue = std::make_shared<std::array<uint8_t, 256>>();
        memcpy(encryptionKeyValue->data(), key.bytes, key.length);
        
        tgcalls::EncryptionKey encryptionKey(encryptionKeyValue, isOutgoing);
        
        __weak OngoingCallThreadLocalContextWebrtc *weakSelf = self;
        static dispatch_once_t onceToken;
        dispatch_once(&onceToken, ^{
            tgcalls::Register<tgcalls::InstanceImpl>();
            tgcalls::Register<tgcalls::InstanceV2Impl>();
        });
        
        _tgVoip = tgcalls::Meta::Create([version UTF8String], (tgcalls::Descriptor){
            .config = config,
            .persistentState = (tgcalls::PersistentState){ derivedStateValue },
            .endpoints = endpoints,
            .proxy = std::move(proxyValue),
            .rtcServers = parsedRtcServers,
            .initialNetworkType = callControllerNetworkTypeForType(networkType),
            .encryptionKey = encryptionKey,
            .mediaDevicesConfig = tgcalls::MediaDevicesConfig {
                .audioInputId = [audioInputDeviceId UTF8String],
                .audioOutputId = [@"" UTF8String]
            },
            .videoCapture = [_videoCapturer getInterface],
            .stateUpdated = [weakSelf, queue](tgcalls::State state) {
                [queue dispatch:^{
                    __strong OngoingCallThreadLocalContextWebrtc *strongSelf = weakSelf;
                    if (strongSelf) {
                        [strongSelf controllerStateChanged:state];
                    }
                }];
            },
            .signalBarsUpdated = [weakSelf, queue](int value) {
                [queue dispatch:^{
                    __strong OngoingCallThreadLocalContextWebrtc *strongSelf = weakSelf;
                    if (strongSelf) {
                        strongSelf->_signalBars = value;
                        if (strongSelf->_signalBarsChanged) {
                            strongSelf->_signalBarsChanged(value);
                        }
                    }
                }];
            },
            .audioLevelUpdated = [weakSelf, queue](float level) {
                [queue dispatch:^{
                    __strong OngoingCallThreadLocalContextWebrtc *strongSelf = weakSelf;
                    if (strongSelf) {
                        if (strongSelf->_audioLevelUpdated) {
                            strongSelf->_audioLevelUpdated(level);
                        }
                    }
                }];
            },
            .remoteMediaStateUpdated = [weakSelf, queue](tgcalls::AudioState audioState, tgcalls::VideoState videoState) {
                [queue dispatch:^{
                    __strong OngoingCallThreadLocalContextWebrtc *strongSelf = weakSelf;
                    if (strongSelf) {
                        OngoingCallRemoteAudioStateWebrtc remoteAudioState;
                        OngoingCallRemoteVideoStateWebrtc remoteVideoState;
                        switch (audioState) {
                            case tgcalls::AudioState::Muted:
                                remoteAudioState = OngoingCallRemoteAudioStateMuted;
                                break;
                            case tgcalls::AudioState::Active:
                                remoteAudioState = OngoingCallRemoteAudioStateActive;
                                break;
                            default:
                                remoteAudioState = OngoingCallRemoteAudioStateMuted;
                                break;
                        }
                        switch (videoState) {
                            case tgcalls::VideoState::Inactive:
                                remoteVideoState = OngoingCallRemoteVideoStateInactive;
                                break;
                            case tgcalls::VideoState::Paused:
                                remoteVideoState = OngoingCallRemoteVideoStatePaused;
                                break;
                            case tgcalls::VideoState::Active:
                                remoteVideoState = OngoingCallRemoteVideoStateActive;
                                break;
                            default:
                                remoteVideoState = OngoingCallRemoteVideoStateInactive;
                                break;
                        }
                        if (strongSelf->_remoteVideoState != remoteVideoState || strongSelf->_remoteAudioState != remoteAudioState) {
                            strongSelf->_remoteVideoState = remoteVideoState;
                            strongSelf->_remoteAudioState = remoteAudioState;
                            if (strongSelf->_stateChanged) {
                                strongSelf->_stateChanged(strongSelf->_state, strongSelf->_videoState, strongSelf->_remoteVideoState, strongSelf->_remoteAudioState, strongSelf->_remoteBatteryLevel, strongSelf->_remotePreferredAspectRatio);
                            }
                        }
                    }
                }];
            },
            .remoteBatteryLevelIsLowUpdated = [weakSelf, queue](bool isLow) {
                [queue dispatch:^{
                    __strong OngoingCallThreadLocalContextWebrtc *strongSelf = weakSelf;
                    if (strongSelf) {
                        OngoingCallRemoteBatteryLevelWebrtc remoteBatteryLevel;
                        if (isLow) {
                            remoteBatteryLevel = OngoingCallRemoteBatteryLevelLow;
                        } else {
                            remoteBatteryLevel = OngoingCallRemoteBatteryLevelNormal;
                        }
                        if (strongSelf->_remoteBatteryLevel != remoteBatteryLevel) {
                            strongSelf->_remoteBatteryLevel = remoteBatteryLevel;
                            if (strongSelf->_stateChanged) {
                                strongSelf->_stateChanged(strongSelf->_state, strongSelf->_videoState, strongSelf->_remoteVideoState, strongSelf->_remoteAudioState, strongSelf->_remoteBatteryLevel, strongSelf->_remotePreferredAspectRatio);
                            }
                        }
                    }
                }];
            },
            .remotePrefferedAspectRatioUpdated = [weakSelf, queue](float value) {
                [queue dispatch:^{
                    __strong OngoingCallThreadLocalContextWebrtc *strongSelf = weakSelf;
                    if (strongSelf) {
                        strongSelf->_remotePreferredAspectRatio = value;
                        if (strongSelf->_stateChanged) {
                            strongSelf->_stateChanged(strongSelf->_state, strongSelf->_videoState, strongSelf->_remoteVideoState, strongSelf->_remoteAudioState, strongSelf->_remoteBatteryLevel, strongSelf->_remotePreferredAspectRatio);
                        }
                    }
                }];
            },
            .signalingDataEmitted = [weakSelf, queue](const std::vector<uint8_t> &data) {
                NSData *mappedData = [[NSData alloc] initWithBytes:data.data() length:data.size()];
                [queue dispatch:^{
                    __strong OngoingCallThreadLocalContextWebrtc *strongSelf = weakSelf;
                    if (strongSelf) {
                        [strongSelf signalingDataEmitted:mappedData];
                    }
                }];
            }
        });
        
        _state = OngoingCallStateInitializing;
        _signalBars = 4;
    }
    return self;
}

- (void)dealloc {
    if (InternalVoipLoggingFunction) {
        InternalVoipLoggingFunction(@"OngoingCallThreadLocalContext: dealloc");
    }
    
    if (_tgVoip != NULL) {
        [self stop:nil];
    }
}

- (bool)needRate {
    return false;
}

- (void)beginTermination {
}

+ (void)stopWithTerminationResult:(OngoingCallThreadLocalContextWebrtcTerminationResult *)terminationResult completion:(void (^)(NSString *, int64_t, int64_t, int64_t, int64_t))completion {
    if (completion) {
        if (terminationResult) {
            NSString *debugLog = [NSString stringWithUTF8String:terminationResult.finalState.debugLog.c_str()];
            
            if (completion) {
                completion(debugLog, terminationResult.finalState.trafficStats.bytesSentWifi, terminationResult.finalState.trafficStats.bytesReceivedWifi, terminationResult.finalState.trafficStats.bytesSentMobile, terminationResult.finalState.trafficStats.bytesReceivedMobile);
            }
        } else {
            if (completion) {
                completion(@"", 0, 0, 0, 0);
            }
        }
    }
}

- (void)stop:(void (^)(NSString *, int64_t, int64_t, int64_t, int64_t))completion {
    if (!_tgVoip) {
        return;
    }
    if (completion == nil) {
        if (!_didStop) {
            _tgVoip->stop([](tgcalls::FinalState finalState) {
            });
        }
        _tgVoip.reset();
        return;
    }
    
    __weak OngoingCallThreadLocalContextWebrtc *weakSelf = self;
    id<OngoingCallThreadLocalContextQueueWebrtc> queue = _queue;
    _didStop = true;
    _tgVoip->stop([weakSelf, queue, completion = [completion copy]](tgcalls::FinalState finalState) {
        [queue dispatch:^{
            __strong OngoingCallThreadLocalContextWebrtc *strongSelf = weakSelf;
            if (strongSelf) {
                strongSelf->_tgVoip.reset();
            }
            
            OngoingCallThreadLocalContextWebrtcTerminationResult *terminationResult = [[OngoingCallThreadLocalContextWebrtcTerminationResult alloc] initWithFinalState:finalState];
            
            [OngoingCallThreadLocalContextWebrtc stopWithTerminationResult:terminationResult completion:completion];
        }];
    });
}

- (NSString *)debugInfo {
    if (_tgVoip != nullptr) {
        NSString *version = [self version];
        return [NSString stringWithFormat:@"WebRTC, Version: %@", version];
        //auto rawDebugString = _tgVoip->getDebugInfo();
        //return [NSString stringWithUTF8String:rawDebugString.c_str()];
    } else {
        return nil;
    }
}

- (NSString *)version {
    return _version;
}

- (NSData * _Nonnull)getDerivedState {
    if (_tgVoip) {
        auto persistentState = _tgVoip->getPersistentState();
        return [[NSData alloc] initWithBytes:persistentState.value.data() length:persistentState.value.size()];
    } else if (_lastDerivedState != nil) {
        return _lastDerivedState;
    } else {
        return [NSData data];
    }
}

- (void)controllerStateChanged:(tgcalls::State)state {
    OngoingCallStateWebrtc callState = OngoingCallStateInitializing;
    switch (state) {
        case tgcalls::State::Established:
            callState = OngoingCallStateConnected;
            break;
        case tgcalls::State::Failed:
            callState = OngoingCallStateFailed;
            break;
        case tgcalls::State::Reconnecting:
            callState = OngoingCallStateReconnecting;
            break;
        default:
            break;
    }
    
    if (_state != callState) {
        _state = callState;
        
        if (_stateChanged) {
            _stateChanged(_state, _videoState, _remoteVideoState, _remoteAudioState, _remoteBatteryLevel, _remotePreferredAspectRatio);
        }
    }
}

- (void)signalBarsChanged:(int32_t)signalBars {
    if (signalBars != _signalBars) {
        _signalBars = signalBars;
        
        if (_signalBarsChanged) {
            _signalBarsChanged(signalBars);
        }
    }
}

- (void)signalingDataEmitted:(NSData *)data {
    if (_sendSignalingData) {
        _sendSignalingData(data);
    }
}


- (void)addSignalingData:(NSData *)data {
    if (_tgVoip) {
        std::vector<uint8_t> mappedData;
        mappedData.resize(data.length);
        [data getBytes:mappedData.data() length:data.length];
        _tgVoip->receiveSignalingData(mappedData);
    }
}

- (void)setIsMuted:(bool)isMuted {
    if (_tgVoip) {
        _tgVoip->setMuteMicrophone(isMuted);
    }
}

- (void)setIsLowBatteryLevel:(bool)isLowBatteryLevel {
    if (_tgVoip) {
        _tgVoip->setIsLowBatteryLevel(isLowBatteryLevel);
    }
}

- (void)setNetworkType:(OngoingCallNetworkTypeWebrtc)networkType {
    if (_networkType != networkType) {
        _networkType = networkType;
        if (_tgVoip) {
            _tgVoip->setNetworkType(callControllerNetworkTypeForType(networkType));
        }
    }
}

- (void)makeIncomingVideoView:(void (^_Nonnull)(UIView<OngoingCallThreadLocalContextWebrtcVideoView> * _Nullable))completion {
    if (_tgVoip) {
        __weak OngoingCallThreadLocalContextWebrtc *weakSelf = self;
        dispatch_async(dispatch_get_main_queue(), ^{
            if ([VideoMetalView isSupported]) {
                VideoMetalView *remoteRenderer = [[VideoMetalView alloc] initWithFrame:CGRectZero];
#if TARGET_OS_IPHONE
                remoteRenderer.videoContentMode = UIViewContentModeScaleToFill;
#else
                remoteRenderer.videoContentMode = UIViewContentModeScaleAspect;
#endif
                
                std::shared_ptr<rtc::VideoSinkInterface<webrtc::VideoFrame>> sink = [remoteRenderer getSink];
                __strong OngoingCallThreadLocalContextWebrtc *strongSelf = weakSelf;
                if (strongSelf) {
                    [remoteRenderer setOrientation:strongSelf->_remoteVideoOrientation];
                    strongSelf->_currentRemoteVideoRenderer = remoteRenderer;
                    strongSelf->_tgVoip->setIncomingVideoOutput(sink);
                }
                
                completion(remoteRenderer);
            } else {
                GLVideoView *remoteRenderer = [[GLVideoView alloc] initWithFrame:CGRectZero];
                
                std::shared_ptr<rtc::VideoSinkInterface<webrtc::VideoFrame>> sink = [remoteRenderer getSink];
                __strong OngoingCallThreadLocalContextWebrtc *strongSelf = weakSelf;
                if (strongSelf) {
                    [remoteRenderer setOrientation:strongSelf->_remoteVideoOrientation];
                    strongSelf->_currentRemoteVideoRenderer = remoteRenderer;
                    strongSelf->_tgVoip->setIncomingVideoOutput(sink);
                }
                
                completion(remoteRenderer);
            }
        });
    }
}

- (void)requestVideo:(OngoingCallThreadLocalContextVideoCapturer * _Nullable)videoCapturer {
    if (_tgVoip && _videoCapturer == nil) {
        _videoCapturer = videoCapturer;
        _tgVoip->setVideoCapture([_videoCapturer getInterface]);
        
        _videoState = OngoingCallVideoStateActive;
        if (_stateChanged) {
            _stateChanged(_state, _videoState, _remoteVideoState, _remoteAudioState, _remoteBatteryLevel, _remotePreferredAspectRatio);
        }
    }
}

- (void)setRequestedVideoAspect:(float)aspect {
    if (_tgVoip) {
        _tgVoip->setRequestedVideoAspect(aspect);
    }
}

- (void)disableVideo {
    if (_tgVoip) {
        _videoCapturer = nil;
        _tgVoip->setVideoCapture(nullptr);
        
        _videoState = OngoingCallVideoStateInactive;
        if (_stateChanged) {
            _stateChanged(_state, _videoState, _remoteVideoState, _remoteAudioState, _remoteBatteryLevel, _remotePreferredAspectRatio);
        }
    }
}

- (void)remotePrefferedAspectRatioUpdated:(float)remotePrefferedAspectRatio {
    
}

- (void)switchAudioOutput:(NSString * _Nonnull)deviceId {
    _tgVoip->setAudioOutputDevice(deviceId.UTF8String);
}
- (void)switchAudioInput:(NSString * _Nonnull)deviceId {
    _tgVoip->setAudioInputDevice(deviceId.UTF8String);
}

@end

namespace {

class BroadcastPartTaskImpl : public tgcalls::BroadcastPartTask {
public:
    BroadcastPartTaskImpl(id<OngoingGroupCallBroadcastPartTask> task) {
        _task = task;
    }
    
    virtual ~BroadcastPartTaskImpl() {
    }
    
    virtual void cancel() override {
        [_task cancel];
    }
    
private:
    id<OngoingGroupCallBroadcastPartTask> _task;
};

}

@interface GroupCallThreadLocalContext () {
    id<OngoingCallThreadLocalContextQueueWebrtc> _queue;
    
    std::unique_ptr<tgcalls::GroupInstanceInterface> _instance;
    OngoingCallThreadLocalContextVideoCapturer *_videoCapturer;
    
    void (^_networkStateUpdated)(GroupCallNetworkState);
}

@end

@implementation GroupCallThreadLocalContext

- (instancetype _Nonnull)initWithQueue:(id<OngoingCallThreadLocalContextQueueWebrtc> _Nonnull)queue networkStateUpdated:(void (^ _Nonnull)(GroupCallNetworkState))networkStateUpdated audioLevelsUpdated:(void (^ _Nonnull)(NSArray<NSNumber *> * _Nonnull))audioLevelsUpdated inputDeviceId:(NSString * _Nonnull)inputDeviceId outputDeviceId:(NSString * _Nonnull)outputDeviceId videoCapturer:(OngoingCallThreadLocalContextVideoCapturer * _Nullable)videoCapturer incomingVideoSourcesUpdated:(void (^ _Nonnull)(NSArray<NSNumber *> * _Nonnull))incomingVideoSourcesUpdated participantDescriptionsRequired:(void (^ _Nonnull)(NSArray<NSNumber *> * _Nonnull))participantDescriptionsRequired requestBroadcastPart:(id<OngoingGroupCallBroadcastPartTask> _Nonnull (^ _Nonnull)(int64_t, int64_t, void (^ _Nonnull)(OngoingGroupCallBroadcastPart * _Nullable)))requestBroadcastPart outgoingAudioBitrateKbit:(int32_t)outgoingAudioBitrateKbit videoContentType:(OngoingGroupCallVideoContentType)videoContentType enableNoiseSuppression:(bool)enableNoiseSuppression {
    self = [super init];
    if (self != nil) {
        _queue = queue;
        
        _networkStateUpdated = [networkStateUpdated copy];
        _videoCapturer = videoCapturer;
        
        tgcalls::VideoContentType _videoContentType;
        switch (videoContentType) {
            case OngoingGroupCallVideoContentTypeGeneric: {
                _videoContentType = tgcalls::VideoContentType::Generic;
                break;
<<<<<<< HEAD
            }
            case OngoingGroupCallVideoContentTypeScreencast: {
                _videoContentType = tgcalls::VideoContentType::Screencast;
                break;
            }
            case OngoingGroupCallVideoContentTypeNone: {
                _videoContentType = tgcalls::VideoContentType::None;
                break;
            }
            default: {
                _videoContentType = tgcalls::VideoContentType::None;
                break;
            }
=======
        case OngoingGroupCallVideoContentTypeScreencast:
                _videoContentType = tgcalls::VideoContentType::Screencast;
                break;
        case OngoingGroupCallVideoContentTypeNone:
                _videoContentType = tgcalls::VideoContentType::None;
                break;
>>>>>>> eb89b4f7
        }
        
        std::vector<tgcalls::VideoCodecName> videoCodecPreferences;
        videoCodecPreferences.push_back(tgcalls::VideoCodecName::VP8);
        videoCodecPreferences.push_back(tgcalls::VideoCodecName::VP9);

        __weak GroupCallThreadLocalContext *weakSelf = self;
        _instance.reset(new tgcalls::GroupInstanceCustomImpl((tgcalls::GroupInstanceDescriptor){
            .threads = tgcalls::StaticThreads::getThreads(),
            .networkStateUpdated = [weakSelf, queue, networkStateUpdated](tgcalls::GroupNetworkState networkState) {
                [queue dispatch:^{
                    __strong GroupCallThreadLocalContext *strongSelf = weakSelf;
                    if (strongSelf == nil) {
                        return;
                    }
                    GroupCallNetworkState mappedState;
                    mappedState.isConnected = networkState.isConnected;
                    mappedState.isTransitioningFromBroadcastToRtc = networkState.isTransitioningFromBroadcastToRtc;
                    networkStateUpdated(mappedState);
                }];
            },
            .audioLevelsUpdated = [audioLevelsUpdated](tgcalls::GroupLevelsUpdate const &levels) {
                NSMutableArray *result = [[NSMutableArray alloc] init];
                for (auto &it : levels.updates) {
                    [result addObject:@(it.ssrc)];
                    [result addObject:@(it.value.level)];
                    [result addObject:@(it.value.voice)];
                }
                audioLevelsUpdated(result);
            },
            .initialInputDeviceId = inputDeviceId.UTF8String,
            .initialOutputDeviceId = outputDeviceId.UTF8String,
            .videoCapture = [_videoCapturer getInterface],
            .incomingVideoSourcesUpdated = [incomingVideoSourcesUpdated](std::vector<uint32_t> const &ssrcs) {
                NSMutableArray<NSNumber *> *mappedSources = [[NSMutableArray alloc] init];
                for (auto it : ssrcs) {
                    [mappedSources addObject:@(it)];
                }
                incomingVideoSourcesUpdated(mappedSources);
            },
            .participantDescriptionsRequired = [participantDescriptionsRequired](std::vector<uint32_t> const &ssrcs) {
                NSMutableArray<NSNumber *> *mappedSources = [[NSMutableArray alloc] init];
                for (auto it : ssrcs) {
                    [mappedSources addObject:@(it)];
                }
                participantDescriptionsRequired(mappedSources);
            },
            .requestBroadcastPart = [requestBroadcastPart](int64_t timestampMilliseconds, int64_t durationMilliseconds, std::function<void(tgcalls::BroadcastPart &&)> completion) -> std::shared_ptr<tgcalls::BroadcastPartTask> {
                id<OngoingGroupCallBroadcastPartTask> task = requestBroadcastPart(timestampMilliseconds, durationMilliseconds, ^(OngoingGroupCallBroadcastPart * _Nullable part) {
                    tgcalls::BroadcastPart parsedPart;
                    parsedPart.timestampMilliseconds = part.timestampMilliseconds;
                    
                    parsedPart.responseTimestamp = part.responseTimestamp;
                    
                    tgcalls::BroadcastPart::Status mappedStatus;
                    switch (part.status) {
                        case OngoingGroupCallBroadcastPartStatusSuccess: {
                            mappedStatus = tgcalls::BroadcastPart::Status::Success;
                            break;
                        }
                        case OngoingGroupCallBroadcastPartStatusNotReady: {
                            mappedStatus = tgcalls::BroadcastPart::Status::NotReady;
                            break;
                        }
                        case OngoingGroupCallBroadcastPartStatusResyncNeeded: {
                            mappedStatus = tgcalls::BroadcastPart::Status::ResyncNeeded;
                            break;
                        }
                        default: {
                            mappedStatus = tgcalls::BroadcastPart::Status::NotReady;
                            break;
                        }
                    }
                    parsedPart.status = mappedStatus;
                    
                    parsedPart.oggData.resize(part.oggData.length);
                    [part.oggData getBytes:parsedPart.oggData.data() length:part.oggData.length];
                    
                    completion(std::move(parsedPart));
                });
                return std::make_shared<BroadcastPartTaskImpl>(task);
            },
            .outgoingAudioBitrateKbit = outgoingAudioBitrateKbit,
            .videoContentType = _videoContentType,
            .videoCodecPreferences = videoCodecPreferences,
            .initialEnableNoiseSuppression = enableNoiseSuppression
        }));
    }
    return self;
}

- (void)stop {
    if (_instance) {
        _instance->stop();
        _instance.reset();
    }
}

static void processJoinPayload(tgcalls::GroupJoinPayload &payload, void (^ _Nonnull completion)(NSString * _Nonnull, uint32_t)) {
    NSMutableDictionary *dict = [[NSMutableDictionary alloc] init];
    
    int32_t signedSsrc = *(int32_t *)&payload.ssrc;
    
    dict[@"ssrc"] = @(signedSsrc);
    dict[@"ufrag"] = [NSString stringWithUTF8String:payload.ufrag.c_str()];
    dict[@"pwd"] = [NSString stringWithUTF8String:payload.pwd.c_str()];
    
    NSMutableArray *fingerprints = [[NSMutableArray alloc] init];
    for (auto &fingerprint : payload.fingerprints) {
        [fingerprints addObject:@{
            @"hash": [NSString stringWithUTF8String:fingerprint.hash.c_str()],
            @"fingerprint": [NSString stringWithUTF8String:fingerprint.fingerprint.c_str()],
            @"setup": [NSString stringWithUTF8String:fingerprint.setup.c_str()]
        }];
    }
    
    dict[@"fingerprints"] = fingerprints;
    
    NSMutableArray *parsedVideoSsrcGroups = [[NSMutableArray alloc] init];
    NSMutableArray *parsedVideoSources = [[NSMutableArray alloc] init];
    for (auto &group : payload.videoSourceGroups) {
        NSMutableDictionary *parsedGroup = [[NSMutableDictionary alloc] init];
        parsedGroup[@"semantics"] = [NSString stringWithUTF8String:group.semantics.c_str()];
        NSMutableArray *sources = [[NSMutableArray alloc] init];
        for (auto &source : group.ssrcs) {
            [sources addObject:@(source)];
            if (![parsedVideoSources containsObject:@(source)]) {
                [parsedVideoSources addObject:@(source)];
            }
        }
        parsedGroup[@"sources"] = sources;
        [parsedVideoSsrcGroups addObject:parsedGroup];
    }
    if (parsedVideoSsrcGroups.count != 0) {
        dict[@"ssrc-groups"] = parsedVideoSsrcGroups;
    }
    
    NSMutableArray *videoPayloadTypes = [[NSMutableArray alloc] init];
    for (auto &payloadType : payload.videoPayloadTypes) {
        NSMutableDictionary *parsedType = [[NSMutableDictionary alloc] init];
        parsedType[@"id"] = @(payloadType.id);
        NSString *name = [NSString stringWithUTF8String:payloadType.name.c_str()];
        parsedType[@"name"] = name;
        parsedType[@"clockrate"] = @(payloadType.clockrate);
        if (![name isEqualToString:@"rtx"]) {
            parsedType[@"channels"] = @(payloadType.channels);
        }
        
        NSMutableDictionary *parsedParameters = [[NSMutableDictionary alloc] init];
        for (auto &it : payloadType.parameters) {
            NSString *key = [NSString stringWithUTF8String:it.first.c_str()];
            NSString *value = [NSString stringWithUTF8String:it.second.c_str()];
            parsedParameters[key] = value;
        }
        if (parsedParameters.count != 0) {
            parsedType[@"parameters"] = parsedParameters;
        }
        
        if (![name isEqualToString:@"rtx"]) {
            NSMutableArray *parsedFbs = [[NSMutableArray alloc] init];
            for (auto &it : payloadType.feedbackTypes) {
                NSMutableDictionary *parsedFb = [[NSMutableDictionary alloc] init];
                parsedFb[@"type"] = [NSString stringWithUTF8String:it.type.c_str()];
                if (it.subtype.size() != 0) {
                    parsedFb[@"subtype"] = [NSString stringWithUTF8String:it.subtype.c_str()];
                }
                [parsedFbs addObject:parsedFb];
            }
            parsedType[@"rtcp-fbs"] = parsedFbs;
        }
        
        [videoPayloadTypes addObject:parsedType];
    }
    if (videoPayloadTypes.count != 0) {
        dict[@"payload-types"] = videoPayloadTypes;
    }
    
    NSMutableArray *parsedExtensions = [[NSMutableArray alloc] init];
    for (auto &it : payload.videoExtensionMap) {
        NSMutableDictionary *parsedExtension = [[NSMutableDictionary alloc] init];
        parsedExtension[@"id"] = @(it.first);
        parsedExtension[@"uri"] = [NSString stringWithUTF8String:it.second.c_str()];
        [parsedExtensions addObject:parsedExtension];
    }
    if (parsedExtensions.count != 0) {
        dict[@"rtp-hdrexts"] = parsedExtensions;
    }
    
    NSData *data = [NSJSONSerialization dataWithJSONObject:dict options:0 error:nil];
    NSString *string = [[NSString alloc] initWithData:data encoding:NSUTF8StringEncoding];
    
    completion(string, payload.ssrc);
}

- (void)setConnectionMode:(OngoingCallConnectionMode)connectionMode keepBroadcastConnectedIfWasEnabled:(bool)keepBroadcastConnectedIfWasEnabled {
    if (_instance) {
        tgcalls::GroupConnectionMode mappedConnectionMode;
        switch (connectionMode) {
            case OngoingCallConnectionModeNone: {
                mappedConnectionMode = tgcalls::GroupConnectionMode::GroupConnectionModeNone;
                break;
            }
            case OngoingCallConnectionModeRtc: {
                mappedConnectionMode = tgcalls::GroupConnectionMode::GroupConnectionModeRtc;
                break;
            }
            case OngoingCallConnectionModeBroadcast: {
                mappedConnectionMode = tgcalls::GroupConnectionMode::GroupConnectionModeBroadcast;
                break;
            }
            default: {
                mappedConnectionMode = tgcalls::GroupConnectionMode::GroupConnectionModeNone;
                break;
            }
        }
        _instance->setConnectionMode(mappedConnectionMode, keepBroadcastConnectedIfWasEnabled);
    }
}

- (void)emitJoinPayload:(void (^ _Nonnull)(NSString * _Nonnull, uint32_t))completion {
    if (_instance) {
        _instance->emitJoinPayload([completion](tgcalls::GroupJoinPayload payload) {
            processJoinPayload(payload, completion);
        });
    }
}

- (void)setJoinResponsePayload:(NSString * _Nonnull)payload participants:(NSArray<OngoingGroupCallParticipantDescription *> * _Nonnull)participants {
    tgcalls::GroupJoinResponsePayload result;
    
    NSData *payloadData = [payload dataUsingEncoding:NSUTF8StringEncoding];
    if (payloadData == nil) {
        return;
    }
    
    NSDictionary *dict = [NSJSONSerialization JSONObjectWithData:payloadData options:0 error:nil];
    if (![dict isKindOfClass:[NSDictionary class]]) {
        return;
    }
    
    NSDictionary *transport = dict[@"transport"];
    if (![transport isKindOfClass:[NSDictionary class]]) {
        return;
    }
    
    NSString *pwd = transport[@"pwd"];
    if (![pwd isKindOfClass:[NSString class]]) {
        return;
    }
    
    NSString *ufrag = transport[@"ufrag"];
    if (![ufrag isKindOfClass:[NSString class]]) {
        return;
    }
    
    result.pwd = [pwd UTF8String];
    result.ufrag = [ufrag UTF8String];
    
    NSArray *fingerprintsValue = transport[@"fingerprints"];
    if (![fingerprintsValue isKindOfClass:[NSArray class]]) {
        //return;
    }
    
    for (NSDictionary *fingerprintValue in fingerprintsValue) {
        if (![fingerprintValue isKindOfClass:[NSDictionary class]]) {
            continue;
        }
        NSString *hashValue = fingerprintValue[@"hash"];
        if (![hashValue isKindOfClass:[NSString class]]) {
            continue;
        }
        NSString *fingerprint = fingerprintValue[@"fingerprint"];
        if (![fingerprint isKindOfClass:[NSString class]]) {
            continue;
        }
        NSString *setup = fingerprintValue[@"setup"];
        if (![setup isKindOfClass:[NSString class]]) {
            continue;
        }
        tgcalls::GroupJoinPayloadFingerprint parsed;
        parsed.fingerprint = [fingerprint UTF8String];
        parsed.setup = [setup UTF8String];
        parsed.hash = [hashValue UTF8String];
        result.fingerprints.push_back(parsed);
    }
    
    NSArray *candidatesValue = transport[@"candidates"];
    if (![candidatesValue isKindOfClass:[NSArray class]]) {
        return;
    }
    
    for (NSDictionary *candidateValue in candidatesValue) {
        if (![candidateValue isKindOfClass:[NSDictionary class]]) {
            continue;
        }
        
        NSString *portValue = candidateValue[@"port"];
        if (![portValue isKindOfClass:[NSString class]]) {
            continue;
        }
        NSString *protocolValue = candidateValue[@"protocol"];
        if (![protocolValue isKindOfClass:[NSString class]]) {
            continue;
        }
        NSString *networkValue = candidateValue[@"network"];
        if (![networkValue isKindOfClass:[NSString class]]) {
            continue;
        }
        NSString *generationValue = candidateValue[@"generation"];
        if (![generationValue isKindOfClass:[NSString class]]) {
            continue;
        }
        NSString *idValue = candidateValue[@"id"];
        if (![idValue isKindOfClass:[NSString class]]) {
            continue;
        }
        NSString *componentValue = candidateValue[@"component"];
        if (![componentValue isKindOfClass:[NSString class]]) {
            continue;
        }
        NSString *foundationValue = candidateValue[@"foundation"];
        if (![foundationValue isKindOfClass:[NSString class]]) {
            continue;
        }
        NSString *priorityValue = candidateValue[@"priority"];
        if (![priorityValue isKindOfClass:[NSString class]]) {
            continue;
        }
        NSString *ipValue = candidateValue[@"ip"];
        if (![ipValue isKindOfClass:[NSString class]]) {
            continue;
        }
        NSString *typeValue = candidateValue[@"type"];
        if (![typeValue isKindOfClass:[NSString class]]) {
            continue;
        }
        
        NSString *tcpTypeValue = candidateValue[@"tcptype"];
        if (![tcpTypeValue isKindOfClass:[NSString class]]) {
            tcpTypeValue = @"";
        }
        NSString *relAddrValue = candidateValue[@"rel-addr"];
        if (![relAddrValue isKindOfClass:[NSString class]]) {
            relAddrValue = @"";
        }
        NSString *relPortValue = candidateValue[@"rel-port"];
        if (![relPortValue isKindOfClass:[NSString class]]) {
            relPortValue = @"";
        }
        
        tgcalls::GroupJoinResponseCandidate candidate;
        
        candidate.port = [portValue UTF8String];
        candidate.protocol = [protocolValue UTF8String];
        candidate.network = [networkValue UTF8String];
        candidate.generation = [generationValue UTF8String];
        candidate.id = [idValue UTF8String];
        candidate.component = [componentValue UTF8String];
        candidate.foundation = [foundationValue UTF8String];
        candidate.priority = [priorityValue UTF8String];
        candidate.ip = [ipValue UTF8String];
        candidate.type = [typeValue UTF8String];
        
        candidate.tcpType = [tcpTypeValue UTF8String];
        candidate.relAddr = [relAddrValue UTF8String];
        candidate.relPort = [relPortValue UTF8String];
        
        result.candidates.push_back(candidate);
    }
    
    std::vector<tgcalls::GroupParticipantDescription> parsedParticipants;
    for (OngoingGroupCallParticipantDescription *participant in participants) {
        tgcalls::GroupParticipantDescription parsedParticipant;
        parsedParticipant.audioSsrc = participant.audioSsrc;
        
        if (participant.jsonParams.length != 0) {
            [self parseJsonIntoParticipant:participant.jsonParams participant:parsedParticipant];
        }
        parsedParticipants.push_back(parsedParticipant);
    }

    NSDictionary *video = dict[@"video"];
    if ([video isKindOfClass:[NSDictionary class]]) {
        NSArray *serverSources = video[@"server_sources"];
        if ([serverSources isKindOfClass:[NSArray class]]) {
            for (NSNumber *sourceNumber in serverSources) {
                if ([sourceNumber isKindOfClass:[NSNumber class]]) {
                    int32_t signedSource = [sourceNumber intValue];
                    result.serverVideoBandwidthProbingSsrc = *(int32_t *)&signedSource;
                } else if ([sourceNumber isKindOfClass:[NSString class]]) {
                    uint32_t source = (uint32_t)[sourceNumber longLongValue];
                    result.serverVideoBandwidthProbingSsrc = source;
                }
            }
        }
    }
    
    if (_instance) {
        _instance->setJoinResponsePayload(result, std::move(parsedParticipants));
    }
}

- (void)removeSsrcs:(NSArray<NSNumber *> * _Nonnull)ssrcs {
    if (_instance) {
        std::vector<uint32_t> values;
        for (NSNumber *ssrc in ssrcs) {
            values.push_back([ssrc unsignedIntValue]);
        }
        _instance->removeSsrcs(values);
    }
}

- (void)removeIncomingVideoSource:(uint32_t)ssrc {
    if (_instance) {
        _instance->removeIncomingVideoSource(ssrc);
    }
}

- (void)parseJsonIntoParticipant:(NSString *)payload participant:(tgcalls::GroupParticipantDescription &)participant {
    NSData *payloadData = [payload dataUsingEncoding:NSUTF8StringEncoding];
    if (payloadData == nil) {
        return;
    }
    
    NSDictionary *dict = [NSJSONSerialization JSONObjectWithData:payloadData options:0 error:nil];
    if (![dict isKindOfClass:[NSDictionary class]]) {
        return;
    }
    
    NSString *endpointId = dict[@"endpoint"];
    if (![endpointId isKindOfClass:[NSString class]]) {
        return;
    }
    
    participant.endpointId = [endpointId UTF8String];
    
    NSArray *ssrcGroups = dict[@"ssrc-groups"];
    if ([ssrcGroups isKindOfClass:[NSArray class]]) {
        for (NSDictionary *group in ssrcGroups) {
            if (![group isKindOfClass:[NSDictionary class]]) {
                continue;
            }
            NSString *semantics = group[@"semantics"];
            if (![semantics isKindOfClass:[NSString class]]) {
                continue;
            }
            NSArray *sources = group[@"sources"];
            if (![sources isKindOfClass:[NSArray class]]) {
                continue;
            }
            tgcalls::GroupJoinPayloadVideoSourceGroup groupDesc;
            for (NSNumber *nSsrc in sources) {
                if ([nSsrc isKindOfClass:[NSNumber class]]) {
                    groupDesc.ssrcs.push_back([nSsrc unsignedIntValue]);
                }
            }
            groupDesc.semantics = [semantics UTF8String];
            participant.videoSourceGroups.push_back(groupDesc);
        }
    }
    
    NSArray *hdrExts = dict[@"rtp-hdrexts"];
    if ([hdrExts isKindOfClass:[NSArray class]]) {
        for (NSDictionary *extDict in hdrExts) {
            if (![extDict isKindOfClass:[NSDictionary class]]) {
                continue;
            }
            NSNumber *nId = extDict[@"id"];
            if (![nId isKindOfClass:[NSNumber class]]) {
                continue;
            }
            NSString *uri = extDict[@"uri"];
            if (![uri isKindOfClass:[NSString class]]) {
                continue;
            }
            participant.videoExtensionMap.push_back(std::make_pair((uint32_t)[nId unsignedIntValue], (std::string)[uri UTF8String]));
        }
    }
    
    NSArray *payloadTypes = dict[@"payload-types"];
    if ([payloadTypes isKindOfClass:[NSArray class]]) {
        for (NSDictionary *payloadDict in payloadTypes) {
            if (![payloadDict isKindOfClass:[NSDictionary class]]) {
                continue;
            }
            NSNumber *nId = payloadDict[@"id"];
            if (![nId isKindOfClass:[NSNumber class]]) {
                continue;
            }
            NSNumber *nClockrate = payloadDict[@"clockrate"];
            if (nClockrate != nil && ![nClockrate isKindOfClass:[NSNumber class]]) {
                continue;
            }
            NSNumber *nChannels = payloadDict[@"channels"];
            if (nChannels != nil && ![nChannels isKindOfClass:[NSNumber class]]) {
                continue;
            }
            NSString *name = payloadDict[@"name"];
            if (![name isKindOfClass:[NSString class]]) {
                continue;
            }
            
            tgcalls::GroupJoinPayloadVideoPayloadType parsedPayload;
            parsedPayload.id = [nId unsignedIntValue];
            parsedPayload.clockrate = [nClockrate unsignedIntValue];
            parsedPayload.channels = [nChannels unsignedIntValue];
            parsedPayload.name = [name UTF8String];
            
            NSArray *fbs = payloadDict[@"rtcp-fbs"];
            if ([fbs isKindOfClass:[NSArray class]]) {
                for (NSDictionary *fbDict in fbs) {
                    if (![fbDict isKindOfClass:[NSDictionary class]]) {
                        continue;
                    }
                    NSString *type = fbDict[@"type"];
                    if (![type isKindOfClass:[NSString class]]) {
                        continue;
                    }
                    
                    NSString *subtype = fbDict[@"subtype"];
                    if (subtype != nil && ![subtype isKindOfClass:[NSString class]]) {
                        continue;
                    }
                    
                    tgcalls::GroupJoinPayloadVideoPayloadFeedbackType parsedFeedback;
                    parsedFeedback.type = [type UTF8String];
                    if (subtype != nil) {
                        parsedFeedback.subtype = [subtype UTF8String];
                    }
                    parsedPayload.feedbackTypes.push_back(parsedFeedback);
                }
            }
            
            NSDictionary *parameters = payloadDict[@"parameters"];
            if ([parameters isKindOfClass:[NSDictionary class]]) {
                for (NSString *nKey in parameters) {
                    if (![nKey isKindOfClass:[NSString class]]) {
                        continue;
                    }
                    NSString *value = parameters[nKey];
                    if (![value isKindOfClass:[NSString class]]) {
                        continue;
                    }
                    parsedPayload.parameters.push_back(std::make_pair((std::string)[nKey UTF8String], (std::string)[value UTF8String]));
                }
            }
            participant.videoPayloadTypes.push_back(parsedPayload);
        }
    }
}

- (void)addParticipants:(NSArray<OngoingGroupCallParticipantDescription *> * _Nonnull)participants {
    if (_instance) {
        std::vector<tgcalls::GroupParticipantDescription> parsedParticipants;
        for (OngoingGroupCallParticipantDescription *participant in participants) {
            tgcalls::GroupParticipantDescription parsedParticipant;
            parsedParticipant.audioSsrc = participant.audioSsrc;
            
            if (participant.jsonParams.length != 0) {
                [self parseJsonIntoParticipant:participant.jsonParams participant:parsedParticipant];
            }
            parsedParticipants.push_back(parsedParticipant);
        }
        _instance->addParticipants(std::move(parsedParticipants));
    }
}

- (void)setIsMuted:(bool)isMuted {
    if (_instance) {
        _instance->setIsMuted(isMuted);
    }
}

- (void)setIsNoiseSuppressionEnabled:(bool)isNoiseSuppressionEnabled {
    if (_instance) {
        _instance->setIsNoiseSuppressionEnabled(isNoiseSuppressionEnabled);
    }
}

- (void)requestVideo:(OngoingCallThreadLocalContextVideoCapturer * _Nullable)videoCapturer completion:(void (^ _Nonnull)(NSString * _Nonnull, uint32_t))completion {
    if (_instance) {
        _instance->setVideoCapture([videoCapturer getInterface], [completion](auto payload){
            processJoinPayload(payload, completion);
        });
    }
}

- (void)disableVideo:(void (^ _Nonnull)(NSString * _Nonnull, uint32_t))completion {
    if (_instance) {
        _instance->setVideoCapture(nullptr, [completion](auto payload){
            processJoinPayload(payload, completion);
        });
    }
}

- (void)setVolumeForSsrc:(uint32_t)ssrc volume:(double)volume {
    if (_instance) {
        _instance->setVolume(ssrc, volume);
    }
}

- (void)setFullSizeVideoSsrc:(uint32_t)ssrc {
    if (_instance) {
        _instance->setFullSizeVideoSsrc(ssrc);
    }
}

- (void)switchAudioOutput:(NSString * _Nonnull)deviceId {
    if (_instance) {
        _instance->setAudioOutputDevice(deviceId.UTF8String);
    }
}
- (void)switchAudioInput:(NSString * _Nonnull)deviceId {
    if (_instance) {
        _instance->setAudioInputDevice(deviceId.UTF8String);
    }
}

- (void)makeIncomingVideoViewWithSsrc:(uint32_t)ssrc completion:(void (^_Nonnull)(UIView<OngoingCallThreadLocalContextWebrtcVideoView> * _Nullable))completion {
    if (_instance) {
        __weak GroupCallThreadLocalContext *weakSelf = self;
        id<OngoingCallThreadLocalContextQueueWebrtc> queue = _queue;
        dispatch_async(dispatch_get_main_queue(), ^{
            if ([VideoMetalView isSupported]) {
                VideoMetalView *remoteRenderer = [[VideoMetalView alloc] initWithFrame:CGRectZero];
#if TARGET_OS_IPHONE
                remoteRenderer.videoContentMode = UIViewContentModeScaleToFill;
#else
                remoteRenderer.videoContentMode = UIViewContentModeScaleAspect;
#endif
                
                std::shared_ptr<rtc::VideoSinkInterface<webrtc::VideoFrame>> sink = [remoteRenderer getSink];
                
                [queue dispatch:^{
                    __strong GroupCallThreadLocalContext *strongSelf = weakSelf;
                    if (strongSelf && strongSelf->_instance) {
                        strongSelf->_instance->addIncomingVideoOutput(ssrc, sink);
                    }
                }];
                
                completion(remoteRenderer);
            } else {
                GLVideoView *remoteRenderer = [[GLVideoView alloc] initWithFrame:CGRectZero];
             //   [remoteRenderer setVideoContentMode:kCAGravityResizeAspectFill];
                std::shared_ptr<rtc::VideoSinkInterface<webrtc::VideoFrame>> sink = [remoteRenderer getSink];
                
                [queue dispatch:^{
                    __strong GroupCallThreadLocalContext *strongSelf = weakSelf;
                    if (strongSelf && strongSelf->_instance) {
                        strongSelf->_instance->addIncomingVideoOutput(ssrc, sink);
                    }
                }];
                
                completion(remoteRenderer);
            }
        });
    }
}

@end

@implementation OngoingGroupCallParticipantDescription

- (instancetype _Nonnull)initWithAudioSsrc:(uint32_t)audioSsrc jsonParams:(NSString * _Nullable)jsonParams {
    self = [super init];
    if (self != nil) {
        _audioSsrc = audioSsrc;
        _jsonParams = jsonParams;
    }
    return self;
}

@end

@implementation OngoingGroupCallBroadcastPart

- (instancetype _Nonnull)initWithTimestampMilliseconds:(int64_t)timestampMilliseconds responseTimestamp:(double)responseTimestamp status:(OngoingGroupCallBroadcastPartStatus)status oggData:(NSData * _Nonnull)oggData {
    self = [super init];
    if (self != nil) {
        _timestampMilliseconds = timestampMilliseconds;
        _responseTimestamp = responseTimestamp;
        _status = status;
        _oggData = oggData;
    }
    return self;
}

@end<|MERGE_RESOLUTION|>--- conflicted
+++ resolved
@@ -872,7 +872,6 @@
             case OngoingGroupCallVideoContentTypeGeneric: {
                 _videoContentType = tgcalls::VideoContentType::Generic;
                 break;
-<<<<<<< HEAD
             }
             case OngoingGroupCallVideoContentTypeScreencast: {
                 _videoContentType = tgcalls::VideoContentType::Screencast;
@@ -886,14 +885,6 @@
                 _videoContentType = tgcalls::VideoContentType::None;
                 break;
             }
-=======
-        case OngoingGroupCallVideoContentTypeScreencast:
-                _videoContentType = tgcalls::VideoContentType::Screencast;
-                break;
-        case OngoingGroupCallVideoContentTypeNone:
-                _videoContentType = tgcalls::VideoContentType::None;
-                break;
->>>>>>> eb89b4f7
         }
         
         std::vector<tgcalls::VideoCodecName> videoCodecPreferences;
