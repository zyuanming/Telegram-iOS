import Foundation

private enum MetadataPrefix: Int8 {
    case ChatListInitialized = 0
    case PeerNextMessageIdByNamespace = 2
    case NextStableMessageId = 3
    case ChatListTotalUnreadState = 4
    case NextPeerOperationLogIndex = 5
    case ChatListGroupInitialized = 6
    case GroupFeedIndexInitialized = 7
<<<<<<< HEAD
    case PeerHistoryInitialized = 8
=======
    case ShouldReindexUnreadCounts = 8
>>>>>>> a19e86b8
}

public struct ChatListTotalUnreadCounters: PostboxCoding, Equatable {
    public var messageCount: Int32
    public var chatCount: Int32
    
    public init(messageCount: Int32, chatCount: Int32) {
        self.messageCount = messageCount
        self.chatCount = chatCount
    }
    
    public init(decoder: PostboxDecoder) {
        self.messageCount = decoder.decodeInt32ForKey("m", orElse: 0)
        self.chatCount = decoder.decodeInt32ForKey("c", orElse: 0)
    }
    
    public func encode(_ encoder: PostboxEncoder) {
        encoder.encodeInt32(self.messageCount, forKey: "m")
        encoder.encodeInt32(self.chatCount, forKey: "c")
    }
}

public enum ChatListTotalUnreadStateCategory: Int32 {
    case filtered = 0
    case raw = 1
}

public enum ChatListTotalUnreadStateStats: Int32 {
    case messages = 0
    case chats = 1
}

public struct ChatListTotalUnreadState: PostboxCoding, Equatable {
    public var absoluteCounters: [PeerSummaryCounterTags: ChatListTotalUnreadCounters]
    public var filteredCounters: [PeerSummaryCounterTags: ChatListTotalUnreadCounters]
    
    public init(absoluteCounters: [PeerSummaryCounterTags: ChatListTotalUnreadCounters], filteredCounters: [PeerSummaryCounterTags: ChatListTotalUnreadCounters]) {
        self.absoluteCounters = absoluteCounters
        self.filteredCounters = filteredCounters
    }
    
    public init(decoder: PostboxDecoder) {
        self.absoluteCounters = decoder.decodeObjectDictionaryForKey("ad", keyDecoder: { decoder in
            return PeerSummaryCounterTags(rawValue: decoder.decodeInt32ForKey("k", orElse: 0))
        }, valueDecoder: { decoder in
            return ChatListTotalUnreadCounters(decoder: decoder)
        })
        self.filteredCounters = decoder.decodeObjectDictionaryForKey("fd", keyDecoder: { decoder in
            return PeerSummaryCounterTags(rawValue: decoder.decodeInt32ForKey("k", orElse: 0))
        }, valueDecoder: { decoder in
            return ChatListTotalUnreadCounters(decoder: decoder)
        })
    }
    
    public func encode(_ encoder: PostboxEncoder) {
        encoder.encodeObjectDictionary(self.absoluteCounters, forKey: "ad", keyEncoder: { key, encoder in
            encoder.encodeInt32(key.rawValue, forKey: "k")
        })
        encoder.encodeObjectDictionary(self.filteredCounters, forKey: "fd", keyEncoder: { key, encoder in
            encoder.encodeInt32(key.rawValue, forKey: "k")
        })
    }
    
    public func count(for category: ChatListTotalUnreadStateCategory, in statsType: ChatListTotalUnreadStateStats, with tags: PeerSummaryCounterTags) -> Int32 {
        let counters: [PeerSummaryCounterTags: ChatListTotalUnreadCounters]
        switch category {
            case .raw:
                counters = self.absoluteCounters
            case .filtered:
                counters = self.filteredCounters
        }
        var result: Int32 = 0
        for tag in tags {
            if let category = counters[tag] {
                switch statsType {
                    case .messages:
                        result = result &+ category.messageCount
                    case .chats:
                        result = result &+ category.chatCount
                }
            }
        }
        return result
    }
}

private enum InitializedChatListKey: Hashable {
    case global
    case group(PeerGroupId)
    
    init(_ groupId: PeerGroupId?) {
        if let groupId = groupId {
            self = .group(groupId)
        } else {
            self = .global
        }
    }
    
    var rawValue: Int32 {
        switch self {
            case .global:
                return 0
            case let .group(groupId):
                return groupId.rawValue
        }
    }
}

final class MessageHistoryMetadataTable: Table {
    static func tableSpec(_ id: Int32) -> ValueBoxTable {
        return ValueBoxTable(id: id, keyType: .binary)
    }
    
    let sharedPeerHistoryInitializedKey = ValueBoxKey(length: 8 + 1)
    let sharedGroupFeedIndexInitializedKey = ValueBoxKey(length: 4 + 1)
    let sharedChatListGroupHistoryInitializedKey = ValueBoxKey(length: 4 + 1)
    let sharedPeerNextMessageIdByNamespaceKey = ValueBoxKey(length: 8 + 1 + 4)
    let sharedBuffer = WriteBuffer()
    
    private var initializedChatList = Set<InitializedChatListKey>()
    private var initializedHistoryPeerIds = Set<PeerId>()
    private var initializedGroupFeedIndexIds = Set<PeerGroupId>()
    
    private var peerNextMessageIdByNamespace: [PeerId: [MessageId.Namespace: MessageId.Id]] = [:]
    private var updatedPeerNextMessageIdByNamespace: [PeerId: Set<MessageId.Namespace>] = [:]
    
    private var nextMessageStableId: UInt32?
    private var nextMessageStableIdUpdated = false
    
    private var chatListTotalUnreadState: ChatListTotalUnreadState?
    private var chatListTotalUnreadStateUpdated = false
    
    private var nextPeerOperationLogIndex: UInt32?
    private var nextPeerOperationLogIndexUpdated = false
    
    private var currentPinnedChatPeerIds: Set<PeerId>?
    private var currentPinnedChatPeerIdsUpdated = false
    
    private func peerHistoryInitializedKey(_ id: PeerId) -> ValueBoxKey {
        self.sharedPeerHistoryInitializedKey.setInt64(0, value: id.toInt64())
        self.sharedPeerHistoryInitializedKey.setInt8(8, value: MetadataPrefix.PeerHistoryInitialized.rawValue)
        return self.sharedPeerHistoryInitializedKey
    }
    
    private func groupFeedIndexInitializedKey(_ id: PeerGroupId) -> ValueBoxKey {
        self.sharedGroupFeedIndexInitializedKey.setInt32(0, value: id.rawValue)
        self.sharedGroupFeedIndexInitializedKey.setInt8(4, value: MetadataPrefix.GroupFeedIndexInitialized.rawValue)
        return self.sharedGroupFeedIndexInitializedKey
    }
    
    private func chatListGroupInitializedKey(_ key: InitializedChatListKey) -> ValueBoxKey {
        self.sharedChatListGroupHistoryInitializedKey.setInt32(0, value: key.rawValue)
        self.sharedChatListGroupHistoryInitializedKey.setInt8(8, value: MetadataPrefix.ChatListGroupInitialized.rawValue)
        return self.sharedChatListGroupHistoryInitializedKey
    }
    
    private func peerNextMessageIdByNamespaceKey(_ id: PeerId, namespace: MessageId.Namespace) -> ValueBoxKey {
        self.sharedPeerNextMessageIdByNamespaceKey.setInt64(0, value: id.toInt64())
        self.sharedPeerNextMessageIdByNamespaceKey.setInt8(8, value: MetadataPrefix.PeerNextMessageIdByNamespace.rawValue)
        self.sharedPeerNextMessageIdByNamespaceKey.setInt32(8 + 1, value: namespace)
        
        return self.sharedPeerNextMessageIdByNamespaceKey
    }
    
    private func key(_ prefix: MetadataPrefix) -> ValueBoxKey {
        let key = ValueBoxKey(length: 1)
        key.setInt8(0, value: prefix.rawValue)
        return key
    }
    
    func setInitializedChatList(groupId: PeerGroupId?) {
        if groupId == nil {
            self.valueBox.set(self.table, key: self.key(MetadataPrefix.ChatListInitialized), value: MemoryBuffer())
        } else {
            self.valueBox.set(self.table, key: self.chatListGroupInitializedKey(InitializedChatListKey(groupId)), value: MemoryBuffer())
        }
        self.initializedChatList.insert(InitializedChatListKey(groupId))
    }
    
    func isInitializedChatList(groupId: PeerGroupId?) -> Bool {
        let key = InitializedChatListKey(groupId)
        if self.initializedChatList.contains(key) {
            return true
        } else {
            if groupId == nil {
                if self.valueBox.exists(self.table, key: self.key(MetadataPrefix.ChatListInitialized)) {
                    self.initializedChatList.insert(key)
                    return true
                } else {
                    return false
                }
            } else {
                if self.valueBox.exists(self.table, key: self.chatListGroupInitializedKey(key)) {
                    self.initializedChatList.insert(key)
                    return true
                } else {
                    return false
                }
            }
        }
    }
    
    func setShouldReindexUnreadCounts(value: Bool) {
        if value {
            self.valueBox.set(self.table, key: self.key(MetadataPrefix.ShouldReindexUnreadCounts), value: MemoryBuffer())
        } else {
            self.valueBox.remove(self.table, key: self.key(MetadataPrefix.ShouldReindexUnreadCounts), secure: false)
        }
    }
    
    func shouldReindexUnreadCounts() -> Bool {
        if self.valueBox.exists(self.table, key: self.key(MetadataPrefix.ShouldReindexUnreadCounts)) {
            return true
        } else {
            return false
        }
    }
    
    func setInitialized(_ peerId: PeerId) {
        self.initializedHistoryPeerIds.insert(peerId)
        self.sharedBuffer.reset()
        self.valueBox.set(self.table, key: self.peerHistoryInitializedKey(peerId), value: self.sharedBuffer)
    }
    
    func isInitialized(_ peerId: PeerId) -> Bool {
        if self.initializedHistoryPeerIds.contains(peerId) {
            return true
        } else {
            if self.valueBox.exists(self.table, key: self.peerHistoryInitializedKey(peerId)) {
                self.initializedHistoryPeerIds.insert(peerId)
                return true
            } else {
                return false
            }
        }
    }
    
    func setGroupFeedIndexInitialized(_ groupId: PeerGroupId) {
        self.initializedGroupFeedIndexIds.insert(groupId)
        self.sharedBuffer.reset()
        self.valueBox.set(self.table, key: self.groupFeedIndexInitializedKey(groupId), value: self.sharedBuffer)
    }
    
    func isGroupFeedIndexInitialized(_ groupId: PeerGroupId) -> Bool {
        if self.initializedGroupFeedIndexIds.contains(groupId) {
            return true
        } else {
            if self.valueBox.exists(self.table, key: self.groupFeedIndexInitializedKey(groupId)) {
                self.initializedGroupFeedIndexIds.insert(groupId)
                return true
            } else {
                return false
            }
        }
    }
    
    func getNextMessageIdAndIncrement(_ peerId: PeerId, namespace: MessageId.Namespace) -> MessageId {
        if let messageIdByNamespace = self.peerNextMessageIdByNamespace[peerId] {
            if let nextId = messageIdByNamespace[namespace] {
                self.peerNextMessageIdByNamespace[peerId]![namespace] = nextId + 1
                if updatedPeerNextMessageIdByNamespace[peerId] != nil {
                    updatedPeerNextMessageIdByNamespace[peerId]!.insert(namespace)
                } else {
                    updatedPeerNextMessageIdByNamespace[peerId] = Set<MessageId.Namespace>([namespace])
                }
                return MessageId(peerId: peerId, namespace: namespace, id: nextId)
            } else {
                var nextId: Int32 = 1
                if let value = self.valueBox.get(self.table, key: self.peerNextMessageIdByNamespaceKey(peerId, namespace: namespace)) {
                    value.read(&nextId, offset: 0, length: 4)
                }
                self.peerNextMessageIdByNamespace[peerId]![namespace] = nextId + 1
                if updatedPeerNextMessageIdByNamespace[peerId] != nil {
                    updatedPeerNextMessageIdByNamespace[peerId]!.insert(namespace)
                } else {
                    updatedPeerNextMessageIdByNamespace[peerId] = Set<MessageId.Namespace>([namespace])
                }
                return MessageId(peerId: peerId, namespace: namespace, id: nextId)
            }
        } else {
            var nextId: Int32 = 1
            if let value = self.valueBox.get(self.table, key: self.peerNextMessageIdByNamespaceKey(peerId, namespace: namespace)) {
                value.read(&nextId, offset: 0, length: 4)
            }
            
            self.peerNextMessageIdByNamespace[peerId] = [namespace: nextId + 1]
            if updatedPeerNextMessageIdByNamespace[peerId] != nil {
                updatedPeerNextMessageIdByNamespace[peerId]!.insert(namespace)
            } else {
                updatedPeerNextMessageIdByNamespace[peerId] = Set<MessageId.Namespace>([namespace])
            }
            return MessageId(peerId: peerId, namespace: namespace, id: nextId)
        }
    }
    
    func getNextStableMessageIndexId() -> UInt32 {
        if let nextId = self.nextMessageStableId {
            self.nextMessageStableId = nextId + 1
            self.nextMessageStableIdUpdated = true
            return nextId
        } else {
            if let value = self.valueBox.get(self.table, key: self.key(.NextStableMessageId)) {
                var nextId: UInt32 = 0
                value.read(&nextId, offset: 0, length: 4)
                self.nextMessageStableId = nextId + 1
                self.nextMessageStableIdUpdated = true
                return nextId
            } else {
                let nextId: UInt32 = 1
                self.nextMessageStableId = nextId + 1
                self.nextMessageStableIdUpdated = true
                return nextId
            }
        }
    }
    
    func getNextPeerOperationLogIndex() -> UInt32 {
        if let nextId = self.nextPeerOperationLogIndex {
            self.nextPeerOperationLogIndex = nextId + 1
            self.nextPeerOperationLogIndexUpdated = true
            return nextId
        } else {
            if let value = self.valueBox.get(self.table, key: self.key(.NextPeerOperationLogIndex)) {
                var nextId: UInt32 = 0
                value.read(&nextId, offset: 0, length: 4)
                self.nextPeerOperationLogIndex = nextId + 1
                self.nextPeerOperationLogIndexUpdated = true
                return nextId
            } else {
                let nextId: UInt32 = 1
                self.nextPeerOperationLogIndex = nextId + 1
                self.nextPeerOperationLogIndexUpdated = true
                return nextId
            }
        }
    }
    
    func getChatListTotalUnreadState() -> ChatListTotalUnreadState {
        if let cached = self.chatListTotalUnreadState {
            return cached
        } else {
            if let value = self.valueBox.get(self.table, key: self.key(.ChatListTotalUnreadState)), let state = PostboxDecoder(buffer: value).decodeObjectForKey("_", decoder: {
                ChatListTotalUnreadState(decoder: $0)
            }) as? ChatListTotalUnreadState {
                self.chatListTotalUnreadState = state
                return state
            } else {
                let state = ChatListTotalUnreadState(absoluteCounters: [:], filteredCounters: [:])
                self.chatListTotalUnreadState = state
                return state
            }
        }
    }
    
    func setChatListTotalUnreadState(_ state: ChatListTotalUnreadState) {
        let current = self.getChatListTotalUnreadState()
        if current != state {
            self.chatListTotalUnreadState = state
            self.chatListTotalUnreadStateUpdated = true
        }
    }
    
    override func clearMemoryCache() {
        self.initializedChatList.removeAll()
        self.initializedHistoryPeerIds.removeAll()
        self.peerNextMessageIdByNamespace.removeAll()
        self.updatedPeerNextMessageIdByNamespace.removeAll()
        self.nextMessageStableId = nil
        self.nextMessageStableIdUpdated = false
        self.chatListTotalUnreadState = nil
        self.chatListTotalUnreadStateUpdated = false
    }
    
    override func beforeCommit() {
        let sharedBuffer = WriteBuffer()
        for (peerId, namespaces) in self.updatedPeerNextMessageIdByNamespace {
            for namespace in namespaces {
                if let messageIdByNamespace = self.peerNextMessageIdByNamespace[peerId], let maxId = messageIdByNamespace[namespace] {
                    sharedBuffer.reset()
                    var mutableMaxId = maxId
                    sharedBuffer.write(&mutableMaxId, offset: 0, length: 4)
                    self.valueBox.set(self.table, key: self.peerNextMessageIdByNamespaceKey(peerId, namespace: namespace), value: sharedBuffer)
                } else {
                    self.valueBox.remove(self.table, key: self.peerNextMessageIdByNamespaceKey(peerId, namespace: namespace), secure: false)
                }
            }
        }
        self.updatedPeerNextMessageIdByNamespace.removeAll()
        
        if self.nextMessageStableIdUpdated {
            if let nextMessageStableId = self.nextMessageStableId {
                var nextId: UInt32 = nextMessageStableId
                self.valueBox.set(self.table, key: self.key(.NextStableMessageId), value: MemoryBuffer(memory: &nextId, capacity: 4, length: 4, freeWhenDone: false))
                self.nextMessageStableIdUpdated = false
            }
        }
        
        if self.nextPeerOperationLogIndexUpdated {
            if let nextPeerOperationLogIndex = self.nextPeerOperationLogIndex {
                var nextId: UInt32 = nextPeerOperationLogIndex
                self.valueBox.set(self.table, key: self.key(.NextPeerOperationLogIndex), value: MemoryBuffer(memory: &nextId, capacity: 4, length: 4, freeWhenDone: false))
                self.nextPeerOperationLogIndexUpdated = false
            }
        }
        
        if self.chatListTotalUnreadStateUpdated {
            if let state = self.chatListTotalUnreadState {
                let buffer = PostboxEncoder()
                buffer.encodeObject(state, forKey: "_")
                self.valueBox.set(self.table, key: self.key(.ChatListTotalUnreadState), value: buffer.readBufferNoCopy())
            }
            self.chatListTotalUnreadStateUpdated = false
        }
    }
}<|MERGE_RESOLUTION|>--- conflicted
+++ resolved
@@ -8,11 +8,8 @@
     case NextPeerOperationLogIndex = 5
     case ChatListGroupInitialized = 6
     case GroupFeedIndexInitialized = 7
-<<<<<<< HEAD
-    case PeerHistoryInitialized = 8
-=======
     case ShouldReindexUnreadCounts = 8
->>>>>>> a19e86b8
+    case PeerHistoryInitialized = 9
 }
 
 public struct ChatListTotalUnreadCounters: PostboxCoding, Equatable {
@@ -123,7 +120,7 @@
 
 final class MessageHistoryMetadataTable: Table {
     static func tableSpec(_ id: Int32) -> ValueBoxTable {
-        return ValueBoxTable(id: id, keyType: .binary)
+        return ValueBoxTable(id: id, keyType: .binary, compactValuesOnCreation: true)
     }
     
     let sharedPeerHistoryInitializedKey = ValueBoxKey(length: 8 + 1)
