--- conflicted
+++ resolved
@@ -13,12 +13,8 @@
 
 @interface ASImageNode ()
 {
-<<<<<<< HEAD
 #ifndef MINIMAL_ASDK
-  ASDN::Mutex _displayLinkLock;
-=======
   AS::Mutex _displayLinkLock;
->>>>>>> ae2b3af9
   id <ASAnimatedImageProtocol> _animatedImage;
   BOOL _animatedImagePaused;
   NSString *_animatedImageRunLoopMode;
