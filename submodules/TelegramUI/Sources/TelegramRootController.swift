import Foundation
import UIKit
import Display
import AsyncDisplayKit
import Postbox
import TelegramCore
import SwiftSignalKit
import TelegramPresentationData
import AccountContext
import ContactListUI
import CallListUI
import ChatListUI
import SettingsUI
import AppBundle
import DatePickerNode
import DebugSettingsUI
import TabBarUI
import WallpaperBackgroundNode
import ChatPresentationInterfaceState
import CameraScreen
import MediaEditorScreen
import LegacyComponents
import LegacyMediaPickerUI
import LegacyCamera
import AvatarNode
import LocalMediaResources
import ImageCompression
import TextFormat
import MediaEditor

private class DetailsChatPlaceholderNode: ASDisplayNode, NavigationDetailsPlaceholderNode {
    private var presentationData: PresentationData
    private var presentationInterfaceState: ChatPresentationInterfaceState
    
    let wallpaperBackgroundNode: WallpaperBackgroundNode
    let emptyNode: ChatEmptyNode
    
    init(context: AccountContext) {
        self.presentationData = context.sharedContext.currentPresentationData.with { $0 }
        self.presentationInterfaceState = ChatPresentationInterfaceState(chatWallpaper: self.presentationData.chatWallpaper, theme: self.presentationData.theme, strings: self.presentationData.strings, dateTimeFormat: self.presentationData.dateTimeFormat, nameDisplayOrder: self.presentationData.nameDisplayOrder, limitsConfiguration: context.currentLimitsConfiguration.with { $0 }, fontSize: self.presentationData.chatFontSize, bubbleCorners: self.presentationData.chatBubbleCorners, accountPeerId: context.account.peerId, mode: .standard(previewing: false), chatLocation: .peer(id: context.account.peerId), subject: nil, peerNearbyData: nil, greetingData: nil, pendingUnpinnedAllMessages: false, activeGroupCallInfo: nil, hasActiveGroupCall: false, importState: nil, threadData: nil, isGeneralThreadClosed: nil)
        
        self.wallpaperBackgroundNode = createWallpaperBackgroundNode(context: context, forChatDisplay: true, useSharedAnimationPhase: true)
        self.emptyNode = ChatEmptyNode(context: context, interaction: nil)
        
        super.init()
        
        self.addSubnode(self.wallpaperBackgroundNode)
        self.addSubnode(self.emptyNode)
    }
    
    func updatePresentationData(_ presentationData: PresentationData) {
        self.presentationData = presentationData
        self.presentationInterfaceState = ChatPresentationInterfaceState(chatWallpaper: self.presentationData.chatWallpaper, theme: self.presentationData.theme, strings: self.presentationData.strings, dateTimeFormat: self.presentationData.dateTimeFormat, nameDisplayOrder: self.presentationData.nameDisplayOrder, limitsConfiguration: self.presentationInterfaceState.limitsConfiguration, fontSize: self.presentationData.chatFontSize, bubbleCorners: self.presentationData.chatBubbleCorners, accountPeerId: self.presentationInterfaceState.accountPeerId, mode: .standard(previewing: false), chatLocation: self.presentationInterfaceState.chatLocation, subject: nil, peerNearbyData: nil, greetingData: nil, pendingUnpinnedAllMessages: false, activeGroupCallInfo: nil, hasActiveGroupCall: false, importState: nil, threadData: nil, isGeneralThreadClosed: nil)
        
        self.wallpaperBackgroundNode.update(wallpaper: presentationData.chatWallpaper)
    }
    
    func updateLayout(size: CGSize, needsTiling: Bool, transition: ContainedViewLayoutTransition) {
        let contentBounds = CGRect(origin: .zero, size: size)
        self.wallpaperBackgroundNode.updateLayout(size: size, displayMode: needsTiling ? .aspectFit : .aspectFill, transition: transition)
        transition.updateFrame(node: self.wallpaperBackgroundNode, frame: contentBounds)
        
        self.emptyNode.updateLayout(interfaceState: self.presentationInterfaceState, subject: .detailsPlaceholder, loadingNode: nil, backgroundNode: self.wallpaperBackgroundNode, size: contentBounds.size, insets: .zero, transition: transition)
        transition.updateFrame(node: self.emptyNode, frame: CGRect(origin: .zero, size: size))
        self.emptyNode.update(rect: contentBounds, within: contentBounds.size, transition: transition)
    }
}

public final class TelegramRootController: NavigationController, TelegramRootControllerInterface {
    private let context: AccountContext
    
    public var rootTabController: TabBarController?
    
    public var contactsController: ContactsController?
    public var callListController: CallListController?
    public var chatListController: ChatListController?
    public var accountSettingsController: PeerInfoScreen?
    
    private var permissionsDisposable: Disposable?
    private var presentationDataDisposable: Disposable?
    private var presentationData: PresentationData
    
    private var detailsPlaceholderNode: DetailsChatPlaceholderNode?
    
    private var applicationInFocusDisposable: Disposable?
    private var storyUploadEventsDisposable: Disposable?
        
    public init(context: AccountContext) {
        self.context = context
        
        self.presentationData = context.sharedContext.currentPresentationData.with { $0 }
        
        super.init(mode: .automaticMasterDetail, theme: NavigationControllerTheme(presentationTheme: self.presentationData.theme))
        
        self.presentationDataDisposable = (context.sharedContext.presentationData
        |> deliverOnMainQueue).start(next: { [weak self] presentationData in
            if let strongSelf = self {
                strongSelf.detailsPlaceholderNode?.updatePresentationData(presentationData)
                
                let previousTheme = strongSelf.presentationData.theme
                strongSelf.presentationData = presentationData
                if previousTheme !== presentationData.theme {
                    (strongSelf.rootTabController as? TabBarControllerImpl)?.updateTheme(navigationBarPresentationData: NavigationBarPresentationData(presentationData: presentationData), theme: TabBarControllerTheme(rootControllerTheme: presentationData.theme))
                    strongSelf.rootTabController?.statusBar.statusBarStyle = presentationData.theme.rootController.statusBarStyle.style
                }
            }
        })
        
        if context.sharedContext.applicationBindings.isMainApp {
            self.applicationInFocusDisposable = (context.sharedContext.applicationBindings.applicationIsActive
            |> distinctUntilChanged
            |> deliverOn(Queue.mainQueue())).start(next: { value in
                context.sharedContext.mainWindow?.setForceBadgeHidden(!value)
            })
            
            self.storyUploadEventsDisposable = (context.engine.messages.allStoriesUploadEvents()
            |> deliverOnMainQueue).start(next: { [weak self] event in
                guard let self else {
                    return
                }
                let (stableId, id) = event
                moveStorySource(engine: self.context.engine, peerId: self.context.account.peerId, from: Int64(stableId), to: Int64(id))
            })
        }
    }
    
    required public init(coder aDecoder: NSCoder) {
        fatalError("init(coder:) has not been implemented")
    }
    
    deinit {
        self.permissionsDisposable?.dispose()
        self.presentationDataDisposable?.dispose()
        self.applicationInFocusDisposable?.dispose()
        self.storyUploadEventsDisposable?.dispose()
    }
    
    public func getContactsController() -> ViewController? {
        return self.contactsController
    }
    
    public func getChatsController() -> ViewController? {
        return self.chatListController
    }
    
    override public func containerLayoutUpdated(_ layout: ContainerViewLayout, transition: ContainedViewLayoutTransition) {
        let needsRootWallpaperBackgroundNode: Bool
        if case .regular = layout.metrics.widthClass {
            needsRootWallpaperBackgroundNode = true
        } else {
            needsRootWallpaperBackgroundNode = false
        }
        
        if needsRootWallpaperBackgroundNode {
            let detailsPlaceholderNode: DetailsChatPlaceholderNode
            if let current = self.detailsPlaceholderNode {
                detailsPlaceholderNode = current
            } else {
                detailsPlaceholderNode = DetailsChatPlaceholderNode(context: self.context)
                detailsPlaceholderNode.wallpaperBackgroundNode.update(wallpaper: self.presentationData.chatWallpaper)
                self.detailsPlaceholderNode = detailsPlaceholderNode
            }
            self.updateDetailsPlaceholderNode(detailsPlaceholderNode)
        } else if let _ = self.detailsPlaceholderNode {
            self.detailsPlaceholderNode = nil
            self.updateDetailsPlaceholderNode(nil)
        }
    
        super.containerLayoutUpdated(layout, transition: transition)
    }
    
    public func addRootControllers(showCallsTab: Bool) {
        let tabBarController = TabBarControllerImpl(navigationBarPresentationData: NavigationBarPresentationData(presentationData: self.presentationData), theme: TabBarControllerTheme(rootControllerTheme: self.presentationData.theme))
        tabBarController.navigationPresentation = .master
        let chatListController = self.context.sharedContext.makeChatListController(context: self.context, location: .chatList(groupId: .root), controlsHistoryPreload: true, hideNetworkActivityStatus: false, previewing: false, enableDebugActions: !GlobalExperimentalSettings.isAppStoreBuild)
        if let sharedContext = self.context.sharedContext as? SharedAccountContextImpl {
            chatListController.tabBarItem.badgeValue = sharedContext.switchingData.chatListBadge
        }
        let callListController = CallListController(context: self.context, mode: .tab)
        
        var controllers: [ViewController] = []
        
        let contactsController = ContactsController(context: self.context)
        contactsController.switchToChatsController = {  [weak self] in
            self?.openChatsController(activateSearch: false)
        }
        controllers.append(contactsController)
        
        if showCallsTab {
            controllers.append(callListController)
        }
        controllers.append(chatListController)
        
        var restoreSettignsController: (ViewController & SettingsController)?
        if let sharedContext = self.context.sharedContext as? SharedAccountContextImpl {
            restoreSettignsController = sharedContext.switchingData.settingsController
        }
        restoreSettignsController?.updateContext(context: self.context)
        if let sharedContext = self.context.sharedContext as? SharedAccountContextImpl {
            sharedContext.switchingData = (nil, nil, nil)
        }
        
        let accountSettingsController = PeerInfoScreenImpl(context: self.context, updatedPresentationData: nil, peerId: self.context.account.peerId, avatarInitiallyExpanded: false, isOpenedFromChat: false, nearbyPeerDistance: nil, reactionSourceMessageId: nil, callMessages: [], isSettings: true)
        accountSettingsController.tabBarItemDebugTapAction = { [weak self] in
            guard let strongSelf = self else {
                return
            }
            strongSelf.pushViewController(debugController(sharedContext: strongSelf.context.sharedContext, context: strongSelf.context))
        }
        accountSettingsController.parentController = self
        controllers.append(accountSettingsController)
                
        tabBarController.setControllers(controllers, selectedIndex: restoreSettignsController != nil ? (controllers.count - 1) : (controllers.count - 2))
        
        self.contactsController = contactsController
        self.callListController = callListController
        self.chatListController = chatListController
        self.accountSettingsController = accountSettingsController
        self.rootTabController = tabBarController
        self.pushViewController(tabBarController, animated: false)
    }
        
    public func updateRootControllers(showCallsTab: Bool) {
        guard let rootTabController = self.rootTabController as? TabBarControllerImpl else {
            return
        }
        var controllers: [ViewController] = []
        controllers.append(self.contactsController!)
        if showCallsTab {
            controllers.append(self.callListController!)
        }
        controllers.append(self.chatListController!)
        controllers.append(self.accountSettingsController!)
        
        rootTabController.setControllers(controllers, selectedIndex: nil)
    }
    
    public func openChatsController(activateSearch: Bool, filter: ChatListSearchFilter = .chats, query: String? = nil) {
        guard let rootTabController = self.rootTabController else {
            return
        }
        
        if activateSearch {
            self.popToRoot(animated: false)
        }
        
        if let index = rootTabController.controllers.firstIndex(where: { $0 is ChatListController}) {
            rootTabController.selectedIndex = index
        }
        
        if activateSearch {
            self.chatListController?.activateSearch(filter: filter, query: query)
        }
    }
    
    public func openRootCompose() {
        self.chatListController?.activateCompose()
    }
    
    public func openRootCamera() {
        guard let controller = self.viewControllers.last as? ViewController else {
            return
        }
        controller.view.endEditing(true)
        presentedLegacyShortcutCamera(context: self.context, saveCapturedMedia: false, saveEditedPhotos: false, mediaGrouping: true, parentController: controller)
    }
    
    @discardableResult
    public func openStoryCamera(transitionIn: StoryCameraTransitionIn?, transitionedIn: @escaping () -> Void, transitionOut: @escaping (Stories.PendingTarget?) -> StoryCameraTransitionOut?) -> StoryCameraTransitionInCoordinator? {
        guard let controller = self.viewControllers.last as? ViewController else {
            return nil
        }
        controller.view.endEditing(true)
        
        let context = self.context
        
        var storyTarget: Stories.PendingTarget?
        
        var presentImpl: ((ViewController) -> Void)?
        var returnToCameraImpl: (() -> Void)?
        var dismissCameraImpl: (() -> Void)?
        var showDraftTooltipImpl: (() -> Void)?
        let cameraController = CameraScreen(
            context: context,
            mode: .story,
            transitionIn: transitionIn.flatMap {
                if let sourceView = $0.sourceView {
                    return CameraScreen.TransitionIn(
                        sourceView: sourceView,
                        sourceRect: $0.sourceRect,
                        sourceCornerRadius: $0.sourceCornerRadius
                    )
                } else {
                    return nil
                }
            },
            transitionOut: { finished in
                if let transitionOut = transitionOut(finished ? storyTarget : nil), let destinationView = transitionOut.destinationView {
                    return CameraScreen.TransitionOut(
                        destinationView: destinationView,
                        destinationRect: transitionOut.destinationRect,
                        destinationCornerRadius: transitionOut.destinationCornerRadius
                    )
                } else {
                    return nil
                }
            },
            completion: { result, resultTransition, dismissed in
                let subject: Signal<MediaEditorScreen.Subject?, NoError> = result
                |> map { value -> MediaEditorScreen.Subject? in
                    func editorPIPPosition(_ position: CameraScreen.PIPPosition) -> MediaEditorScreen.PIPPosition {
                        switch position {
                        case .topLeft:
                            return .topLeft
                        case .topRight:
                            return .topRight
                        case .bottomLeft:
                            return .bottomLeft
                        case .bottomRight:
                            return .bottomRight
                        }
                    }
                    switch value {
                    case .pendingImage:
                        return nil
                    case let .image(image):
                        return .image(image.image, PixelDimensions(image.image.size), image.additionalImage, editorPIPPosition(image.additionalImagePosition))
                    case let .video(video):
                        return .video(video.videoPath, video.coverImage, video.mirror, video.additionalVideoPath, video.additionalCoverImage, video.dimensions, video.duration, video.positionChangeTimestamps, editorPIPPosition(video.additionalVideoPosition))
                    case let .asset(asset):
                        return .asset(asset)
                    case let .draft(draft):
                        return .draft(draft, nil)
                    }
                }
                
                var transitionIn: MediaEditorScreen.TransitionIn?
                if let resultTransition, let sourceView = resultTransition.sourceView {
                    transitionIn = .gallery(
                        MediaEditorScreen.TransitionIn.GalleryTransitionIn(
                            sourceView: sourceView,
                            sourceRect: resultTransition.sourceRect,
                            sourceImage: resultTransition.sourceImage
                        )
                    )
                } else {
                    transitionIn = .camera
                }
                
                let controller = MediaEditorScreen(
                    context: context,
                    subject: subject,
                    isEditing: false,
                    transitionIn: transitionIn,
                    transitionOut: { finished, isNew in
                        if finished, let transitionOut = transitionOut(storyTarget), let destinationView = transitionOut.destinationView {
                            return MediaEditorScreen.TransitionOut(
                                destinationView: destinationView,
                                destinationRect: transitionOut.destinationRect,
                                destinationCornerRadius: transitionOut.destinationCornerRadius
                            )
                        } else if !finished, let resultTransition, let (destinationView, destinationRect) = resultTransition.transitionOut(isNew) {
                            return MediaEditorScreen.TransitionOut(
                                destinationView: destinationView,
                                destinationRect: destinationRect,
                                destinationCornerRadius: 0.0
                            )
                        } else {
                            return nil
                        }
                    }, completion: { [weak self] randomId, mediaResult, mediaAreas, caption, options, stickers, commit in
                        guard let self, let mediaResult else {
                            dismissCameraImpl?()
                            commit({})
                            return
                        }
                        
                        let context = self.context
                        if let rootTabController = self.rootTabController {
                            if let index = rootTabController.controllers.firstIndex(where: { $0 is ChatListController}) {
                                rootTabController.selectedIndex = index
                            }
                        }
                        
                        let completionImpl: () -> Void = { [weak self] in
                            guard let self else {
                                return
                            }
                            
                            if let chatListController = self.chatListController as? ChatListControllerImpl {
                                let _ = (chatListController.hasPendingStories
                                |> filter { $0 }
                                |> take(1)
                                |> timeout(0.25, queue: .mainQueue(), alternate: .single(true))
                                |> deliverOnMainQueue).start(completed: { [weak chatListController] in
                                    chatListController?.scrollToStories()
                                    Queue.mainQueue().justDispatch {
                                        commit({})
                                    }
                                })
                            } else {
                                Queue.mainQueue().justDispatch {
                                    commit({})
                                }
                            }
                        }
                        
                        let target: Stories.PendingTarget
                        #if DEBUG
                        target = .peer(PeerId(namespace: Namespaces.Peer.CloudChannel, id: PeerId.Id._internalFromInt64Value(2200678799)))
                        #else
                        target = .myStories
                        #endif
                        storyTarget = target
                        
                        if let _ = self.chatListController as? ChatListControllerImpl {
                            switch mediaResult {
                            case let .image(image, dimensions):
                                if let imageData = compressImageToJPEG(image, quality: 0.7) {
                                    let entities = generateChatInputTextEntities(caption)
                                    Logger.shared.log("MediaEditor", "Calling uploadStory for image, randomId \(randomId)")
<<<<<<< HEAD
                                    let _ = (context.engine.messages.uploadStory(target: target, media: .image(dimensions: dimensions, data: imageData, stickers: stickers), mediaAreas: mediaAreas, text: caption.string, entities: entities, pin: privacy.pin, privacy: privacy.privacy, isForwardingDisabled: privacy.isForwardingDisabled, period: privacy.timeout, randomId: randomId)
=======
                                    let _ = (context.engine.messages.uploadStory(media: .image(dimensions: dimensions, data: imageData, stickers: stickers), mediaAreas: mediaAreas, text: caption.string, entities: entities, pin: options.pin, privacy: options.privacy, isForwardingDisabled: options.isForwardingDisabled, period: options.timeout, randomId: randomId)
>>>>>>> d0e9953d
                                    |> deliverOnMainQueue).start(next: { stableId in
                                        moveStorySource(engine: context.engine, peerId: context.account.peerId, from: randomId, to: Int64(stableId))
                                    })
                                    
                                    completionImpl()
                                }
                            case let .video(content, firstFrameImage, values, duration, dimensions):
                                let adjustments: VideoMediaResourceAdjustments
                                if let valuesData = try? JSONEncoder().encode(values) {
                                    let data = MemoryBuffer(data: valuesData)
                                    let digest = MemoryBuffer(data: data.md5Digest())
                                    adjustments = VideoMediaResourceAdjustments(data: data, digest: digest, isStory: true)
                                    
                                    let resource: TelegramMediaResource
                                    switch content {
                                    case let .imageFile(path):
                                        resource = LocalFileVideoMediaResource(randomId: Int64.random(in: .min ... .max), path: path, adjustments: adjustments)
                                    case let .videoFile(path):
                                        resource = LocalFileVideoMediaResource(randomId: Int64.random(in: .min ... .max), path: path, adjustments: adjustments)
                                    case let .asset(localIdentifier):
                                        resource = VideoLibraryMediaResource(localIdentifier: localIdentifier, conversion: .compress(adjustments))
                                    }
                                    let imageData = firstFrameImage.flatMap { compressImageToJPEG($0, quality: 0.6) }
                                    let firstFrameFile = imageData.flatMap { data -> TempBoxFile? in
                                        let file = TempBox.shared.tempFile(fileName: "image.jpg")
                                        if let _ = try? data.write(to: URL(fileURLWithPath: file.path)) {
                                            return file
                                        } else {
                                            return nil
                                        }
                                    }
                                    Logger.shared.log("MediaEditor", "Calling uploadStory for video, randomId \(randomId)")
                                    let entities = generateChatInputTextEntities(caption)
<<<<<<< HEAD
                                    let _ = (context.engine.messages.uploadStory(target: target, media: .video(dimensions: dimensions, duration: duration, resource: resource, firstFrameFile: firstFrameFile, stickers: stickers), mediaAreas: mediaAreas, text: caption.string, entities: entities, pin: privacy.pin, privacy: privacy.privacy, isForwardingDisabled: privacy.isForwardingDisabled, period: privacy.timeout, randomId: randomId)
=======
                                    let _ = (context.engine.messages.uploadStory(media: .video(dimensions: dimensions, duration: duration, resource: resource, firstFrameFile: firstFrameFile, stickers: stickers), mediaAreas: mediaAreas, text: caption.string, entities: entities, pin: options.pin, privacy: options.privacy, isForwardingDisabled: options.isForwardingDisabled, period: options.timeout, randomId: randomId)
>>>>>>> d0e9953d
                                    |> deliverOnMainQueue).start(next: { stableId in
                                        moveStorySource(engine: context.engine, peerId: context.account.peerId, from: randomId, to: Int64(stableId))
                                    })
                                    
                                    completionImpl()
                                }
                            }
                        }
                        
                        dismissCameraImpl?()
                    } as (Int64, MediaEditorScreen.Result?, [MediaArea], NSAttributedString, MediaEditorResultPrivacy, [TelegramMediaFile], @escaping (@escaping () -> Void) -> Void) -> Void
                )
                controller.cancelled = { showDraftTooltip in
                    if showDraftTooltip {
                        showDraftTooltipImpl?()
                    }
                    returnToCameraImpl?()
                }
                controller.dismissed = {
                    dismissed()
                }
                presentImpl?(controller)
            }
        )
        cameraController.transitionedIn = transitionedIn
        controller.push(cameraController)
        presentImpl = { [weak cameraController] c in
            if let navigationController = cameraController?.navigationController as? NavigationController {
                var controllers = navigationController.viewControllers
                controllers.append(c)
                navigationController.setViewControllers(controllers, animated: false)
            }
        }
        dismissCameraImpl = { [weak cameraController] in
            cameraController?.dismiss(animated: false)
        }
        returnToCameraImpl = { [weak cameraController] in
            if let cameraController {
                cameraController.returnFromEditor()
            }
        }
        showDraftTooltipImpl = { [weak cameraController] in
            if let cameraController {
                cameraController.presentDraftTooltip()
            }
        }
        return StoryCameraTransitionInCoordinator(
            animateIn: { [weak cameraController] in
                if let cameraController {
                    cameraController.updateTransitionProgress(0.0, transition: .immediate)
                    cameraController.completeWithTransitionProgress(1.0, velocity: 0.0, dismissing: false)
                }
            },
            updateTransitionProgress: { [weak cameraController] transitionFraction in
                if let cameraController {
                    cameraController.updateTransitionProgress(transitionFraction, transition: .immediate)
                }
            },
            completeWithTransitionProgressAndVelocity: { [weak cameraController] transitionFraction, velocity in
                if let cameraController {
                    cameraController.completeWithTransitionProgress(transitionFraction, velocity: velocity, dismissing: false)
                }
            })
    }
    
    public func openSettings() {
        guard let rootTabController = self.rootTabController else {
            return
        }
        
        self.popToRoot(animated: false)
    
        if let index = rootTabController.controllers.firstIndex(where: { $0 is PeerInfoScreenImpl }) {
            rootTabController.selectedIndex = index
        }
    }
}<|MERGE_RESOLUTION|>--- conflicted
+++ resolved
@@ -419,11 +419,7 @@
                                 if let imageData = compressImageToJPEG(image, quality: 0.7) {
                                     let entities = generateChatInputTextEntities(caption)
                                     Logger.shared.log("MediaEditor", "Calling uploadStory for image, randomId \(randomId)")
-<<<<<<< HEAD
-                                    let _ = (context.engine.messages.uploadStory(target: target, media: .image(dimensions: dimensions, data: imageData, stickers: stickers), mediaAreas: mediaAreas, text: caption.string, entities: entities, pin: privacy.pin, privacy: privacy.privacy, isForwardingDisabled: privacy.isForwardingDisabled, period: privacy.timeout, randomId: randomId)
-=======
                                     let _ = (context.engine.messages.uploadStory(media: .image(dimensions: dimensions, data: imageData, stickers: stickers), mediaAreas: mediaAreas, text: caption.string, entities: entities, pin: options.pin, privacy: options.privacy, isForwardingDisabled: options.isForwardingDisabled, period: options.timeout, randomId: randomId)
->>>>>>> d0e9953d
                                     |> deliverOnMainQueue).start(next: { stableId in
                                         moveStorySource(engine: context.engine, peerId: context.account.peerId, from: randomId, to: Int64(stableId))
                                     })
@@ -457,11 +453,7 @@
                                     }
                                     Logger.shared.log("MediaEditor", "Calling uploadStory for video, randomId \(randomId)")
                                     let entities = generateChatInputTextEntities(caption)
-<<<<<<< HEAD
-                                    let _ = (context.engine.messages.uploadStory(target: target, media: .video(dimensions: dimensions, duration: duration, resource: resource, firstFrameFile: firstFrameFile, stickers: stickers), mediaAreas: mediaAreas, text: caption.string, entities: entities, pin: privacy.pin, privacy: privacy.privacy, isForwardingDisabled: privacy.isForwardingDisabled, period: privacy.timeout, randomId: randomId)
-=======
                                     let _ = (context.engine.messages.uploadStory(media: .video(dimensions: dimensions, duration: duration, resource: resource, firstFrameFile: firstFrameFile, stickers: stickers), mediaAreas: mediaAreas, text: caption.string, entities: entities, pin: options.pin, privacy: options.privacy, isForwardingDisabled: options.isForwardingDisabled, period: options.timeout, randomId: randomId)
->>>>>>> d0e9953d
                                     |> deliverOnMainQueue).start(next: { stableId in
                                         moveStorySource(engine: context.engine, peerId: context.account.peerId, from: randomId, to: Int64(stableId))
                                     })
