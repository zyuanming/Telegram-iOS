--- conflicted
+++ resolved
@@ -1509,11 +1509,8 @@
 				C28725411EF967E700613564 /* NotificationInfoMessageAttribute.swift */,
 				C210DD611FBDB90800F673D8 /* SourceReferenceMessageAttribute.swift */,
 				D0439B5F228EDE430067E026 /* ContentRequiresValidationMessageAttribute.swift */,
-<<<<<<< HEAD
 				09FC986A22FD882200915E37 /* OutgoingScheduleInfoMessageAttribute.swift */,
-=======
 				D0329EA422FC5A9600F9F071 /* ReactionsMessageAttribute.swift */,
->>>>>>> cc9df59e
 			);
 			name = Attributes;
 			sourceTree = "<group>";
