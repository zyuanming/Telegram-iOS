//
//  ASCellNode.mm
//  AsyncDisplayKit
//
//  Copyright (c) 2014-present, Facebook, Inc.  All rights reserved.
//  This source code is licensed under the BSD-style license found in the
//  LICENSE file in the root directory of this source tree. An additional grant
//  of patent rights can be found in the PATENTS file in the same directory.
//

<<<<<<< HEAD
#ifndef MINIMAL_ASDK

#import "ASCellNode+Internal.h"
=======
#import <AsyncDisplayKit/ASCellNode+Internal.h>
>>>>>>> 404795dc

#import <AsyncDisplayKit/ASEqualityHelpers.h>
#import <AsyncDisplayKit/ASInternalHelpers.h>
#import <AsyncDisplayKit/ASDisplayNode+FrameworkPrivate.h>
#import <AsyncDisplayKit/ASCollectionView+Undeprecated.h>
#import <AsyncDisplayKit/ASTableView+Undeprecated.h>
#import <AsyncDisplayKit/_ASDisplayView.h>
#import <AsyncDisplayKit/ASDisplayNode+Subclasses.h>
#import <AsyncDisplayKit/ASDisplayNode+Beta.h>
#import <AsyncDisplayKit/ASTextNode.h>
#import <AsyncDisplayKit/ASCollectionNode.h>
#import <AsyncDisplayKit/ASTableNode.h>

#import <AsyncDisplayKit/ASViewController.h>
#import <AsyncDisplayKit/ASInsetLayoutSpec.h>

#pragma mark -
#pragma mark ASCellNode

@interface ASCellNode ()
{
  ASDisplayNodeViewControllerBlock _viewControllerBlock;
  ASDisplayNodeDidLoadBlock _viewControllerDidLoadBlock;
  ASDisplayNode *_viewControllerNode;
  UIViewController *_viewController;
  BOOL _suspendInteractionDelegate;

  struct {
    unsigned int isTableNode:1;
    unsigned int isCollectionNode:1;
  } _owningNodeType;

}

@end

@implementation ASCellNode
@synthesize interactionDelegate = _interactionDelegate;
static NSMutableSet *__cellClassesForVisibilityNotifications = nil; // See +initialize.

- (instancetype)init
{
  if (!(self = [super init]))
    return nil;

  // Use UITableViewCell defaults
  _selectionStyle = UITableViewCellSelectionStyleDefault;
  self.clipsToBounds = YES;

  return self;
}

- (instancetype)initWithViewControllerBlock:(ASDisplayNodeViewControllerBlock)viewControllerBlock didLoadBlock:(ASDisplayNodeDidLoadBlock)didLoadBlock
{
  if (!(self = [super init]))
    return nil;
  
  ASDisplayNodeAssertNotNil(viewControllerBlock, @"should initialize with a valid block that returns a UIViewController");
  _viewControllerBlock = viewControllerBlock;
  _viewControllerDidLoadBlock = didLoadBlock;

  return self;
}

- (void)didLoad
{
  [super didLoad];

  if (_viewControllerBlock != nil) {

    _viewController = _viewControllerBlock();
    _viewControllerBlock = nil;

    if ([_viewController isKindOfClass:[ASViewController class]]) {
      ASViewController *asViewController = (ASViewController *)_viewController;
      _viewControllerNode = asViewController.node;
      [_viewController view];
    } else {
      _viewControllerNode = [[ASDisplayNode alloc] initWithViewBlock:^{
        return _viewController.view;
      }];
    }
    [self addSubnode:_viewControllerNode];

    // Since we just loaded our node, and added _viewControllerNode as a subnode,
    // _viewControllerNode must have just loaded its view, so now is an appropriate
    // time to execute our didLoadBlock, if we were given one.
    if (_viewControllerDidLoadBlock != nil) {
      _viewControllerDidLoadBlock(self);
      _viewControllerDidLoadBlock = nil;
    }
  }
}

- (void)layout
{
  [super layout];
  
  _viewControllerNode.frame = self.bounds;
}

- (void)layoutDidFinish
{
  [super layoutDidFinish];

  _viewControllerNode.frame = self.bounds;
}

- (void)_locked_displayNodeDidInvalidateSizeNewSize:(CGSize)newSize
{
  CGSize oldSize = self.bounds.size;
  [super _locked_displayNodeDidInvalidateSizeNewSize:newSize];
  if (CGSizeEqualToSize(oldSize, newSize) == NO) {
    [self didRelayoutFromOldSize:oldSize toNewSize:newSize];
  }
}

- (void)transitionLayoutWithAnimation:(BOOL)animated
                   shouldMeasureAsync:(BOOL)shouldMeasureAsync
                measurementCompletion:(void(^)())completion
{
  CGSize oldSize = self.calculatedSize;
  [super transitionLayoutWithAnimation:animated
                    shouldMeasureAsync:shouldMeasureAsync
                 measurementCompletion:^{
                   [self didRelayoutFromOldSize:oldSize toNewSize:self.calculatedSize];
                   if (completion) {
                     completion();
                   }
                 }
   ];
}

- (void)transitionLayoutWithSizeRange:(ASSizeRange)constrainedSize
                             animated:(BOOL)animated
                   shouldMeasureAsync:(BOOL)shouldMeasureAsync
                measurementCompletion:(void(^)())completion
{
  CGSize oldSize = self.calculatedSize;
  [super transitionLayoutWithSizeRange:constrainedSize
                              animated:animated
                    shouldMeasureAsync:shouldMeasureAsync
                 measurementCompletion:^{
                   [self didRelayoutFromOldSize:oldSize toNewSize:self.calculatedSize];
                   if (completion) {
                     completion();
                   }
                 }
   ];
}

- (void)didRelayoutFromOldSize:(CGSize)oldSize toNewSize:(CGSize)newSize
{
  if (_interactionDelegate != nil) {
    ASPerformBlockOnMainThread(^{
      BOOL sizeChanged = !CGSizeEqualToSize(oldSize, newSize);
      [_interactionDelegate nodeDidRelayout:self sizeChanged:sizeChanged];
    });
  }
}

- (void)setSelected:(BOOL)selected
{
  if (_selected != selected) {
    _selected = selected;
    if (!_suspendInteractionDelegate) {
      [_interactionDelegate nodeSelectedStateDidChange:self];
    }
  }
}

- (void)setHighlighted:(BOOL)highlighted
{
  if (_highlighted != highlighted) {
    _highlighted = highlighted;
    if (!_suspendInteractionDelegate) {
      [_interactionDelegate nodeHighlightedStateDidChange:self];
    }
  }
}

- (void)setOwningNode:(ASDisplayNode *)owningNode
{
  _owningNode = owningNode;

  memset(&_owningNodeType, 0, sizeof(_owningNodeType));

  if ([owningNode isKindOfClass:[ASTableNode class]]) {
    _owningNodeType.isTableNode      = 1;
  } else if ([owningNode isKindOfClass:[ASCollectionNode class]]) {
    _owningNodeType.isCollectionNode = 1;
  }
}

- (void)__setSelectedFromUIKit:(BOOL)selected;
{
  if (selected != _selected) {
    _suspendInteractionDelegate = YES;
    self.selected = selected;
    _suspendInteractionDelegate = NO;
  }
}

- (void)__setHighlightedFromUIKit:(BOOL)highlighted;
{
  if (highlighted != _highlighted) {
    _suspendInteractionDelegate = YES;
    self.highlighted = highlighted;
    _suspendInteractionDelegate = NO;
  }
}

- (NSIndexPath *)indexPath
{
  ASDisplayNodeAssertMainThread();

  if (_owningNodeType.isTableNode) {
    return [(ASTableNode *)self.owningNode indexPathForNode:self];
  } else if (_owningNodeType.isCollectionNode) {
    return [(ASCollectionNode *)self.owningNode indexPathForNode:self];
  }

  return nil;
}

- (UIViewController *)viewController
{
  ASDisplayNodeAssertMainThread();
  // Force the view to load so that we will create the
  // view controller if we haven't already.
  if (self.isNodeLoaded == NO) {
    [self view];
  }
  return _viewController;
}

#pragma clang diagnostic push
#pragma clang diagnostic ignored "-Wobjc-missing-super-calls"

- (void)touchesBegan:(NSSet *)touches withEvent:(UIEvent *)event
{
  ASDisplayNodeAssertMainThread();
  ASDisplayNodeAssert([self.view isKindOfClass:_ASDisplayView.class], @"ASCellNode views must be of type _ASDisplayView");
  [(_ASDisplayView *)self.view __forwardTouchesBegan:touches withEvent:event];
}

- (void)touchesMoved:(NSSet *)touches withEvent:(UIEvent *)event
{
  ASDisplayNodeAssertMainThread();
  ASDisplayNodeAssert([self.view isKindOfClass:_ASDisplayView.class], @"ASCellNode views must be of type _ASDisplayView");
  [(_ASDisplayView *)self.view __forwardTouchesMoved:touches withEvent:event];
}

- (void)touchesEnded:(NSSet *)touches withEvent:(UIEvent *)event
{
  ASDisplayNodeAssertMainThread();
  ASDisplayNodeAssert([self.view isKindOfClass:_ASDisplayView.class], @"ASCellNode views must be of type _ASDisplayView");
  [(_ASDisplayView *)self.view __forwardTouchesEnded:touches withEvent:event];
}

- (void)touchesCancelled:(NSSet *)touches withEvent:(UIEvent *)event
{
  ASDisplayNodeAssertMainThread();
  ASDisplayNodeAssert([self.view isKindOfClass:_ASDisplayView.class], @"ASCellNode views must be of type _ASDisplayView");
  [(_ASDisplayView *)self.view __forwardTouchesCancelled:touches withEvent:event];
}

#pragma clang diagnostic pop

- (void)setLayoutAttributes:(UICollectionViewLayoutAttributes *)layoutAttributes
{
  ASDisplayNodeAssertMainThread();
  if (ASObjectIsEqual(layoutAttributes, _layoutAttributes) == NO) {
    _layoutAttributes = layoutAttributes;
    if (layoutAttributes != nil) {
      [self applyLayoutAttributes:layoutAttributes];
    }
  }
}

- (void)applyLayoutAttributes:(UICollectionViewLayoutAttributes *)layoutAttributes
{
  // To be overriden by subclasses
}

- (void)cellNodeVisibilityEvent:(ASCellNodeVisibilityEvent)event inScrollView:(UIScrollView *)scrollView withCellFrame:(CGRect)cellFrame
{
  // To be overriden by subclasses
}

- (void)didEnterVisibleState
{
  [super didEnterVisibleState];
  if (self.neverShowPlaceholders) {
    [self recursivelyEnsureDisplaySynchronously:YES];
  }
  [self handleVisibilityChange:YES];
}

- (void)didExitVisibleState
{
  [super didExitVisibleState];
  [self handleVisibilityChange:NO];
}

+ (void)initialize
{
  [super initialize];
  if (ASSubclassOverridesSelector([ASCellNode class], self, @selector(cellNodeVisibilityEvent:inScrollView:withCellFrame:))) {
    if (__cellClassesForVisibilityNotifications == nil) {
      __cellClassesForVisibilityNotifications = [NSMutableSet set];
    }
    [__cellClassesForVisibilityNotifications addObject:self];
  }
}

- (void)handleVisibilityChange:(BOOL)isVisible
{
  if ([__cellClassesForVisibilityNotifications containsObject:[self class]] == NO) {
    return; // The work below is expensive, and only valuable for subclasses watching visibility events.
  }
  
  // NOTE: This assertion is failing in some apps and will be enabled soon.
  // ASDisplayNodeAssert(self.isNodeLoaded, @"Node should be loaded in order for it to become visible or invisible.  If not in this situation, we shouldn't trigger creating the view.");
  
  UIView *view = self.view;
  CGRect cellFrame = CGRectZero;
  
  // Ensure our _scrollView is still valid before converting.  It's also possible that we have already been removed from the _scrollView,
  // in which case it is not valid to perform a convertRect (this actually crashes on iOS 8).
  UIScrollView *scrollView = (_scrollView != nil && view.superview != nil && [view isDescendantOfView:_scrollView]) ? _scrollView : nil;
  if (scrollView) {
    cellFrame = [view convertRect:view.bounds toView:_scrollView];
  }
  
  // If we did not convert, we'll pass along CGRectZero and a nil scrollView.  The EventInvisible call is thus equivalent to
  // didExitVisibileState, but is more convenient for the developer than implementing multiple methods.
  [self cellNodeVisibilityEvent:isVisible ? ASCellNodeVisibilityEventVisible
                                          : ASCellNodeVisibilityEventInvisible
                   inScrollView:scrollView
                  withCellFrame:cellFrame];
}

- (NSMutableArray<NSDictionary *> *)propertiesForDebugDescription
{
  NSMutableArray *result = [super propertiesForDebugDescription];
  
  UIScrollView *scrollView = self.scrollView;
  
  ASDisplayNode *owningNode = scrollView.asyncdisplaykit_node;
  if ([owningNode isKindOfClass:[ASCollectionNode class]]) {
    NSIndexPath *ip = [(ASCollectionNode *)owningNode indexPathForNode:self];
    if (ip != nil) {
      [result addObject:@{ @"indexPath" : ip }];
    }
    [result addObject:@{ @"collectionNode" : ASObjectDescriptionMakeTiny(owningNode) }];
  } else if ([owningNode isKindOfClass:[ASTableNode class]]) {
    NSIndexPath *ip = [(ASTableNode *)owningNode indexPathForNode:self];
    if (ip != nil) {
      [result addObject:@{ @"indexPath" : ip }];
    }
    [result addObject:@{ @"tableNode" : ASObjectDescriptionMakeTiny(owningNode) }];
  
  } else if ([scrollView isKindOfClass:[ASCollectionView class]]) {
    NSIndexPath *ip = [(ASCollectionView *)scrollView indexPathForNode:self];
    if (ip != nil) {
      [result addObject:@{ @"indexPath" : ip }];
    }
    [result addObject:@{ @"collectionView" : ASObjectDescriptionMakeTiny(scrollView) }];
    
  } else if ([scrollView isKindOfClass:[ASTableView class]]) {
    NSIndexPath *ip = [(ASTableView *)scrollView indexPathForNode:self];
    if (ip != nil) {
      [result addObject:@{ @"indexPath" : ip }];
    }
    [result addObject:@{ @"tableView" : ASObjectDescriptionMakeTiny(scrollView) }];
  }

  return result;
}
@end


#pragma mark -
#pragma mark ASTextCellNode

@implementation ASTextCellNode

static const CGFloat kASTextCellNodeDefaultFontSize = 18.0f;
static const CGFloat kASTextCellNodeDefaultHorizontalPadding = 15.0f;
static const CGFloat kASTextCellNodeDefaultVerticalPadding = 11.0f;

- (instancetype)init
{
  return [self initWithAttributes:[ASTextCellNode defaultTextAttributes] insets:[ASTextCellNode defaultTextInsets]];
}

- (instancetype)initWithAttributes:(NSDictionary *)textAttributes insets:(UIEdgeInsets)textInsets
{
  self = [super init];
  if (self) {
    _textInsets = textInsets;
    _textAttributes = [textAttributes copy];
    _textNode = [[ASTextNode alloc] init];
    self.automaticallyManagesSubnodes = YES;
  }
  return self;
}

- (ASLayoutSpec *)layoutSpecThatFits:(ASSizeRange)constrainedSize
{
  return [ASInsetLayoutSpec insetLayoutSpecWithInsets:self.textInsets child:self.textNode];
}

+ (NSDictionary *)defaultTextAttributes
{
  return @{NSFontAttributeName : [UIFont systemFontOfSize:kASTextCellNodeDefaultFontSize]};
}

+ (UIEdgeInsets)defaultTextInsets
{
    return UIEdgeInsetsMake(kASTextCellNodeDefaultVerticalPadding, kASTextCellNodeDefaultHorizontalPadding, kASTextCellNodeDefaultVerticalPadding, kASTextCellNodeDefaultHorizontalPadding);
}

- (void)setTextAttributes:(NSDictionary *)textAttributes
{
  ASDisplayNodeAssertNotNil(textAttributes, @"Invalid text attributes");
  
  _textAttributes = [textAttributes copy];
  
  [self updateAttributedText];
}

- (void)setTextInsets:(UIEdgeInsets)textInsets
{
  _textInsets = textInsets;

  [self setNeedsLayout];
}

- (void)setText:(NSString *)text
{
  if (ASObjectIsEqual(_text, text)) return;

  _text = [text copy];
  
  [self updateAttributedText];
}

- (void)updateAttributedText
{
  if (_text == nil) {
    _textNode.attributedText = nil;
    return;
  }
  
  _textNode.attributedText = [[NSAttributedString alloc] initWithString:self.text attributes:self.textAttributes];
  [self setNeedsLayout];
}

@end

#endif<|MERGE_RESOLUTION|>--- conflicted
+++ resolved
@@ -8,13 +8,9 @@
 //  of patent rights can be found in the PATENTS file in the same directory.
 //
 
-<<<<<<< HEAD
 #ifndef MINIMAL_ASDK
 
-#import "ASCellNode+Internal.h"
-=======
 #import <AsyncDisplayKit/ASCellNode+Internal.h>
->>>>>>> 404795dc
 
 #import <AsyncDisplayKit/ASEqualityHelpers.h>
 #import <AsyncDisplayKit/ASInternalHelpers.h>
