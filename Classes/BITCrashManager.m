--- conflicted
+++ resolved
@@ -793,11 +793,7 @@
       BITHockeyLog(@"ERROR: Writing crash meta data failed.");
     }
   } else {
-<<<<<<< HEAD
     BITHockeyLogError(@"ERROR: Writing crash meta data failed. %@", error);
-=======
-    BITHockeyLog(@"ERROR: Serializing metaDict failed. %@", error);
->>>>>>> b284d9af
   }
   BITHockeyLog(@"VERBOSE: Storing crash meta data finished.");
 }
