import Foundation
import AsyncDisplayKit
import Display
import TelegramCore
import Postbox
import SwiftSignalKit

private enum SecureIdDocumentFormTextField {
    case identifier
    case firstName
    case middleName
    case lastName
    case nativeFirstName
    case nativeMiddleName
    case nativeLastName
    case street1
    case street2
    case city
    case state
    case postcode
}

private enum SecureIdDocumentFormDateField {
    case birthdate
    case expiry
}

private enum SecureIdDocumentFormGenderField {
    case gender
}

private enum SecureIdDocumentFormSelectionField {
    case country
    case residenceCountry
    case date(Int32?, SecureIdDocumentFormDateField)
    case gender
}

private enum AddFileTarget {
    case scan
    case selfie
    case frontSide(SecureIdRequestedIdentityDocument?)
    case backSide(SecureIdRequestedIdentityDocument?)
    case translation
}

final class SecureIdDocumentFormParams {
    fileprivate let account: Account
    fileprivate let context: SecureIdAccessContext
    fileprivate let addFile: (AddFileTarget) -> Void
    fileprivate let openDocument: (SecureIdVerificationDocument) -> Void
    fileprivate let updateText: (SecureIdDocumentFormTextField, String) -> Void
    fileprivate let selectNextInputItem: (SecureIdDocumentFormEntry) -> Void
    fileprivate let activateSelection: (SecureIdDocumentFormSelectionField) -> Void
    fileprivate let deleteValue: () -> Void
    
    fileprivate init(account: Account, context: SecureIdAccessContext, addFile: @escaping (AddFileTarget) -> Void, openDocument: @escaping (SecureIdVerificationDocument) -> Void, updateText: @escaping (SecureIdDocumentFormTextField, String) -> Void, selectNextInputItem: @escaping (SecureIdDocumentFormEntry) -> Void, activateSelection: @escaping (SecureIdDocumentFormSelectionField) -> Void, deleteValue: @escaping () -> Void) {
        self.account = account
        self.context = context
        self.addFile = addFile
        self.openDocument = openDocument
        self.updateText = updateText
        self.selectNextInputItem = selectNextInputItem
        self.activateSelection = activateSelection
        self.deleteValue = deleteValue
    }
}

private struct SecureIdDocumentFormIdentityDetailsState: Equatable {
    let primaryLanguageByCountry: [String: String]
    let nativeNameRequired: Bool
    
    var firstName: String
    var middleName: String
    var lastName: String
    var nativeFirstName: String
    var nativeMiddleName: String
    var nativeLastName: String
    var countryCode: String
    var residenceCountryCode: String
    var birthdate: SecureIdDate?
    var gender: SecureIdGender?
    
    func isComplete() -> Bool {
        let nameMaxLength = 255
        
        if self.firstName.isEmpty || self.firstName.count > nameMaxLength {
            return false
        }
        if self.middleName.count > nameMaxLength {
            return false
        }
        if self.lastName.isEmpty || self.lastName.count > nameMaxLength {
            return false
        }
        if self.nativeNameRequired && self.primaryLanguageByCountry[self.residenceCountryCode] != "en" {
            if self.nativeFirstName.isEmpty || self.nativeFirstName.count > nameMaxLength {
                return false
            }
            if self.nativeLastName.isEmpty || self.nativeLastName.count > nameMaxLength {
                return false
            }
        }
        if self.countryCode.isEmpty {
            return false
        }
        if self.residenceCountryCode.isEmpty {
            return false
        }
        if self.birthdate == nil {
            return false
        }
        if self.gender == nil {
            return false
        }
        return true
    }
}

private struct SecureIdDocumentFormIdentityDocumentState: Equatable {
    var type: SecureIdRequestedIdentityDocument
    var identifier: String
    var expiryDate: SecureIdDate?
    
    func isComplete() -> Bool {
        let identifierMaxLength = 24
        
        if self.identifier.isEmpty || self.identifier.count > identifierMaxLength {
            return false
        }
        return true
    }
}

private struct SecureIdDocumentFormIdentityState {
    var details: SecureIdDocumentFormIdentityDetailsState?
    var document: SecureIdDocumentFormIdentityDocumentState?
    
    func isEqual(to: SecureIdDocumentFormIdentityState) -> Bool {
        if self.details != to.details {
            return false
        }
        if self.document != to.document {
            return false
        }
        return true
    }
    
    func isComplete() -> Bool {
        if let details = self.details {
            if !details.isComplete() {
                return false
            }
        }
        if let document = self.document {
            if !document.isComplete() {
                return false
            }
        }
        return true
    }
}

private struct SecureIdDocumentFormAddressDetailsState: Equatable {
    var street1: String
    var street2: String
    var city: String
    var state: String
    var countryCode: String
    var postcode: String
    
    func isComplete() -> Bool {
        let cityMinLength = 2
        let stateMinLength = 2
        let postcodeMaxLength = 12

        if self.street1.isEmpty {
            return false
        }
        if self.city.count < cityMinLength {
            return false
        }
        if self.countryCode.isEmpty {
            return false
        }
        if self.countryCode == "US" && self.state.count < stateMinLength {
            return false
        }
        if self.postcode.isEmpty || self.postcode.count > postcodeMaxLength {
            return false
        }
        return true
    }
}

private struct SecureIdDocumentFormAddressState {
    var details: SecureIdDocumentFormAddressDetailsState?
    var document: SecureIdRequestedAddressDocument?
    
    func isEqual(to: SecureIdDocumentFormAddressState) -> Bool {
        if self.details != to.details {
            return false
        }
        if self.document != to.document {
            return false
        }
        return true
    }
    
    func isComplete() -> Bool {
        if let details = self.details {
            if !details.isComplete() {
                return false
            }
        }
        return true
    }
}

private enum SecureIdDocumentFormDocumentState {
    case identity(SecureIdDocumentFormIdentityState)
    case address(SecureIdDocumentFormAddressState)
    
    mutating func updateTextField(type: SecureIdDocumentFormTextField, value: String) {
        switch self {
            case var .identity(state):
                switch type {
                    case .firstName:
                        state.details?.firstName = value
                    case .middleName:
                        state.details?.middleName = value
                    case .lastName:
                        state.details?.lastName = value
                    case .nativeFirstName:
                        state.details?.nativeFirstName = value
                    case .nativeMiddleName:
                        state.details?.nativeMiddleName = value
                    case .nativeLastName:
                        state.details?.nativeLastName = value
                    case .identifier:
                        state.document?.identifier = value
                    default:
                        break
                }
                self = .identity(state)
            case var .address(state):
                switch type {
                    case .street1:
                        state.details?.street1 = value
                    case .street2:
                        state.details?.street2 = value
                    case .city:
                        state.details?.city = value
                    case .state:
                        state.details?.state = value
                    case .postcode:
                        state.details?.postcode = value
                    default:
                        break
                }
                self = .address(state)
        }
    }
    
    mutating func updateCountryCode(value: String) {
        switch self {
            case var .identity(state):
                state.details?.countryCode = value
                self = .identity(state)
            case var .address(state):
                state.details?.countryCode = value
                self = .address(state)
        }
    }
    
    mutating func updateResidenceCountryCode(value: String) {
        switch self {
            case var .identity(state):
                state.details?.residenceCountryCode = value
                self = .identity(state)
            case .address:
                break
        }
    }
    
    mutating func updateDateField(type: SecureIdDocumentFormDateField, value: SecureIdDate?) {
        switch self {
            case var .identity(state):
                switch type {
                    case .birthdate:
                        state.details?.birthdate = value
                    case .expiry:
                        state.document?.expiryDate = value
                }
                self = .identity(state)
            case .address:
                break
        }
    }
    
    mutating func updateGenderField(type: SecureIdDocumentFormGenderField, value: SecureIdGender?) {
        switch self {
            case var .identity(state):
                switch type {
                    case .gender:
                        state.details?.gender = value
                }
                self = .identity(state)
            case .address:
                break
        }
    }
    
    func isEqual(to: SecureIdDocumentFormDocumentState) -> Bool {
        switch self {
            case let .identity(lhsValue):
                if case let .identity(rhsValue) = to, lhsValue.isEqual(to: rhsValue) {
                    return true
                } else {
                    return false
                }
            case let .address(lhsValue):
                if case let .address(rhsValue) = to, lhsValue.isEqual(to: rhsValue) {
                    return true
                } else {
                    return false
                }
        }
    }
}

private enum SecureIdDocumentFormActionState {
    case none
    case saving
    case deleting
}

enum SecureIdDocumentFormInputState {
    case saveAvailable
    case saveNotAvailable
    case inProgress
}

private func maybeAddError(key: SecureIdValueContentErrorKey, value: SecureIdValueWithContext, entries: inout [FormControllerItemEntry<SecureIdDocumentFormEntry>], errorIndex: inout Int) {
    if let error = value.errors[key] {
        entries.append(.entry(SecureIdDocumentFormEntry.error(errorIndex, error, key)))
        errorIndex += 1
    }
}

struct SecureIdDocumentFormState: FormControllerInnerState {
    fileprivate var previousValues: [SecureIdValueKey: SecureIdValueWithContext]
    fileprivate var documentState: SecureIdDocumentFormDocumentState
    fileprivate var documents: [SecureIdVerificationDocument]
    fileprivate var selfieRequired: Bool
    fileprivate var selfieDocument: SecureIdVerificationDocument?
    fileprivate var frontSideRequired: Bool
    fileprivate var frontSideDocument: SecureIdVerificationDocument?
    fileprivate var backSideRequired: Bool
    fileprivate var backSideDocument: SecureIdVerificationDocument?
    fileprivate var translationsRequired: Bool
    fileprivate var translations: [SecureIdVerificationDocument]
    fileprivate var actionState: SecureIdDocumentFormActionState
    
    func isEqual(to: SecureIdDocumentFormState) -> Bool {
        if !self.documentState.isEqual(to: to.documentState) {
            return false
        }
        if self.actionState != to.actionState {
            return false
        }
        if self.documents.count != to.documents.count {
            return false
        }
        for i in 0 ..< self.documents.count {
            if self.documents[i] != to.documents[i] {
                return false
            }
        }
        if self.selfieRequired != to.selfieRequired {
            return false
        }
        if self.selfieDocument != to.selfieDocument {
            return false
        }
        if self.frontSideDocument != to.frontSideDocument {
            return false
        }
        if self.backSideDocument != to.backSideDocument {
            return false
        }
        if self.translationsRequired != to.translationsRequired {
            return false
        }
        if self.translations.count != to.translations.count {
            return false
        }
        for i in 0 ..< self.translations.count {
            if self.translations[i] != to.translations[i] {
                return false
            }
        }
        return true
    }
    
    func entries() -> [FormControllerItemEntry<SecureIdDocumentFormEntry>] {
        switch self.documentState {
            case let .identity(identity):
                var result: [FormControllerItemEntry<SecureIdDocumentFormEntry>] = []
                var errorIndex = 0
                
                if let details = identity.details {
                    result.append(.entry(SecureIdDocumentFormEntry.infoHeader(.identity)))
                    result.append(.entry(SecureIdDocumentFormEntry.firstName(details.firstName, self.previousValues[.personalDetails]?.errors[.field(.personalDetails(.firstName))])))
                    result.append(.entry(SecureIdDocumentFormEntry.middleName(details.middleName, self.previousValues[.personalDetails]?.errors[.field(.personalDetails(.middleName))])))
                    result.append(.entry(SecureIdDocumentFormEntry.lastName(details.lastName, self.previousValues[.personalDetails]?.errors[.field(.personalDetails(.lastName))])))
                    
                    result.append(.entry(SecureIdDocumentFormEntry.birthdate(details.birthdate, self.previousValues[.personalDetails]?.errors[.field(.personalDetails(.birthdate))])))
                    result.append(.entry(SecureIdDocumentFormEntry.gender(details.gender, self.previousValues[.personalDetails]?.errors[.field(.personalDetails(.gender))])))
                    result.append(.entry(SecureIdDocumentFormEntry.countryCode(.identity, details.countryCode, self.previousValues[.personalDetails]?.errors[.field(.personalDetails(.countryCode))])))
                    result.append(.entry(SecureIdDocumentFormEntry.residenceCountryCode(details.residenceCountryCode, self.previousValues[.personalDetails]?.errors[.field(.personalDetails(.residenceCountryCode))])))
                    
                    if details.nativeNameRequired && !details.residenceCountryCode.isEmpty && details.primaryLanguageByCountry[details.residenceCountryCode] != "en" {
                        if let last = result.last, case .spacer = last {
                        } else {
                            result.append(.spacer)
                        }
                        result.append(.entry(SecureIdDocumentFormEntry.nativeInfoHeader(details.primaryLanguageByCountry[details.residenceCountryCode] ?? "")))
                        result.append(.entry(SecureIdDocumentFormEntry.nativeFirstName(details.nativeFirstName, self.previousValues[.personalDetails]?.errors[.field(.personalDetails(.firstNameNative))])))
                        result.append(.entry(SecureIdDocumentFormEntry.nativeMiddleName(details.nativeMiddleName, self.previousValues[.personalDetails]?.errors[.field(.personalDetails(.middleNameNative))])))
                        result.append(.entry(SecureIdDocumentFormEntry.nativeLastName(details.nativeLastName, self.previousValues[.personalDetails]?.errors[.field(.personalDetails(.lastNameNative))])))
                        result.append(.entry(SecureIdDocumentFormEntry.nativeInfo(details.primaryLanguageByCountry[details.residenceCountryCode] ?? "", details.residenceCountryCode)))
                        result.append(.spacer)
                    }
                }
                
                if let document = identity.document {
                    if identity.details == nil {
                        result.append(.entry(SecureIdDocumentFormEntry.infoHeader(.identity)))
                    }
                    
                    var identifierError: String?
                    var expiryDateError: String?
                    
                    switch document.type {
                        case .passport:
                            identifierError = self.previousValues[.passport]?.errors[.field(.passport(.documentId))]
                            expiryDateError = self.previousValues[.passport]?.errors[.field(.passport(.expiryDate))]
                        case .internalPassport:
                            identifierError = self.previousValues[.internalPassport]?.errors[.field(.internalPassport(.documentId))]
                            expiryDateError = self.previousValues[.internalPassport]?.errors[.field(.internalPassport(.expiryDate))]
                        case .driversLicense:
                            identifierError = self.previousValues[.driversLicense]?.errors[.field(.driversLicense(.documentId))]
                            expiryDateError = self.previousValues[.driversLicense]?.errors[.field(.driversLicense(.expiryDate))]
                        case .idCard:
                            identifierError = self.previousValues[.idCard]?.errors[.field(.idCard(.documentId))]
                            expiryDateError = self.previousValues[.idCard]?.errors[.field(.idCard(.expiryDate))]
                    }
                    result.append(.entry(SecureIdDocumentFormEntry.identifier(document.identifier, identifierError)))
                    result.append(.entry(SecureIdDocumentFormEntry.expiryDate(document.expiryDate, expiryDateError)))
                }
                
                if self.selfieRequired || self.frontSideRequired || self.backSideRequired {
                    let type = identity.document?.type
                    
                    if let last = result.last, case .spacer = last {
                    } else {
                        result.append(.spacer)
                    }
                    result.append(.entry(SecureIdDocumentFormEntry.requestedDocumentsHeader))
                    if self.frontSideRequired {
                        if let document = self.frontSideDocument {
                            var error: String?
                            if case let .remote(file) = document {
                                switch self.documentState {
                                case let .identity(identity):
                                    if let document = identity.document {
                                        switch document.type {
                                        case .passport:
                                            error = self.previousValues[.passport]?.errors[.frontSide(hash: file.fileHash)]
                                        case .internalPassport:
                                            error = self.previousValues[.internalPassport]?.errors[.frontSide(hash: file.fileHash)]
                                        case .driversLicense:
                                            error = self.previousValues[.driversLicense]?.errors[.frontSide(hash: file.fileHash)]
                                        case .idCard:
                                            error = self.previousValues[.idCard]?.errors[.frontSide(hash: file.fileHash)]
                                        }
                                    }
                                case .address:
                                    break
                                }
                            }
                            result.append(.entry(SecureIdDocumentFormEntry.frontSide(1, type, document, error)))
                        } else {
                            result.append(.entry(SecureIdDocumentFormEntry.frontSide(1, type, nil, nil)))
                        }
                    }
                    if self.backSideRequired {
                        if let document = self.backSideDocument {
                            var error: String?
                            if case let .remote(file) = document {
                                switch self.documentState {
                                case let .identity(identity):
                                    if let document = identity.document {
                                        switch document.type {
                                        case .passport:
                                            error = self.previousValues[.passport]?.errors[.backSide(hash: file.fileHash)]
                                        case .internalPassport:
                                            error = self.previousValues[.internalPassport]?.errors[.backSide(hash: file.fileHash)]
                                        case .driversLicense:
                                            error = self.previousValues[.driversLicense]?.errors[.backSide(hash: file.fileHash)]
                                        case .idCard:
                                            error = self.previousValues[.idCard]?.errors[.backSide(hash: file.fileHash)]
                                        }
                                    }
                                case .address:
                                    break
                                }
                            }
                            result.append(.entry(SecureIdDocumentFormEntry.backSide(2, type, document, error)))
                        } else {
                            result.append(.entry(SecureIdDocumentFormEntry.backSide(2, type, nil, nil)))
                        }
                    }
                    
                    if self.selfieRequired {
                        if let document = self.selfieDocument {
                            var error: String?
                            if case let .remote(file) = document {
                                switch self.documentState {
                                case let .identity(identity):
                                    if let document = identity.document {
                                        switch document.type {
                                        case .passport:
                                            error = self.previousValues[.passport]?.errors[.selfie(hash: file.fileHash)]
                                        case .internalPassport:
                                            error = self.previousValues[.internalPassport]?.errors[.selfie(hash: file.fileHash)]
                                        case .driversLicense:
                                            error = self.previousValues[.driversLicense]?.errors[.selfie(hash: file.fileHash)]
                                        case .idCard:
                                            error = self.previousValues[.idCard]?.errors[.selfie(hash: file.fileHash)]
                                        }
                                    }
                                case .address:
                                    break
                                }
                            }
                            result.append(.entry(SecureIdDocumentFormEntry.selfie(0, document, error)))
                        } else {
                            result.append(.entry(SecureIdDocumentFormEntry.selfie(0, nil, nil)))
                        }
                    }
                    
                    result.append(.entry(SecureIdDocumentFormEntry.scansInfo(.identity)))
                }
                
                if let document = identity.document, self.translationsRequired {
                    if let last = result.last, case .spacer = last {
                    } else {
                        result.append(.spacer)
                    }
                    result.append(.entry(SecureIdDocumentFormEntry.translationsHeader))
                    
                    let filesType: SecureIdValueKey
                    switch document.type {
                        case .passport:
                            filesType = .passport
                        case .internalPassport:
                            filesType = .internalPassport
                        case .driversLicense:
                            filesType = .driversLicense
                        case .idCard:
                            filesType = .idCard
                    }
                    
                    if let value = self.previousValues[filesType] {
                        var fileHashes: Set<Data>? = Set()
                        loop: for document in self.translations {
                            switch document {
                                case .local:
                                    fileHashes = nil
                                    break loop
                                case let .remote(file):
                                    fileHashes?.insert(file.fileHash)
                            }
                        }
                        
                        if let fileHashes = fileHashes, !fileHashes.isEmpty {
                            maybeAddError(key: .translationFiles(hashes: fileHashes), value: value, entries: &result, errorIndex: &errorIndex)
                        }
                    }
                    
                    for i in 0 ..< self.translations.count {
                        var error: String?
                        switch self.translations[i] {
                            case .local:
                                break
                            case let .remote(file):
                                switch self.documentState {
                                case let .identity(identity):
                                    if let document = identity.document {
                                        switch document.type {
                                        case .passport:
                                            error = self.previousValues[.passport]?.errors[.translationFile(hash: file.fileHash)]
                                        case .internalPassport:
                                            error = self.previousValues[.internalPassport]?.errors[.translationFile(hash: file.fileHash)]
                                        case .driversLicense:
                                            error = self.previousValues[.driversLicense]?.errors[.translationFile(hash: file.fileHash)]
                                        case .idCard:
                                            error = self.previousValues[.idCard]?.errors[.translationFile(hash: file.fileHash)]
                                        }
                                    }
                                case let .address(address):
                                    if let document = address.document {
                                        switch document {
                                        case .passportRegistration:
                                            error = self.previousValues[.passportRegistration]?.errors[.translationFile(hash: file.fileHash)]
                                        case .temporaryRegistration:
                                            error = self.previousValues[.temporaryRegistration]?.errors[.translationFile(hash: file.fileHash)]
                                        case .bankStatement:
                                            error = self.previousValues[.bankStatement]?.errors[.translationFile(hash: file.fileHash)]
                                        case .utilityBill:
                                            error = self.previousValues[.utilityBill]?.errors[.translationFile(hash: file.fileHash)]
                                        case .rentalAgreement:
                                            error = self.previousValues[.rentalAgreement]?.errors[.translationFile(hash: file.fileHash)]
                                        }
                                    }
                            }
                        }
                        result.append(.entry(SecureIdDocumentFormEntry.translation(i, self.translations[i], error)))
                    }
                    result.append(.entry(SecureIdDocumentFormEntry.addTranslation(!self.translations.isEmpty)))
                    result.append(.entry(SecureIdDocumentFormEntry.translationsInfo))
                    result.append(.spacer)
                }
                
                if !self.previousValues.isEmpty {
                    if let last = result.last, case .spacer = last {
                    } else {
                        result.append(.spacer)
                    }
                    result.append(.entry(SecureIdDocumentFormEntry.deleteDocument))
                }
                
                return result
            case let .address(address):
                var result: [FormControllerItemEntry<SecureIdDocumentFormEntry>] = []
                var errorIndex = 0
                if let document = address.document {
                    result.append(.entry(SecureIdDocumentFormEntry.scansHeader))
                    
                    let filesType: SecureIdValueKey
                    switch document {
                        case .passportRegistration:
                            filesType = .passportRegistration
                        case .temporaryRegistration:
                            filesType = .temporaryRegistration
                        case .bankStatement:
                            filesType = .bankStatement
                        case .rentalAgreement:
                            filesType = .rentalAgreement
                        case .utilityBill:
                            filesType = .utilityBill
                    }
                    
                    if let value = self.previousValues[filesType] {
                        var fileHashes: Set<Data>? = Set()
                        loop: for document in self.documents {
                            switch document {
                                case .local:
                                    fileHashes = nil
                                    break loop
                                case let .remote(file):
                                    fileHashes?.insert(file.fileHash)
                            }
                        }
                        
                        if let fileHashes = fileHashes, !fileHashes.isEmpty {
                            maybeAddError(key: .files(hashes: fileHashes), value: value, entries: &result, errorIndex: &errorIndex)
                        }
                    }
                    
                    for i in 0 ..< self.documents.count {
                        var error: String?
                        switch self.documents[i] {
                        case .local:
                            break
                        case let .remote(file):
                            switch self.documentState {
                            case let .identity(identity):
                                if let document = identity.document {
                                    switch document.type {
                                    case .passport:
                                        error = self.previousValues[.passport]?.errors[.file(hash: file.fileHash)]
                                    case .internalPassport:
                                        error = self.previousValues[.internalPassport]?.errors[.file(hash: file.fileHash)]
                                    case .driversLicense:
                                        error = self.previousValues[.driversLicense]?.errors[.file(hash: file.fileHash)]
                                    case .idCard:
                                        error = self.previousValues[.idCard]?.errors[.file(hash: file.fileHash)]
                                    }
                                }
                            case let .address(address):
                                if let document = address.document {
                                    switch document {
                                    case .passportRegistration:
                                        error = self.previousValues[.passportRegistration]?.errors[.file(hash: file.fileHash)]
                                    case .temporaryRegistration:
                                        error = self.previousValues[.temporaryRegistration]?.errors[.file(hash: file.fileHash)]
                                    case .bankStatement:
                                        error = self.previousValues[.bankStatement]?.errors[.file(hash: file.fileHash)]
                                    case .utilityBill:
                                        error = self.previousValues[.utilityBill]?.errors[.file(hash: file.fileHash)]
                                    case .rentalAgreement:
                                        error = self.previousValues[.rentalAgreement]?.errors[.file(hash: file.fileHash)]
                                    }
                                }
                            }
                        }
                        result.append(.entry(SecureIdDocumentFormEntry.scan(i, self.documents[i], error)))
                    }
                    result.append(.entry(SecureIdDocumentFormEntry.addScan(!self.documents.isEmpty)))
                    result.append(.entry(SecureIdDocumentFormEntry.scansInfo(.address)))
                    result.append(.spacer)
                }
                
                if let details = address.details {

                    result.append(.entry(SecureIdDocumentFormEntry.infoHeader(.address)))
                    result.append(.entry(SecureIdDocumentFormEntry.street1(details.street1, self.previousValues[.address]?.errors[.field(.address(.streetLine1))])))
                    result.append(.entry(SecureIdDocumentFormEntry.street2(details.street2, self.previousValues[.address]?.errors[.field(.address(.streetLine2))])))
                    result.append(.entry(SecureIdDocumentFormEntry.city(details.city, self.previousValues[.address]?.errors[.field(.address(.city))])))
                    result.append(.entry(SecureIdDocumentFormEntry.state(details.state, self.previousValues[.address]?.errors[.field(.address(.state))])))
                    result.append(.entry(SecureIdDocumentFormEntry.countryCode(.address, details.countryCode, self.previousValues[.address]?.errors[.field(.address(.countryCode))])))
                    result.append(.entry(SecureIdDocumentFormEntry.postcode(details.postcode, self.previousValues[.address]?.errors[.field(.address(.postCode))])))
                }
                
                if self.translationsRequired, let document = address.document {
                    result.append(.spacer)
                    result.append(.entry(SecureIdDocumentFormEntry.translationsHeader))
                    
                    let filesType: SecureIdValueKey
                    switch document {
                        case .passportRegistration:
                            filesType = .passportRegistration
                        case .temporaryRegistration:
                            filesType = .temporaryRegistration
                        case .bankStatement:
                            filesType = .bankStatement
                        case .rentalAgreement:
                            filesType = .rentalAgreement
                        case .utilityBill:
                            filesType = .utilityBill
                    }
                    
                    if let value = self.previousValues[filesType] {
                        var fileHashes: Set<Data>? = Set()
                        loop: for document in self.translations {
                            switch document {
                                case .local:
                                    fileHashes = nil
                                    break loop
                                case let .remote(file):
                                    fileHashes?.insert(file.fileHash)
                            }
                        }
                        
                        if let fileHashes = fileHashes, !fileHashes.isEmpty {
                            maybeAddError(key: .translationFiles(hashes: fileHashes), value: value, entries: &result, errorIndex: &errorIndex)
                        }
                    }
                    
                    for i in 0 ..< self.translations.count {
                        var error: String?
                        switch self.translations[i] {
                            case .local:
                                break
                            case let .remote(file):
                                switch self.documentState {
                                case let .address(address):
                                    if let document = address.document {
                                        switch document {
                                        case .passportRegistration:
                                            error = self.previousValues[.passportRegistration]?.errors[.translationFile(hash: file.fileHash)]
                                        case .temporaryRegistration:
                                            error = self.previousValues[.temporaryRegistration]?.errors[.translationFile(hash: file.fileHash)]
                                        case .bankStatement:
                                            error = self.previousValues[.bankStatement]?.errors[.translationFile(hash: file.fileHash)]
                                        case .utilityBill:
                                            error = self.previousValues[.utilityBill]?.errors[.translationFile(hash: file.fileHash)]
                                        case .rentalAgreement:
                                            error = self.previousValues[.rentalAgreement]?.errors[.translationFile(hash: file.fileHash)]
                                        }
                                    }
                                default:
                                    break
                            }
                        }
                        result.append(.entry(SecureIdDocumentFormEntry.translation(i, self.translations[i], error)))
                    }
                    result.append(.entry(SecureIdDocumentFormEntry.addTranslation(!self.translations.isEmpty)))
                    result.append(.entry(SecureIdDocumentFormEntry.translationsInfo))
                    result.append(.spacer)
                }
                
                if !self.previousValues.isEmpty {
                    if let last = result.last, case .spacer = last {
                    } else {
                        result.append(.spacer)
                    }
                    result.append(.entry(SecureIdDocumentFormEntry.deleteDocument))
                }
                
                return result
        }
    }
    
    func actionInputState() -> SecureIdDocumentFormInputState {
        switch self.actionState {
            case .deleting, .saving:
                return .inProgress
            default:
                break
        }
        
        var documentsRequired = false
        
        switch self.documentState {
            case let .identity(identity):
                if !identity.isComplete() {
                    return .saveNotAvailable
                }
            case let .address(address):
                if !address.isComplete() {
                    return .saveNotAvailable
                }
                if address.document != nil {
                    documentsRequired = true
                }
        }
        
        func isDocumentReady(_ document: SecureIdVerificationDocument?) -> Bool {
            if let document = document {
                switch document {
                    case let .local(local):
                        switch local.state {
                            case .uploading:
                                return false
                            case .uploaded:
                                return true
                        }
                    case .remote:
                        return true
                    }
            } else {
                return false
            }
        }
        
        if self.frontSideRequired {
            guard isDocumentReady(self.frontSideDocument) else {
                return .saveNotAvailable
            }
        }
        
        if self.backSideRequired {
            guard isDocumentReady(self.backSideDocument) else {
                return .saveNotAvailable
            }
        }
        
        if self.selfieRequired {
            guard isDocumentReady(self.selfieDocument) else {
                return .saveNotAvailable
            }
        }
        
        for document in self.documents {
            guard isDocumentReady(document) else {
                return .saveNotAvailable
            }
        }
        if documentsRequired && self.documents.isEmpty {
            return .saveNotAvailable
        }
        
        for document in self.translations {
            guard isDocumentReady(document) else {
                return .saveNotAvailable
            }
        }
        if self.translationsRequired && self.translations.isEmpty {
            return .saveNotAvailable
        }
        
        return .saveAvailable
    }
}

extension SecureIdDocumentFormState {
    init(requestedData: SecureIdDocumentFormRequestedData, values: [SecureIdValueKey: SecureIdValueWithContext], primaryLanguageByCountry: [String: String]) {
        switch requestedData {
            case let .identity(details, document, selfie, translations):
                var previousValues: [SecureIdValueKey: SecureIdValueWithContext] = [:]
                var detailsState: SecureIdDocumentFormIdentityDetailsState?
                if let details = details {
                    if let value = values[.personalDetails], case let .personalDetails(personalDetailsValue) = value.value {
                        previousValues[.personalDetails] = value
                        detailsState = SecureIdDocumentFormIdentityDetailsState(primaryLanguageByCountry: primaryLanguageByCountry, nativeNameRequired: details.nativeNames, firstName: personalDetailsValue.latinName.firstName, middleName: personalDetailsValue.latinName.middleName, lastName: personalDetailsValue.latinName.lastName, nativeFirstName: personalDetailsValue.nativeName?.firstName ?? "", nativeMiddleName: personalDetailsValue.nativeName?.middleName ?? "", nativeLastName: personalDetailsValue.nativeName?.lastName ?? "", countryCode: personalDetailsValue.countryCode, residenceCountryCode: personalDetailsValue.residenceCountryCode, birthdate: personalDetailsValue.birthdate, gender: personalDetailsValue.gender)
                    } else {
                        detailsState = SecureIdDocumentFormIdentityDetailsState(primaryLanguageByCountry: primaryLanguageByCountry, nativeNameRequired: details.nativeNames, firstName: "", middleName: "", lastName: "", nativeFirstName: "", nativeMiddleName: "", nativeLastName: "", countryCode: "", residenceCountryCode: "", birthdate: nil, gender: nil)
                    }
                }
                var documentState: SecureIdDocumentFormIdentityDocumentState?
                var verificationDocuments: [SecureIdVerificationDocument] = []
                var selfieDocument: SecureIdVerificationDocument?
                var frontSideRequired: Bool = false
                var backSideRequired: Bool = false
                var frontSideDocument: SecureIdVerificationDocument?
                var backSideDocument: SecureIdVerificationDocument?
                var translationDocuments: [SecureIdVerificationDocument] = []
                if let document = document {
                    var identifier: String = ""
                    var expiryDate: SecureIdDate?
                    switch document {
                        case .passport:
                            if let value = values[.passport], case let .passport(passport) = value.value {
                                previousValues[value.value.key] = value
                                identifier = passport.identifier
                                expiryDate = passport.expiryDate
                                verificationDocuments = passport.verificationDocuments.compactMap(SecureIdVerificationDocument.init)
                                frontSideDocument = passport.frontSideDocument.flatMap(SecureIdVerificationDocument.init)
                                selfieDocument = passport.selfieDocument.flatMap(SecureIdVerificationDocument.init)
                                translationDocuments = passport.translations.compactMap(SecureIdVerificationDocument.init)
                            }
                            frontSideRequired = true
                        case .internalPassport:
                            if let value = values[.internalPassport], case let .internalPassport(internalPassport) = value.value {
                                previousValues[value.value.key] = value
                                identifier = internalPassport.identifier
                                expiryDate = internalPassport.expiryDate
                                verificationDocuments = internalPassport.verificationDocuments.compactMap(SecureIdVerificationDocument.init)
                                selfieDocument = internalPassport.selfieDocument.flatMap(SecureIdVerificationDocument.init)
                                frontSideDocument = internalPassport.frontSideDocument.flatMap(SecureIdVerificationDocument.init)
                                translationDocuments = internalPassport.translations.compactMap(SecureIdVerificationDocument.init)
                            }
                            frontSideRequired = true
                        case .driversLicense:
                            if let value = values[.driversLicense], case let .driversLicense(driversLicense) = value.value {
                                previousValues[value.value.key] = value
                                identifier = driversLicense.identifier
                                expiryDate = driversLicense.expiryDate
                                verificationDocuments = driversLicense.verificationDocuments.compactMap(SecureIdVerificationDocument.init)
                                selfieDocument = driversLicense.selfieDocument.flatMap(SecureIdVerificationDocument.init)
                                frontSideDocument = driversLicense.frontSideDocument.flatMap(SecureIdVerificationDocument.init)
                                backSideDocument = driversLicense.backSideDocument.flatMap(SecureIdVerificationDocument.init)
                                translationDocuments = driversLicense.translations.compactMap(SecureIdVerificationDocument.init)
                            }
                            frontSideRequired = true
                            backSideRequired = true
                        case .idCard:
                            if let value = values[.idCard], case let .idCard(idCard) = value.value {
                                previousValues[value.value.key] = value
                                identifier = idCard.identifier
                                expiryDate = idCard.expiryDate
                                verificationDocuments = idCard.verificationDocuments.compactMap(SecureIdVerificationDocument.init)
                                selfieDocument = idCard.selfieDocument.flatMap(SecureIdVerificationDocument.init)
                                frontSideDocument = idCard.frontSideDocument.flatMap(SecureIdVerificationDocument.init)
                                backSideDocument = idCard.backSideDocument.flatMap(SecureIdVerificationDocument.init)
                                translationDocuments = idCard.translations.compactMap(SecureIdVerificationDocument.init)
                            }
                            frontSideRequired = true
                            backSideRequired = true
                    }
                    documentState = SecureIdDocumentFormIdentityDocumentState(type: document, identifier: identifier, expiryDate: expiryDate)
                }
                let formState = SecureIdDocumentFormIdentityState(details: detailsState, document: documentState)
                self.init(previousValues: previousValues, documentState: .identity(formState), documents: verificationDocuments, selfieRequired: selfie, selfieDocument: selfieDocument, frontSideRequired: frontSideRequired, frontSideDocument: frontSideDocument, backSideRequired: backSideRequired, backSideDocument: backSideDocument, translationsRequired: translations, translations: translationDocuments, actionState: .none)
            case let .address(details, document, translations):
                var previousValues: [SecureIdValueKey: SecureIdValueWithContext] = [:]
                var detailsState: SecureIdDocumentFormAddressDetailsState?
                var documentState: SecureIdRequestedAddressDocument?
                var verificationDocuments: [SecureIdVerificationDocument] = []
                var translationDocuments: [SecureIdVerificationDocument] = []
                
                if details {
                    if let value = values[.address], case let .address(address) = value.value {
                        previousValues[value.value.key] = value
                        detailsState = SecureIdDocumentFormAddressDetailsState(street1: address.street1, street2: address.street2, city: address.city, state: address.state, countryCode: address.countryCode, postcode: address.postcode)
                    } else {
                        detailsState = SecureIdDocumentFormAddressDetailsState(street1: "", street2: "", city: "", state: "", countryCode: "", postcode: "")
                    }
                }
                if let document = document {
                    switch document {
                    case .passportRegistration:
                        if let value = values[.passportRegistration], case let .passportRegistration(passportRegistration) = value.value {
                            previousValues[value.value.key] = value
                            verificationDocuments = passportRegistration.verificationDocuments.compactMap(SecureIdVerificationDocument.init)
                            translationDocuments = passportRegistration.translations.compactMap(SecureIdVerificationDocument.init)
                        }
                    case .temporaryRegistration:
                        if let value = values[.temporaryRegistration], case let .temporaryRegistration(temporaryRegistration) = value.value {
                            previousValues[value.value.key] = value
                            verificationDocuments = temporaryRegistration.verificationDocuments.compactMap(SecureIdVerificationDocument.init)
                            translationDocuments = temporaryRegistration.translations.compactMap(SecureIdVerificationDocument.init)
                        }
                    case .bankStatement:
                        if let value = values[.bankStatement], case let .bankStatement(bankStatement) = value.value {
                            previousValues[value.value.key] = value
                            verificationDocuments = bankStatement.verificationDocuments.compactMap(SecureIdVerificationDocument.init)
                            translationDocuments = bankStatement.translations.compactMap(SecureIdVerificationDocument.init)
                        }
                    case .utilityBill:
                        if let value = values[.utilityBill], case let .utilityBill(utilityBill) = value.value {
                            previousValues[value.value.key] = value
                            verificationDocuments = utilityBill.verificationDocuments.compactMap(SecureIdVerificationDocument.init)
                            translationDocuments = utilityBill.translations.compactMap(SecureIdVerificationDocument.init)
                        }
                    case .rentalAgreement:
                        if let value = values[.rentalAgreement], case let .rentalAgreement(rentalAgreement) = value.value {
                            previousValues[value.value.key] = value
                            verificationDocuments = rentalAgreement.verificationDocuments.compactMap(SecureIdVerificationDocument.init)
                            translationDocuments = rentalAgreement.translations.compactMap(SecureIdVerificationDocument.init)
                        }
                    }
                    documentState = document
                }
                let formState = SecureIdDocumentFormAddressState(details: detailsState, document: documentState)
                self.init(previousValues: previousValues, documentState: .address(formState), documents: verificationDocuments, selfieRequired: false, selfieDocument: nil, frontSideRequired: false, frontSideDocument: nil, backSideRequired: false, backSideDocument: nil, translationsRequired: translations, translations: translationDocuments, actionState: .none)
        }
    }
    
    func makeValues() -> [SecureIdValueKey: SecureIdValue]? {
        var verificationDocuments: [SecureIdVerificationDocumentReference] = []
        for document in self.documents {
            switch document {
                case let .remote(file):
                    verificationDocuments.append(.remote(file))
                case let .local(file):
                    switch file.state {
                        case let .uploaded(file):
                            verificationDocuments.append(.uploaded(file))
                        case .uploading:
                            return nil
                    }
            }
        }
        var selfieDocument: SecureIdVerificationDocumentReference?
        if let document = self.selfieDocument {
            switch document {
                case let .remote(file):
                    selfieDocument = .remote(file)
                case let .local(file):
                    switch file.state {
                        case let .uploaded(file):
                            selfieDocument = .uploaded(file)
                        case .uploading:
                            return nil
                    }
            }
        }
        var frontSideDocument: SecureIdVerificationDocumentReference?
        if let document = self.frontSideDocument {
            switch document {
                case let .remote(file):
                    frontSideDocument = .remote(file)
                case let .local(file):
                    switch file.state {
                        case let .uploaded(file):
                            frontSideDocument = .uploaded(file)
                        case .uploading:
                            return nil
                    }
            }
        }
        var backSideDocument: SecureIdVerificationDocumentReference?
        if let document = self.backSideDocument {
            switch document {
                case let .remote(file):
                    backSideDocument = .remote(file)
                case let .local(file):
                    switch file.state {
                        case let .uploaded(file):
                            backSideDocument = .uploaded(file)
                        case .uploading:
                            return nil
                    }
            }
        }
        var translationDocuments: [SecureIdVerificationDocumentReference] = []
        for document in self.translations {
            switch document {
                case let .remote(file):
                    translationDocuments.append(.remote(file))
                case let .local(file):
                    switch file.state {
                        case let .uploaded(file):
                            translationDocuments.append(.uploaded(file))
                        case .uploading:
                            return nil
                    }
            }
        }
        
        switch self.documentState {
            case let .identity(identity):
                var values: [SecureIdValueKey: SecureIdValue] = [:]
                if let details = identity.details {
                    guard !details.firstName.isEmpty else {
                        return nil
                    }
                    guard !details.lastName.isEmpty else {
                        return nil
                    }
                    guard !details.countryCode.isEmpty else {
                        return nil
                    }
                    guard !details.residenceCountryCode.isEmpty else {
                        return nil
                    }
                    guard let birthdate = details.birthdate else {
                        return nil
                    }
                    guard let gender = details.gender else {
                        return nil
                    }
                    values[.personalDetails] = .personalDetails(SecureIdPersonalDetailsValue(latinName: SecureIdPersonName(firstName: details.firstName, lastName: details.lastName, middleName: details.middleName), nativeName: SecureIdPersonName(firstName: details.nativeFirstName, lastName: details.nativeLastName, middleName: details.nativeMiddleName), birthdate: birthdate, countryCode: details.countryCode, residenceCountryCode: details.residenceCountryCode, gender: gender))
                }
                if let document = identity.document {
                    guard !document.identifier.isEmpty else {
                        return nil
                    }
                    
                    switch document.type {
                        case .passport:
                            values[.passport] = .passport(SecureIdPassportValue(identifier: document.identifier, expiryDate: document.expiryDate, verificationDocuments: verificationDocuments, translations: translationDocuments, selfieDocument: selfieDocument, frontSideDocument: frontSideDocument))
                        case .internalPassport:
                            values[.internalPassport] = .internalPassport(SecureIdInternalPassportValue(identifier: document.identifier, expiryDate: document.expiryDate, verificationDocuments: verificationDocuments, translations: translationDocuments, selfieDocument: selfieDocument, frontSideDocument: frontSideDocument))
                        case .driversLicense:
                            values[.driversLicense] = .driversLicense(SecureIdDriversLicenseValue(identifier: document.identifier, expiryDate: document.expiryDate, verificationDocuments: verificationDocuments, translations: translationDocuments, selfieDocument: selfieDocument, frontSideDocument: frontSideDocument, backSideDocument: backSideDocument))
                        case .idCard:
                            values[.idCard] = .idCard(SecureIdIDCardValue(identifier: document.identifier, expiryDate: document.expiryDate, verificationDocuments: verificationDocuments, translations: translationDocuments, selfieDocument: selfieDocument, frontSideDocument: frontSideDocument, backSideDocument: backSideDocument))
                    }
                }
                return values
            case let .address(address):
                var values: [SecureIdValueKey: SecureIdValue] = [:]
                if let details = address.details {
                    guard !details.street1.isEmpty else {
                        return nil
                    }
                    guard !details.city.isEmpty else {
                        return nil
                    }
                    guard !details.countryCode.isEmpty else {
                        return nil
                    }
                    guard !details.postcode.isEmpty else {
                        return nil
                    }
                    values[.address] = .address(SecureIdAddressValue(street1: details.street1, street2: details.street2, city: details.city, state: details.state, countryCode: details.countryCode, postcode: details.postcode))
                }
                if let document = address.document {
                    switch document {
                        case .passportRegistration:
                            values[.passportRegistration] = .passportRegistration(SecureIdPassportRegistrationValue(verificationDocuments: verificationDocuments, translations: translationDocuments))
                        case .temporaryRegistration:
                            values[.temporaryRegistration] = .temporaryRegistration(SecureIdTemporaryRegistrationValue(verificationDocuments: verificationDocuments, translations: translationDocuments))
                        case .bankStatement:
                            values[.bankStatement] = .bankStatement(SecureIdBankStatementValue(verificationDocuments: verificationDocuments, translations: translationDocuments))
                        case .utilityBill:
                            values[.utilityBill] = .utilityBill(SecureIdUtilityBillValue(verificationDocuments: verificationDocuments, translations: translationDocuments))
                        case .rentalAgreement:
                            values[.rentalAgreement] = .rentalAgreement(SecureIdRentalAgreementValue(verificationDocuments: verificationDocuments, translations: translationDocuments))
                    }
                }
                return values
        }
    }
}

enum SecureIdDocumentFormEntryId: Hashable {
    case scansHeader
    case scan(SecureIdVerificationDocumentId)
    case addScan
    case scansInfo
    case infoHeader
    case identifier
    case firstName
    case middleName
    case lastName
    case nativeInfoHeader
    case nativeFirstName
    case nativeMiddleName
    case nativeLastName
    case nativeInfo
    case gender
    case countryCode
    case residenceCountryCode
    case birthdate
    case expiryDate
    case deleteDocument
    case requestedDocumentsHeader
    case selfie
    case frontSide
    case backSide
    case documentsInfo
    case translationsHeader
    case translation(SecureIdVerificationDocumentId)
    case addTranslation
    case translationsInfo
    
    case street1
    case street2
    case city
    case state
    case postcode
    
    case error(SecureIdValueContentErrorKey)
}

enum SecureIdDocumentFormEntryCategory {
    case identity
    case address
}

enum SecureIdDocumentFormEntry: FormControllerEntry {
    case scansHeader
    case scan(Int, SecureIdVerificationDocument, String?)
    case addScan(Bool)
    case scansInfo(SecureIdDocumentFormEntryCategory)
    case infoHeader(SecureIdDocumentFormEntryCategory)
    case identifier(String, String?)
    case firstName(String, String?)
    case middleName(String, String?)
    case lastName(String, String?)
    case nativeInfoHeader(String)
    case nativeFirstName(String, String?)
    case nativeMiddleName(String, String?)
    case nativeLastName(String, String?)
    case nativeInfo(String, String)
    case gender(SecureIdGender?, String?)
    case countryCode(SecureIdDocumentFormEntryCategory, String, String?)
    case residenceCountryCode(String, String?)
    case birthdate(SecureIdDate?, String?)
    case expiryDate(SecureIdDate?, String?)
    case deleteDocument
    case requestedDocumentsHeader
    case selfie(Int, SecureIdVerificationDocument?, String?)
    case frontSide(Int, SecureIdRequestedIdentityDocument?, SecureIdVerificationDocument?, String?)
    case backSide(Int, SecureIdRequestedIdentityDocument?, SecureIdVerificationDocument?, String?)
    case documentsInfo(SecureIdDocumentFormEntryCategory)
    case translationsHeader
    case translation(Int, SecureIdVerificationDocument, String?)
    case addTranslation(Bool)
    case translationsInfo
    case error(Int, String, SecureIdValueContentErrorKey)
    
    case street1(String, String?)
    case street2(String, String?)
    case city(String, String?)
    case state(String, String?)
    case postcode(String, String?)
    
    var stableId: SecureIdDocumentFormEntryId {
        switch self {
            case .scansHeader:
                return .scansHeader
            case let .scan(_, document, _):
                return .scan(document.id)
            case .addScan:
                return .addScan
            case .scansInfo:
                return .scansInfo
            case .infoHeader:
                return .infoHeader
            case .identifier:
                return .identifier
            case .firstName:
                return .firstName
            case .middleName:
                return .middleName
            case .lastName:
                return .lastName
            case .nativeInfoHeader:
                return .nativeInfoHeader
            case .nativeFirstName:
                return .nativeFirstName
            case .nativeMiddleName:
                return .nativeMiddleName
            case .nativeLastName:
                return .nativeLastName
            case .nativeInfo:
                return .nativeInfo
            case .countryCode:
                return .countryCode
            case .residenceCountryCode:
                return .residenceCountryCode
            case .birthdate:
                return .birthdate
            case .expiryDate:
                return .expiryDate
            case .deleteDocument:
                return .deleteDocument
            case .street1:
                return .street1
            case .street2:
                return .street2
            case .city:
                return .city
            case .state:
                return .state
            case .postcode:
                return .postcode
            case .gender:
                return .gender
            case .requestedDocumentsHeader:
                return .requestedDocumentsHeader
            case .selfie:
                return .selfie
            case .frontSide:
                return .frontSide
            case .backSide:
                return .backSide
            case .documentsInfo:
                return .documentsInfo
            case .translationsHeader:
                return .translationsHeader
            case let .translation(_, document, _):
                return .translation(document.id)
            case .addTranslation:
                return .addTranslation
            case .translationsInfo:
                return .translationsInfo
            case let .error(_, _, key):
                return .error(key)
        }
    }
    
    func isEqual(to: SecureIdDocumentFormEntry) -> Bool {
        switch self {
            case .scansHeader:
                if case .scansHeader = to {
                    return true
                } else {
                    return false
                }
            case let .scan(lhsId, lhsDocument, lhsError):
                if case let .scan(rhsId, rhsDocument, rhsError) = to, lhsId == rhsId, lhsDocument == rhsDocument, lhsError == rhsError {
                    return true
                } else {
                    return false
                }
            case let .addScan(hasAny):
                if case .addScan(hasAny) = to {
                    return true
                } else {
                    return false
                }
            case let .scansInfo(value):
                if case .scansInfo(value) = to {
                    return true
                } else {
                    return false
                }
            case let .infoHeader(value):
                if case .infoHeader(value) = to {
                    return true
                } else {
                    return false
                }
            case let .identifier(value, error):
                if case .identifier(value, error) = to {
                    return true
                } else {
                    return false
                }
            case let .firstName(value, error):
                if case .firstName(value, error) = to {
                    return true
                } else {
                    return false
                }
            case let .middleName(value, error):
                if case .middleName(value, error) = to {
                    return true
                } else {
                    return false
                }
            case let .lastName(value, error):
                if case .lastName(value, error) = to {
                    return true
                } else {
                    return false
                }
            case let .nativeInfoHeader(language):
                if case .nativeInfoHeader(language) = to {
                    return true
                } else {
                    return false
                }
            case let .nativeFirstName(value, error):
                if case .nativeFirstName(value, error) = to {
                    return true
                } else {
                    return false
                }
            case let .nativeMiddleName(value, error):
                if case .nativeMiddleName(value, error) = to {
                    return true
                } else {
                    return false
                }
            case let .nativeLastName(value, error):
                if case .nativeLastName(value, error) = to {
                    return true
                } else {
                    return false
                }
            case let .nativeInfo(language, countryCode):
                if case .nativeInfo(language, countryCode) = to {
                    return true
                } else {
                    return false
                }
            case let .gender(value, error):
                if case .gender(value, error) = to {
                    return true
                } else {
                    return false
                }
            case let .countryCode(category, value, error):
                if case .countryCode(category, value, error) = to {
                    return true
                } else {
                    return false
                }
            case let .residenceCountryCode(value, error):
                if case .residenceCountryCode(value, error) = to {
                    return true
                } else {
                    return false
                }
            case let .birthdate(lhsValue, lhsError):
                if case let .birthdate(rhsValue, rhsError) = to, lhsValue == rhsValue, lhsError == rhsError {
                    return true
                } else {
                    return false
                }
            case let .expiryDate(lhsValue, lhsError):
                if case let .expiryDate(rhsValue, rhsError) = to, lhsValue == rhsValue, lhsError == rhsError {
                    return true
                } else {
                    return false
                }
            case .deleteDocument:
                if case .deleteDocument = to {
                    return true
                } else {
                    return false
                }
            case let .street1(value, error):
                if case .street1(value, error) = to {
                    return true
                } else {
                    return false
                }
            case let .street2(value, error):
                if case .street2(value, error) = to {
                    return true
                } else {
                    return false
                }
            case let .city(value, error):
                if case .city(value, error) = to {
                    return true
                } else {
                    return false
                }
            case let .state(value, error):
                if case .state(value, error) = to {
                    return true
                } else {
                    return false
                }
            case let .postcode(value, error):
                if case .postcode(value, error) = to {
                    return true
                } else {
                    return false
                }
            case .requestedDocumentsHeader:
                if case .requestedDocumentsHeader = to {
                    return true
                } else {
                    return false
                }
            case let .selfie(index, document, error):
                if case .selfie(index, document, error) = to {
                    return true
                } else {
                    return false
                }
            case let .frontSide(index, type, document, error):
                if case .frontSide(index, type, document, error) = to {
                    return true
                } else {
                    return false
                }
            case let .backSide(index, type, document, error):
                if case .backSide(index, type, document, error) = to {
                    return true
                } else {
                    return false
                }
            case let .documentsInfo(category):
                if case .documentsInfo(category) = to {
                    return true
                } else {
                    return false
                }
            case .translationsHeader:
                if case .translationsHeader = to {
                    return true
                } else {
                    return false
                }
            case let .translation(index, document, error):
                if case .translation(index, document, error) = to {
                    return true
                } else {
                    return false
                }
            case let .addTranslation(hasAny):
                if case .addTranslation(hasAny) = to {
                    return true
                } else{
                    return false
                }
            case .translationsInfo:
                if case .translationsInfo = to {
                    return true
                } else {
                    return false
                }
            case let .error(index, text, key):
                if case .error(index, text, key) = to {
                    return true
                } else {
                    return false
                }
        }
    }
    
    func item(params: SecureIdDocumentFormParams, strings: PresentationStrings) -> FormControllerItem {
        switch self {
            case .scansHeader:
                return FormControllerHeaderItem(text: strings.Passport_Scans)
            case let .scan(index, document, error):
                return SecureIdValueFormFileItem(account: params.account, context: params.context, document: document, placeholder: nil, title: strings.Passport_Scans_ScanIndex("\(index + 1)").0, label: error.flatMap(SecureIdValueFormFileItemLabel.error) ?? .timestamp, activated: {
                    params.openDocument(document)
                })
            case let .addScan(hasAny):
                return FormControllerActionItem(type: .accent, title: hasAny ? strings.Passport_Scans_UploadNew : strings.Passport_Scans_Upload, fullTopInset: true, activated: {
                    params.addFile(.scan)
                })
            case let .scansInfo(type):
                let text: String
                switch type {
                    case .identity:
                        text = strings.Passport_Identity_ScansHelp
                    case .address:
                        text = strings.Passport_Address_ScansHelp
                }
                return FormControllerTextItem(text: text)
            case let .infoHeader(type):
                let text: String
                switch type {
                    case .identity:
                        text = strings.Passport_Identity_DocumentDetails
                    case .address:
                        text = strings.Passport_Address_Address
                }
                return FormControllerHeaderItem(text: text)
            case let .identifier(value, error):
                return FormControllerTextInputItem(title: strings.Passport_Identity_DocumentNumber, text: value, placeholder: strings.Passport_Identity_DocumentNumberPlaceholder, type: .regular(capitalization: .words, autocorrection: false), error: error, textUpdated: { text in
                    params.updateText(.identifier, text)
                }, returnPressed: {
                    params.selectNextInputItem(self)
                })
            case let .firstName(value, error):
                return FormControllerTextInputItem(title: strings.Passport_Identity_Name, text: value, placeholder: strings.Passport_Identity_NamePlaceholder, type: .latin(capitalization: .words), error: error, textUpdated: { text in
                    params.updateText(.firstName, text)
                }, returnPressed: {
                    params.selectNextInputItem(self)
                })
            case let .middleName(value, error):
                return FormControllerTextInputItem(title: strings.Passport_Identity_MiddleName, text: value, placeholder: strings.Passport_Identity_MiddleNamePlaceholder, type: .latin(capitalization: .words), error: error, textUpdated: { text in
                    params.updateText(.middleName, text)
                }, returnPressed: {
                    params.selectNextInputItem(self)
                })
            case let .lastName(value, error):
                return FormControllerTextInputItem(title: strings.Passport_Identity_Surname, text: value, placeholder: strings.Passport_Identity_SurnamePlaceholder, type: .latin(capitalization: .words), error: error, textUpdated: { text in
                    params.updateText(.lastName, text)
                }, returnPressed: {
                    params.selectNextInputItem(self)
                })
            case let .nativeInfoHeader(language):
                let title: String
                if !language.isEmpty, let value = strings.dict["Passport.Language.\(language)"] {
                    title = strings.Passport_Identity_NativeNameTitle(value).0.uppercased()
                } else {
                    title = strings.Passport_Identity_NativeNameGenericTitle
                }
                return FormControllerHeaderItem(text: title)
            case let .nativeFirstName(value, error):
                return FormControllerTextInputItem(title: strings.Passport_Identity_Name, text: value, placeholder: strings.Passport_Identity_NamePlaceholder, type: .regular(capitalization: .words, autocorrection: false), error: error, textUpdated: { text in
                    params.updateText(.nativeFirstName, text)
                }, returnPressed: {
                    params.selectNextInputItem(self)
                })
            case let .nativeMiddleName(value, error):
                return FormControllerTextInputItem(title: strings.Passport_Identity_MiddleName, text: value, placeholder: strings.Passport_Identity_MiddleNamePlaceholder, type: .regular(capitalization: .words, autocorrection: false), error: error, textUpdated: { text in
                    params.updateText(.nativeMiddleName, text)
                }, returnPressed: {
                    params.selectNextInputItem(self)
                })
            case let .nativeLastName(value, error):
                return FormControllerTextInputItem(title: strings.Passport_Identity_Surname, text: value, placeholder: strings.Passport_Identity_SurnamePlaceholder, type: .regular(capitalization: .words, autocorrection: false), error: error, textUpdated: { text in
                    params.updateText(.nativeLastName, text)
                }, returnPressed: {
                    params.selectNextInputItem(self)
                })
            case let .nativeInfo(language, countryCode):
                let text: String
                if !language.isEmpty, let _ = strings.dict["Passport.Language.\(language)"] {
                    text = strings.Passport_Identity_NativeNameHelp
                } else {
                    let countryName = AuthorizationSequenceCountrySelectionController.lookupCountryNameById(countryCode.uppercased(), strings: strings) ?? ""
                    text = strings.Passport_Identity_NativeNameGenericHelp(countryName).0
                }
                return FormControllerTextItem(text: text)
            case let .gender(value, error):
                var text = ""
                if let value = value {
                    switch value {
                        case .male:
                            text = strings.Passport_Identity_GenderMale
                        case .female:
                            text = strings.Passport_Identity_GenderFemale
                    }
                }
                return FormControllerDetailActionItem(title: strings.Passport_Identity_Gender, text: text, placeholder: strings.Passport_Identity_GenderPlaceholder, error: error, activated: {
                    params.activateSelection(.gender)
                })
            case let .countryCode(category, value, error):
                let title: String
                let placeholder: String
                switch category {
                    case .identity:
                        title = strings.Passport_Identity_Country
                        placeholder = strings.Passport_Identity_CountryPlaceholder
                    case .address:
                        title = strings.Passport_Address_Country
                        placeholder = strings.Passport_Address_CountryPlaceholder
                }
                return FormControllerDetailActionItem(title: title, text: AuthorizationSequenceCountrySelectionController.lookupCountryNameById(value.uppercased(), strings: strings) ?? "", placeholder: placeholder, error: error, activated: {
                    params.activateSelection(.country)
                })
            case let .residenceCountryCode(value, error):
                return FormControllerDetailActionItem(title: strings.Passport_Identity_ResidenceCountry, text: AuthorizationSequenceCountrySelectionController.lookupCountryNameById(value.uppercased(), strings: strings) ?? "", placeholder: strings.Passport_Identity_ResidenceCountryPlaceholder, error: error, activated: {
                    params.activateSelection(.residenceCountry)
                })
            case let .birthdate(value, error):
                return FormControllerDetailActionItem(title: strings.Passport_Identity_DateOfBirth, text: value.flatMap({ stringForDate(timestamp: $0.timestamp, strings: strings) }) ?? "", placeholder: strings.Passport_Identity_DateOfBirthPlaceholder, error: error, activated: {
                    params.activateSelection(.date(value?.timestamp, .birthdate))
                })
            case let .expiryDate(value, error):
                return FormControllerDetailActionItem(title: strings.Passport_Identity_ExpiryDate, text: value.flatMap({ stringForDate(timestamp: $0.timestamp, strings: strings) }) ?? strings.Passport_Identity_ExpiryDateNone, placeholder: strings.Passport_Identity_ExpiryDatePlaceholder, error: error, activated: {
                    params.activateSelection(.date(value?.timestamp, .expiry))
                })
            case .deleteDocument:
                return FormControllerActionItem(type: .destructive, title: strings.Passport_DeleteDocument, activated: {
                    params.deleteValue()
                })
            case let .street1(value, error):
                return FormControllerTextInputItem(title: strings.Passport_Address_Street, text: value, placeholder: strings.Passport_Address_Street1Placeholder, type: .regular(capitalization: .words, autocorrection: false), error: error, textUpdated: { text in
                    params.updateText(.street1, text)
                }, returnPressed: {
                    params.selectNextInputItem(self)
                })
            case let .street2(value, error):
                return FormControllerTextInputItem(title: "", text: value, placeholder: strings.Passport_Address_Street2Placeholder, type: .regular(capitalization: .words, autocorrection: false), error: error, textUpdated: { text in
                    params.updateText(.street2, text)
                }, returnPressed: {
                    params.selectNextInputItem(self)
                })
            case let .city(value, error):
                return FormControllerTextInputItem(title: strings.Passport_Address_City, text: value, placeholder: strings.Passport_Address_CityPlaceholder, type: .regular(capitalization: .words, autocorrection: false), error: error, textUpdated: { text in
                    params.updateText(.city, text)
                }, returnPressed: {
                    params.selectNextInputItem(self)
                })
            case let .state(value, error):
                return FormControllerTextInputItem(title: strings.Passport_Address_Region, text: value, placeholder: strings.Passport_Address_RegionPlaceholder, type: .regular(capitalization: .words, autocorrection: false), error: error, textUpdated: { text in
                    params.updateText(.state, text)
                }, returnPressed: {
                    params.selectNextInputItem(self)
                })
            case let .postcode(value, error):
                return FormControllerTextInputItem(title: strings.Passport_Address_Postcode, text: value, placeholder: strings.Passport_Address_PostcodePlaceholder, type: .latin(capitalization: .allCharacters), error: error, textUpdated: { text in
                    params.updateText(.postcode, text)
                }, returnPressed: {
                    params.selectNextInputItem(self)
                })
            case .requestedDocumentsHeader:
                return FormControllerHeaderItem(text: strings.Passport_Identity_FilesTitle)
            case let .selfie(_, document, error):
                let label: SecureIdValueFormFileItemLabel
                if let error = error {
                    label = .error(error)
                } else if document != nil {
                    label = .timestamp
                } else {
                    label = .text(strings.Passport_Identity_SelfieHelp)
                }
                return SecureIdValueFormFileItem(account: params.account, context: params.context, document: document, placeholder: UIImage(bundleImageName: "Secure ID/DocumentInputSelfie"), title: strings.Passport_Identity_Selfie, label: label, activated: {
                    if let document = document {
                        params.openDocument(document)
                    } else {
                        params.addFile(.selfie)
                    }
                })
            case let .frontSide(_, type, document, error):
                let label: SecureIdValueFormFileItemLabel
                if let error = error {
                    label = .error(error)
                } else if document != nil {
                    label = .timestamp
                } else {
                    switch type {
                        case .passport?, .internalPassport?:
                            label = .text(strings.Passport_Identity_MainPageHelp)
                        default:
                            label = .text(strings.Passport_Identity_FrontSideHelp)
                    }
                }
                let title: String
                let placeholder: UIImage?
                    switch type {
                        case .passport?, .internalPassport?:
                            title = strings.Passport_Identity_MainPage
                            placeholder = UIImage(bundleImageName: "Secure ID/PassportInputFrontSide")
                        case .driversLicense?:
                            title = strings.Passport_Identity_FrontSide
                            placeholder = UIImage(bundleImageName: "Secure ID/DriversLicenseInputFrontSide")
                        default:
                            title = strings.Passport_Identity_FrontSide
                            placeholder = UIImage(bundleImageName: "Secure ID/IdCardInputFrontSide")
                }
                return SecureIdValueFormFileItem(account: params.account, context: params.context, document: document, placeholder: placeholder, title: title, label: label, activated: {
                    if let document = document {
                        params.openDocument(document)
                    } else {
                        params.addFile(.frontSide(type))
                    }
                })
            case let .backSide(_, type, document, error):
                let label: SecureIdValueFormFileItemLabel
                if let error = error {
                    label = .error(error)
                } else if document != nil {
                    label = .timestamp
                } else {
                    label = .text(strings.Passport_Identity_ReverseSideHelp)
                }
                return SecureIdValueFormFileItem(account: params.account, context: params.context, document: document, placeholder: UIImage(bundleImageName: "Secure ID/DocumentInputBackSide"), title: strings.Passport_Identity_ReverseSide, label: label, activated: {
                    if let document = document {
                        params.openDocument(document)
                    } else {
                        params.addFile(.backSide(type))
                    }
                })
            case let .documentsInfo(category):
                let text: String
                switch category {
                    case .identity:
                        text = strings.Passport_Identity_ScansHelp
                    case .address:
                        text = strings.Passport_Address_ScansHelp
                }
                return FormControllerTextItem(text: text)
            case .translationsHeader:
                return FormControllerHeaderItem(text: strings.Passport_Identity_Translations)
            case let .translation(index, document, error):
                return SecureIdValueFormFileItem(account: params.account, context: params.context, document: document, placeholder: nil, title: strings.Passport_Scans_ScanIndex("\(index + 1)").0, label: error.flatMap(SecureIdValueFormFileItemLabel.error) ?? .timestamp, activated: {
                    params.openDocument(document)
                })
            case let .addTranslation(hasAny):
                return FormControllerActionItem(type: .accent, title: hasAny ? strings.Passport_Scans_UploadNew : strings.Passport_Scans_Upload, fullTopInset: true, activated: {
                    params.addFile(.translation)
                })
            case .translationsInfo:
                return FormControllerTextItem(text: strings.Passport_Identity_TranslationsHelp)
            case let .error(_, text, _):
                return FormControllerTextItem(text: text, color: .error)
        }
    }
}

struct SecureIdDocumentFormControllerNodeInitParams {
    let account: Account
    let context: SecureIdAccessContext
}

final class SecureIdDocumentFormControllerNode: FormControllerNode<SecureIdDocumentFormControllerNodeInitParams, SecureIdDocumentFormState> {
    private var _itemParams: SecureIdDocumentFormParams?
    override var itemParams: SecureIdDocumentFormParams {
        return self._itemParams!
    }
    
    private var theme: PresentationTheme
    private var strings: PresentationStrings
    
    private let account: Account
    private let context: SecureIdAccessContext
    
    private let uploadContext: SecureIdVerificationDocumentsContext
    
    var actionInputStateUpdated: ((SecureIdDocumentFormInputState) -> Void)?
    var completedWithValues: (([SecureIdValueWithContext]?) -> Void)?
    var dismiss: (() -> Void)?
    
    private let actionDisposable = MetaDisposable()
    private let hiddenItemDisposable = MetaDisposable()
    
    required init(initParams: SecureIdDocumentFormControllerNodeInitParams, theme: PresentationTheme, strings: PresentationStrings) {
        self.theme = theme
        self.strings = strings
        self.account = initParams.account
        self.context = initParams.context
        
        var updateImpl: ((Int64, SecureIdVerificationLocalDocumentState) -> Void)?
        
        self.uploadContext = SecureIdVerificationDocumentsContext(postbox: self.account.postbox, network: self.account.network, context: self.context, update: { id, state in
            updateImpl?(id, state)
        })
        
        super.init(initParams: initParams, theme: theme, strings: strings)
        
        self._itemParams = SecureIdDocumentFormParams(account: self.account, context: self.context, addFile: { [weak self] type in
            if let strongSelf = self {
                strongSelf.view.endEditing(true)
                strongSelf.presentAssetPicker(type)
            }
        }, openDocument: { [weak self] document in
            if let strongSelf = self {
                strongSelf.presentGallery(document: document)
            }
        }, updateText: { [weak self] field, value in
            if let strongSelf = self, var innerState = strongSelf.innerState {
                innerState.documentState.updateTextField(type: field, value: value)
                var valueKey: SecureIdValueKey?
                var errorKey: SecureIdValueContentErrorKey?
                switch innerState.documentState {
                    case let .identity(identity):
                        switch field {
                            case .firstName:
                                valueKey = .personalDetails
                                errorKey = .field(.personalDetails(.firstName))
                            case .lastName:
                                valueKey = .personalDetails
                                errorKey = .field(.personalDetails(.lastName))
                            case .identifier:
                                if let document = identity.document {
                                    switch document.type {
                                        case .passport:
                                            valueKey = .passport
                                            errorKey = .field(.passport(.documentId))
                                        case .internalPassport:
                                            valueKey = .internalPassport
                                            errorKey = .field(.internalPassport(.documentId))
                                        case .driversLicense:
                                            valueKey = .driversLicense
                                            errorKey = .field(.driversLicense(.documentId))
                                        case .idCard:
                                            valueKey = .idCard
                                            errorKey = .field(.idCard(.documentId))
                                    }
                                }
                            default:
                                break
                        }
                    case .address:
                        switch field {
                            case .street1:
                                valueKey = .address
                                errorKey = .field(.address(.streetLine1))
                            case .street2:
                                valueKey = .address
                                errorKey = .field(.address(.streetLine2))
                            case .state:
                                valueKey = .address
                                errorKey = .field(.address(.state))
                            case .postcode:
                                valueKey = .address
                                errorKey = .field(.address(.postCode))
                            default:
                                break
                        }
                }
                if let valueKey = valueKey, let errorKey = errorKey {
                    if let previousValue = innerState.previousValues[valueKey] {
                        innerState.previousValues[valueKey] = previousValue.withRemovedErrors([errorKey])
                    }
                }
                strongSelf.updateInnerState(transition: .immediate, with: innerState)
            }
        }, selectNextInputItem: { [weak self] entry in
            guard let strongSelf = self else {
                return
            }
            var useNext = false
            strongSelf.enumerateItemsAndEntries({ itemEntry, itemNode in
                if itemEntry.isEqual(to: entry) {
                    useNext = true
                } else if useNext, let inputNode = itemNode as? FormControllerTextInputItemNode {
                    inputNode.activate()
                    return false
                }
                return true
            })
            strongSelf.forceUpdateState(transition: .animated(duration: 0.2, curve: .spring))
        }, activateSelection: { [weak self] field in
            if let strongSelf = self {
                switch field {
                    case .country:
                        let controller = AuthorizationSequenceCountrySelectionController(strings: strings, theme: AuthorizationSequenceCountrySelectionTheme(presentationTheme: strongSelf.theme), displayCodes: false)
                        controller.completeWithCountryCode = { _, id in
                            if let strongSelf = self, var innerState = strongSelf.innerState {
                                innerState.documentState.updateCountryCode(value: id)
                                var valueKey: SecureIdValueKey?
                                var errorKey: SecureIdValueContentErrorKey?
                                switch innerState.documentState {
                                    case .identity:
                                        valueKey = .personalDetails
                                        errorKey = .field(.personalDetails(.countryCode))
                                    case .address:
                                        valueKey = .address
                                        errorKey = .field(.address(.countryCode))
                                }
                                if let valueKey = valueKey, let errorKey = errorKey {
                                    if let previousValue = innerState.previousValues[valueKey] {
                                        innerState.previousValues[valueKey] = previousValue.withRemovedErrors([errorKey])
                                    }
                                }
                                strongSelf.updateInnerState(transition: .immediate, with: innerState)
                            }
                        }
                        strongSelf.view.endEditing(true)
                        strongSelf.present(controller, ViewControllerPresentationArguments(presentationAnimation: .modalSheet))
                    case .residenceCountry:
                        let controller = AuthorizationSequenceCountrySelectionController(strings: strings, theme: AuthorizationSequenceCountrySelectionTheme(presentationTheme: strongSelf.theme), displayCodes: false)
                        controller.completeWithCountryCode = { _, id in
                            if let strongSelf = self, var innerState = strongSelf.innerState {
                                innerState.documentState.updateResidenceCountryCode(value: id)
                                var valueKey: SecureIdValueKey?
                                var errorKey: SecureIdValueContentErrorKey?
                                switch innerState.documentState {
                                    case .identity:
                                        valueKey = .personalDetails
                                        errorKey = .field(.personalDetails(.residenceCountryCode))
                                    case .address:
                                        break
                                }
                                if let valueKey = valueKey, let errorKey = errorKey {
                                    if let previousValue = innerState.previousValues[valueKey] {
                                        innerState.previousValues[valueKey] = previousValue.withRemovedErrors([errorKey])
                                    }
                                }
                                strongSelf.updateInnerState(transition: .immediate, with: innerState)
                            }
                        }
                        strongSelf.view.endEditing(true)
                        strongSelf.present(controller, ViewControllerPresentationArguments(presentationAnimation: .modalSheet))
                    case let .date(current, field):
                        var emptyTitle: String?
                        var minimumDate: Date? = nil
                        var maximumDate: Date? = nil
                        let calendar = Calendar(identifier: .gregorian)
                        let now = Date()
                        if case .expiry = field {
                            emptyTitle = strings.Passport_Identity_DoesNotExpire
                            var deltaComponents = DateComponents()
                            deltaComponents.month = 6
                            minimumDate = calendar.date(byAdding: deltaComponents, to: now)
                        } else if case .birthdate = field {
                            var components = calendar.dateComponents([.year, .month, .day], from: now)
                            if let year = components.year {
                                components.year = year - 18
                                components.hour = 0
                                components.minute = 0
                                maximumDate = calendar.date(from: components)
                            }
                        }
                        
                        let controller = DateSelectionActionSheetController(theme: theme, strings: strings, currentValue: current ?? Int32(Date().timeIntervalSince1970), minimumDate: minimumDate, maximumDate: maximumDate, emptyTitle: emptyTitle, applyValue: { value in
                            if let strongSelf = self, var innerState = strongSelf.innerState {
                                innerState.documentState.updateDateField(type: field, value: value.flatMap(SecureIdDate.init))
                                var valueKey: SecureIdValueKey?
                                var errorKey: SecureIdValueContentErrorKey?
                                
                                switch innerState.documentState {
                                    case let .identity(identity):
                                        switch field {
                                            case .birthdate:
                                                valueKey = .personalDetails
                                                errorKey = .field(.personalDetails(.birthdate))
                                            case .expiry:
                                                if let document = identity.document {
                                                    switch document.type {
                                                        case .passport:
                                                            valueKey = .passport
                                                            errorKey = .field(.passport(.expiryDate))
                                                        case .internalPassport:
                                                            valueKey = .internalPassport
                                                            errorKey = .field(.internalPassport(.expiryDate))
                                                        case .driversLicense:
                                                            valueKey = .driversLicense
                                                            errorKey = .field(.driversLicense(.expiryDate))
                                                        case .idCard:
                                                            valueKey = .idCard
                                                            errorKey = .field(.idCard(.expiryDate))
                                                    }
                                                }
                                        }
                                    case .address:
                                        break
                                }
                                if let valueKey = valueKey, let errorKey = errorKey {
                                    if let previousValue = innerState.previousValues[valueKey] {
                                        innerState.previousValues[valueKey] = previousValue.withRemovedErrors([errorKey])
                                    }
                                }
                                strongSelf.updateInnerState(transition: .immediate, with: innerState)
                            }
                        })
                        strongSelf.view.endEditing(true)
                        strongSelf.present(controller, nil)
                    case .gender:
                        let controller = ActionSheetController(presentationTheme: theme)
                        let dismissAction: () -> Void = { [weak controller] in
                            controller?.dismissAnimated()
                        }
                        let applyAction: (SecureIdGender) -> Void = { gender in
                            if let strongSelf = self, var innerState = strongSelf.innerState {
                                innerState.documentState.updateGenderField(type: .gender, value: gender)
                                var valueKey: SecureIdValueKey?
                                var errorKey: SecureIdValueContentErrorKey?
                                valueKey = .personalDetails
                                errorKey = .field(.personalDetails(.gender))
                                if let valueKey = valueKey, let errorKey = errorKey {
                                    if let previousValue = innerState.previousValues[valueKey] {
                                        innerState.previousValues[valueKey] = previousValue.withRemovedErrors([errorKey])
                                    }
                                }
                                strongSelf.updateInnerState(transition: .immediate, with: innerState)
                            }
                        }
                        controller.setItemGroups([
                            ActionSheetItemGroup(items: [
                                ActionSheetButtonItem(title: strings.Passport_Identity_GenderMale, action: {
                                    dismissAction()
                                    applyAction(.male)
                                }),
                                ActionSheetButtonItem(title: strings.Passport_Identity_GenderFemale, action: {
                                    dismissAction()
                                    applyAction(.female)
                                })
                            ]),
                            ActionSheetItemGroup(items: [ActionSheetButtonItem(title: strongSelf.strings.Common_Cancel, action: { dismissAction() })])
                        ])
                        strongSelf.view.endEditing(true)
                        strongSelf.present(controller, nil)
                }
            }
        }, deleteValue: { [weak self] in
            if let strongSelf = self {
                strongSelf.deleteValue()
            }
        })
        
        updateImpl = { [weak self] id, state in
            if let strongSelf = self, var innerState = strongSelf.innerState {
                outer: for i in 0 ..< innerState.documents.count {
                    switch innerState.documents[i] {
                        case var .local(local):
                            if local.id == id {
                                local.state = state
                                innerState.documents[i] = .local(local)
                                break outer
                            }
                        case .remote:
                            break
                    }
                }
                if let selfieDocument = innerState.selfieDocument {
                    switch selfieDocument {
                        case var .local(local):
                            if local.id == id {
                                local.state = state
                                innerState.selfieDocument = .local(local)
                            }
                        case .remote:
                            break
                    }
                }
                if let frontSideDocument = innerState.frontSideDocument {
                    switch frontSideDocument {
                    case var .local(local):
                        if local.id == id {
                            local.state = state
                            innerState.frontSideDocument = .local(local)
                        }
                    case .remote:
                        break
                    }
                }
                if let backSideDocument = innerState.backSideDocument {
                    switch backSideDocument {
                    case var .local(local):
                        if local.id == id {
                            local.state = state
                            innerState.backSideDocument = .local(local)
                        }
                    case .remote:
                        break
                    }
                }
                outer: for i in 0 ..< innerState.translations.count {
                    switch innerState.translations[i] {
                        case var .local(local):
                            if local.id == id {
                                local.state = state
                                innerState.translations[i] = .local(local)
                                break outer
                            }
                        case .remote:
                            break
                    }
                }
                strongSelf.updateInnerState(transition: .immediate, with: innerState)
            }
        }
    }
    
    deinit {
        self.actionDisposable.dispose()
    }
    
    private func presentAssetPicker(_ type: AddFileTarget) {
        guard let validLayout = self.layoutState?.layout else {
            return
        }
        let attachmentType: SecureIdAttachmentMenuType
        var recognizeDocumentData = false
        switch type {
            case .scan:
                attachmentType = .multiple
<<<<<<< HEAD
            case let .frontSide(type), let .backSide(type):
                switch type {
                    case .idCard?, .driversLicense?:
                        attachmentType = .idCard
                    default:
                        attachmentType = .generic
                }
=======
                if let innerState = self.innerState {
                    switch innerState.documentState {
                        case .identity:
                            recognizeDocumentData = true
                        default:
                            break
                    }
                }
            case .backSide:
                attachmentType = .generic
                recognizeDocumentData = true
            case .frontSide:
                attachmentType = .generic
                recognizeDocumentData = true
>>>>>>> 6a039d5f
            case .selfie:
                attachmentType = .selfie
            case .translation:
                attachmentType = .multiple
        }
        presentLegacySecureIdAttachmentMenu(account: self.account, present: { [weak self] c in
            self?.view.endEditing(true)
            self?.present(c, nil)
            }, validLayout: validLayout, type: attachmentType, recognizeDocumentData: recognizeDocumentData, completion: { [weak self] resources, recognizedData in
            self?.addDocuments(type: type, resources: resources, recognizedData: recognizedData)
        })
    }
    
    private func addDocuments(type: AddFileTarget, resources: [TelegramMediaResource], recognizedData: SecureIdRecognizedDocumentData?) {
        guard var innerState = self.innerState else {
            return
        }
        switch type {
            case .scan:
                for resource in resources {
                    let id = arc4random64()
                    innerState.documents.append(.local(SecureIdVerificationLocalDocument(id: id, resource: SecureIdLocalImageResource(localId: id, source: resource), timestamp: Int32(Date().timeIntervalSince1970), state: .uploading(0.0))))
                }
            case .selfie:
                loop: for resource in resources {
                    let id = arc4random64()
                    innerState.selfieDocument = .local(SecureIdVerificationLocalDocument(id: id, resource: SecureIdLocalImageResource(localId: id, source: resource), timestamp: Int32(Date().timeIntervalSince1970), state: .uploading(0.0)))
                    break loop
                }
            case .frontSide:
                loop: for resource in resources {
                    let id = arc4random64()
                    innerState.frontSideDocument = .local(SecureIdVerificationLocalDocument(id: id, resource: SecureIdLocalImageResource(localId: id, source: resource), timestamp: Int32(Date().timeIntervalSince1970), state: .uploading(0.0)))
                    break loop
                }
            case .backSide:
                loop: for resource in resources {
                    let id = arc4random64()
                    innerState.backSideDocument = .local(SecureIdVerificationLocalDocument(id: id, resource: SecureIdLocalImageResource(localId: id, source: resource), timestamp: Int32(Date().timeIntervalSince1970), state: .uploading(0.0)))
                    break loop
                }
            case .translation:
                for resource in resources {
                    let id = arc4random64()
                    innerState.translations.append(.local(SecureIdVerificationLocalDocument(id: id, resource: SecureIdLocalImageResource(localId: id, source: resource), timestamp: Int32(Date().timeIntervalSince1970), state: .uploading(0.0))))
                }
        }
        if let recognizedData = recognizedData {
            switch innerState.documentState {
                case var .identity(identity):
                    if var document = identity.document {
                        switch document.type {
                            case .passport:
                                break
                            case .internalPassport:
                                break
                            case .driversLicense:
                                break
                            case .idCard:
                                break
                        }
                        
                        if var details = identity.details {
                            if details.firstName.isEmpty {
                                details.firstName = recognizedData.firstName ?? ""
                            }
                            if details.lastName.isEmpty {
                                details.lastName = recognizedData.lastName ?? ""
                            }
                            if details.birthdate == nil, let birthdate = recognizedData.birthDate {
                                details.birthdate = SecureIdDate(timestamp: Int32(birthdate.timeIntervalSince1970))
                            }
                            if details.gender == nil, let gender = recognizedData.gender {
                                if gender == "M" {
                                    details.gender = .male
                                } else {
                                    details.gender = .female
                                }
                            }
                            if details.countryCode.isEmpty {
                                
                                details.countryCode = recognizedData.issuingCountry ?? ""
                            }
                            identity.details = details
                        }
                        if document.identifier.isEmpty {
                            document.identifier = recognizedData.documentNumber ?? ""
                        }
                        if document.expiryDate == nil, let expiryDate = recognizedData.expiryDate {
                            document.expiryDate = SecureIdDate(timestamp: Int32(expiryDate.timeIntervalSince1970))
                        }
                        identity.document = document
                        innerState.documentState = .identity(identity)
                    }
                default:
                    break
            }
        }
        self.updateInnerState(transition: .immediate, with: innerState)
    }
    
    override func updateInnerState(transition: ContainedViewLayoutTransition, with innerState: SecureIdDocumentFormState) {
        let previousActionInputState = self.innerState?.actionInputState()
        super.updateInnerState(transition: transition, with: innerState)
        var documents = innerState.documents
        if let selfieDocument = innerState.selfieDocument {
            documents.append(selfieDocument)
        }
        if let frontSideDocument = innerState.frontSideDocument {
            documents.append(frontSideDocument)
        }
        if let backSideDocument = innerState.backSideDocument {
            documents.append(backSideDocument)
        }
        documents.append(contentsOf: innerState.translations)
        self.uploadContext.stateUpdated(documents)
        
        let actionInputState = innerState.actionInputState()
        if previousActionInputState != actionInputState {
            self.actionInputStateUpdated?(actionInputState)
        }
    }
    
    func hasUnsavedData() -> Bool {
        guard var innerState = self.innerState else {
            return false
        }
        guard let values = innerState.makeValues(), !values.isEmpty else {
            return false
        }
        
        for (key, value) in values {
            if innerState.previousValues[key]?.value != value {
                return true
            }
        }
        for (key, _) in innerState.previousValues {
            if values[key] == nil {
                return true
            }
        }
        
        return false
    }
    
    func save() {
        guard var innerState = self.innerState else {
            return
        }
        guard case .none = innerState.actionState else {
            return
        }
        guard case .saveAvailable = innerState.actionInputState() else {
            return
        }
        guard let values = innerState.makeValues(), !values.isEmpty else {
            return
        }
        if !innerState.previousValues.isEmpty, values == innerState.previousValues.mapValues({ $0.value }) {
            self.dismiss?()
            return
        }
        
        innerState.actionState = .saving
        self.updateInnerState(transition: .immediate, with: innerState)
        
        var saveValues: [Signal<SecureIdValueWithContext, SaveSecureIdValueError>] = []
        for (_, value) in values {
            saveValues.append(saveSecureIdValue(postbox: self.account.postbox, network: self.account.network, context: self.context, value: value, uploadedFiles: self.uploadContext.uploadedFiles))
        }
        
        self.actionDisposable.set((combineLatest(saveValues)
        |> deliverOnMainQueue).start(next: { [weak self] result in
            if let strongSelf = self {
                strongSelf.completedWithValues?(result)
            }
        }, error: { [weak self] error in
            if let strongSelf = self {
                guard var innerState = strongSelf.innerState else {
                    return
                }
                guard case .saving = innerState.actionState else {
                    return
                }
                innerState.actionState = .none
                strongSelf.updateInnerState(transition: .immediate, with: innerState)
            }
        }))
    }
    
    func deleteValue() {
        guard let innerState = self.innerState, !innerState.previousValues.isEmpty else {
            return
        }
        guard case .none = innerState.actionState else {
            return
        }
        
        let controller = ActionSheetController(presentationTheme: theme)
        let dismissAction: () -> Void = { [weak controller] in
            controller?.dismissAnimated()
        }
        controller.setItemGroups([
            ActionSheetItemGroup(items: [
                ActionSheetTextItem(title: self.strings.Passport_DeleteDocumentConfirmation),
                ActionSheetButtonItem(title: strings.Passport_DeleteDocument, color: .destructive, action: { [weak self] in
                    dismissAction()
                    guard let strongSelf = self else {
                        return
                    }
                    guard var innerState = strongSelf.innerState, !innerState.previousValues.isEmpty else {
                        return
                    }
                    innerState.actionState = .deleting
                    strongSelf.updateInnerState(transition: .immediate, with: innerState)
                    
                    strongSelf.actionDisposable.set((deleteSecureIdValues(network: strongSelf.account.network, keys: Set(innerState.previousValues.keys))
                    |> deliverOnMainQueue).start(error: { error in
                        guard let strongSelf = self else {
                            return
                        }
                        guard var innerState = strongSelf.innerState else {
                            return
                        }
                        guard case .deleting = innerState.actionState else {
                            return
                        }
                        innerState.actionState = .none
                        strongSelf.updateInnerState(transition: .immediate, with: innerState)
                    }, completed: { [weak self] in
                        self?.completedWithValues?([])
                    }))
                })
            ]),
            ActionSheetItemGroup(items: [ActionSheetButtonItem(title: self.strings.Common_Cancel, action: {
                dismissAction()
            })])
        ])
        self.view.endEditing(true)
        self.present(controller, nil)
    }
    
    private func presentGallery(document: SecureIdVerificationDocument) {
        guard let innerState = self.innerState else {
            return
        }
        
        var entries: [SecureIdDocumentGalleryEntry] = []
        var index = 0
        var centralIndex = 0
        if let selfieDocument = innerState.selfieDocument, selfieDocument.id == document.id {
            entries.append(SecureIdDocumentGalleryEntry(index: Int32(index), resource: selfieDocument.resource, location: SecureIdDocumentGalleryEntryLocation(position: Int32(index), totalCount: 1), error: ""))
            centralIndex = index
            index += 1
        } else if let frontSideDocument = innerState.frontSideDocument, frontSideDocument.id == document.id {
            entries.append(SecureIdDocumentGalleryEntry(index: Int32(index), resource: frontSideDocument.resource, location: SecureIdDocumentGalleryEntryLocation(position: Int32(index), totalCount: 1), error: ""))
            centralIndex = index
            index += 1
        } else if let backSideDocument = innerState.backSideDocument, backSideDocument.id == document.id {
            entries.append(SecureIdDocumentGalleryEntry(index: Int32(index), resource: backSideDocument.resource, location: SecureIdDocumentGalleryEntryLocation(position: Int32(index), totalCount: 1), error: ""))
            centralIndex = index
            index += 1
        } else {
            if let _ = innerState.documents.index(where: { $0.id == document.id }) {
                for itemDocument in innerState.documents {
                    entries.append(SecureIdDocumentGalleryEntry(index: Int32(index), resource: itemDocument.resource, location: SecureIdDocumentGalleryEntryLocation(position: Int32(index), totalCount: Int32(innerState.documents.count)), error: ""))
                    if document.id == itemDocument.id {
                        centralIndex = index
                    }
                    index += 1
                }
            } else if let _ = innerState.translations.index(where: { $0.id == document.id }) {
                for itemDocument in innerState.translations {
                    entries.append(SecureIdDocumentGalleryEntry(index: Int32(index), resource: itemDocument.resource, location: SecureIdDocumentGalleryEntryLocation(position: Int32(index), totalCount: Int32(innerState.documents.count)), error: ""))
                    if document.id == itemDocument.id {
                        centralIndex = index
                    }
                    index += 1
                }
            }
        }
        
        let galleryController = SecureIdDocumentGalleryController(account: self.account, context: self.context, entries: entries, centralIndex: centralIndex, replaceRootController: { _, _ in
            
        })
        galleryController.deleteResource = { [weak self] resource in
            guard let strongSelf = self else {
                return
            }
            guard var innerState = strongSelf.innerState else {
                return
            }
            
            if let selfieDocument = innerState.selfieDocument, selfieDocument.resource.isEqual(to: resource) {
                innerState.selfieDocument = nil
            }
            
            if let frontSideDocument = innerState.frontSideDocument, frontSideDocument.resource.isEqual(to: resource) {
                innerState.frontSideDocument = nil
            }
            
            if let backSideDocument = innerState.backSideDocument, backSideDocument.resource.isEqual(to: resource) {
                innerState.backSideDocument = nil
            }
            
            for i in 0 ..< innerState.documents.count {
                if innerState.documents[i].resource.isEqual(to: resource) {
                    innerState.documents.remove(at: i)
                    break
                }
            }
            
            for i in 0 ..< innerState.translations.count {
                if innerState.translations[i].resource.isEqual(to: resource) {
                    innerState.translations.remove(at: i)
                    break
                }
            }
            
            strongSelf.updateInnerState(transition: .immediate, with: innerState)
        }
        self.hiddenItemDisposable.set((galleryController.hiddenMedia
        |> deliverOnMainQueue).start(next: { [weak self] entry in
            guard let strongSelf = self else {
                return
            }
            for itemNode in strongSelf.itemNodes {
                if let itemNode = itemNode as? SecureIdValueFormFileItemNode, let item = itemNode.item {
                    if let entry = entry, let document = item.document, document.resource.isEqual(to: entry.resource) {
                        itemNode.imageNode.isHidden = true
                    } else {
                        itemNode.imageNode.isHidden = false
                    }
                }
            }
        }))
        self.view.endEditing(true)
        self.present(galleryController, SecureIdDocumentGalleryControllerPresentationArguments(transitionArguments: { [weak self] entry in
            guard let strongSelf = self else {
                return nil
            }
            for itemNode in strongSelf.itemNodes {
                if let itemNode = itemNode as? SecureIdValueFormFileItemNode, let item = itemNode.item, let document = item.document {
                    if document.resource.isEqual(to: entry.resource) {
                        return GalleryTransitionArguments(transitionNode: (itemNode.imageNode, {
                            return itemNode.imageNode.view.snapshotContentTree(unhide: true)
                        }), addToTransitionSurface: { view in
                            self?.view.addSubview(view)
                        })
                    }
                }
            }
            return nil
        }))
    }
}<|MERGE_RESOLUTION|>--- conflicted
+++ resolved
@@ -2169,15 +2169,6 @@
         switch type {
             case .scan:
                 attachmentType = .multiple
-<<<<<<< HEAD
-            case let .frontSide(type), let .backSide(type):
-                switch type {
-                    case .idCard?, .driversLicense?:
-                        attachmentType = .idCard
-                    default:
-                        attachmentType = .generic
-                }
-=======
                 if let innerState = self.innerState {
                     switch innerState.documentState {
                         case .identity:
@@ -2186,13 +2177,22 @@
                             break
                     }
                 }
-            case .backSide:
-                attachmentType = .generic
+            case let .backSide(type):
+                switch type {
+                    case .idCard?, .driversLicense?:
+                        attachmentType = .idCard
+                    default:
+                        attachmentType = .generic
+                }
                 recognizeDocumentData = true
-            case .frontSide:
-                attachmentType = .generic
+            case let .frontSide(type):
+                switch type {
+                case .idCard?, .driversLicense?:
+                    attachmentType = .idCard
+                default:
+                    attachmentType = .generic
+                }
                 recognizeDocumentData = true
->>>>>>> 6a039d5f
             case .selfie:
                 attachmentType = .selfie
             case .translation:
