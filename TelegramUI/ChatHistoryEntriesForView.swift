--- conflicted
+++ resolved
@@ -21,16 +21,6 @@
     
     var groupBucket: [(Message, Bool, ChatHistoryMessageSelection, ChatMessageEntryAttributes)] = []
     loop: for entry in view.entries {
-<<<<<<< HEAD
-        if entry.message.id.peerId.namespace == Namespaces.Peer.CloudChannel {
-            for media in entry.message.media {
-                if let action = media as? TelegramMediaAction {
-                    switch action.action {
-                        case .channelMigratedFromGroup, .groupMigratedToChannel:
-                            continue loop
-                        default:
-                            break
-=======
         switch entry {
             case let .HoleEntry(hole, _):
                 if !groupBucket.isEmpty {
@@ -51,47 +41,45 @@
                                     break
                             }
                         }
->>>>>>> e93b3ebe
                     }
                 }
-            }
-        }
-        
-        var isAdmin = false
-        if let author = entry.message.author {
-            isAdmin = adminIds.contains(author.id)
-        }
-        
-        if groupMessages {
-            if !groupBucket.isEmpty && entry.message.groupInfo != groupBucket[0].0.groupInfo {
-                entries.append(.MessageGroupEntry(groupBucket[0].0.groupInfo!, groupBucket, presentationData))
-                groupBucket.removeAll()
-            }
-            if let _ = entry.message.groupInfo {
-                let selection: ChatHistoryMessageSelection
-                if let selectedMessages = selectedMessages {
-                    selection = .selectable(selected: selectedMessages.contains(entry.message.id))
+                
+                var isAdmin = false
+                if let author = message.author {
+                    isAdmin = adminIds.contains(author.id)
+                }
+                
+                if groupMessages {
+                    if !groupBucket.isEmpty && message.groupInfo != groupBucket[0].0.groupInfo {
+                        entries.append(.MessageGroupEntry(groupBucket[0].0.groupInfo!, groupBucket, presentationData))
+                        groupBucket.removeAll()
+                    }
+                    if let _ = message.groupInfo {
+                        let selection: ChatHistoryMessageSelection
+                        if let selectedMessages = selectedMessages {
+                            selection = .selectable(selected: selectedMessages.contains(message.id))
+                        } else {
+                            selection = .none
+                        }
+                        groupBucket.append((message, read, selection, ChatMessageEntryAttributes(isAdmin: isAdmin, isContact: attributes.authorIsContact)))
+                    } else {
+                        let selection: ChatHistoryMessageSelection
+                        if let selectedMessages = selectedMessages {
+                            selection = .selectable(selected: selectedMessages.contains(message.id))
+                        } else {
+                            selection = .none
+                        }
+                        entries.append(.MessageEntry(message, presentationData, read, monthLocation, selection, ChatMessageEntryAttributes(isAdmin: isAdmin, isContact: attributes.authorIsContact)))
+                    }
                 } else {
-                    selection = .none
+                    let selection: ChatHistoryMessageSelection
+                    if let selectedMessages = selectedMessages {
+                        selection = .selectable(selected: selectedMessages.contains(message.id))
+                    } else {
+                        selection = .none
+                    }
+                    entries.append(.MessageEntry(message, presentationData, read, monthLocation, selection, ChatMessageEntryAttributes(isAdmin: isAdmin, isContact: attributes.authorIsContact)))
                 }
-                groupBucket.append((entry.message, entry.isRead, selection, ChatMessageEntryAttributes(isAdmin: isAdmin, isContact: entry.attributes.authorIsContact)))
-            } else {
-                let selection: ChatHistoryMessageSelection
-                if let selectedMessages = selectedMessages {
-                    selection = .selectable(selected: selectedMessages.contains(entry.message.id))
-                } else {
-                    selection = .none
-                }
-                entries.append(.MessageEntry(entry.message, presentationData, entry.isRead, entry.monthLocation, selection, ChatMessageEntryAttributes(isAdmin: isAdmin, isContact: entry.attributes.authorIsContact)))
-            }
-        } else {
-            let selection: ChatHistoryMessageSelection
-            if let selectedMessages = selectedMessages {
-                selection = .selectable(selected: selectedMessages.contains(entry.message.id))
-            } else {
-                selection = .none
-            }
-            entries.append(.MessageEntry(entry.message, presentationData, entry.isRead, entry.monthLocation, selection, ChatMessageEntryAttributes(isAdmin: isAdmin, isContact: entry.attributes.authorIsContact)))
         }
     }
     
