//
//  ASBatchFetching.m
//  AsyncDisplayKit
//
//  Copyright (c) 2014-present, Facebook, Inc.  All rights reserved.
//  This source code is licensed under the BSD-style license found in the
//  LICENSE file in the root directory of this source tree. An additional grant
//  of patent rights can be found in the PATENTS file in the same directory.
//

#ifndef MINIMAL_ASDK

#import "ASBatchFetching.h"

BOOL ASDisplayShouldFetchBatchForScrollView(UIScrollView<ASBatchFetchingScrollView> *scrollView, ASScrollDirection scrollDirection, ASScrollDirection scrollableDirections, CGPoint contentOffset)
{
  // Don't fetch if the scroll view does not allow
  if (![scrollView canBatchFetch]) {
    return NO;
  }
  
  // Check if we should batch fetch
  ASBatchContext *context = scrollView.batchContext;
  CGRect bounds = scrollView.bounds;
  CGSize contentSize = scrollView.contentSize;
  CGFloat leadingScreens = scrollView.leadingScreensForBatching;
  return ASDisplayShouldFetchBatchForContext(context, scrollDirection, scrollableDirections, bounds, contentSize, contentOffset, leadingScreens);
}

BOOL ASDisplayShouldFetchBatchForContext(ASBatchContext *context,
                                         ASScrollDirection scrollDirection,
                                         ASScrollDirection scrollableDirections,
                                         CGRect bounds,
                                         CGSize contentSize,
                                         CGPoint targetOffset,
                                         CGFloat leadingScreens)
{
  // Do not allow fetching if a batch is already in-flight and hasn't been completed or cancelled
  if ([context isFetching]) {
    return NO;
  }

  // No fetching for null states
  if (leadingScreens <= 0.0 || CGRectIsEmpty(bounds)) {
    return NO;
  }

  CGFloat viewLength, offset, contentLength;

  if (ASScrollDirectionContainsVerticalDirection(scrollableDirections)) {
    viewLength = bounds.size.height;
    offset = targetOffset.y;
    contentLength = contentSize.height;
  } else { // horizontal / right
    viewLength = bounds.size.width;
    offset = targetOffset.x;
    contentLength = contentSize.width;
  }

  // target offset will always be 0 if the content size is smaller than the viewport
  BOOL hasSmallContent = offset == 0.0 && contentLength < viewLength;
  if (hasSmallContent) {
    return YES;
  }

  BOOL isScrollingTowardEnd = (ASScrollDirectionContainsDown(scrollDirection) || ASScrollDirectionContainsRight(scrollDirection));

  CGFloat triggerDistance = viewLength * leadingScreens;
  CGFloat remainingDistance = contentLength - viewLength - offset;

<<<<<<< HEAD
  return hasSmallContent || remainingDistance <= triggerDistance;
}

#endif
=======
  return isScrollingTowardEnd && remainingDistance <= triggerDistance;
}
>>>>>>> d9209e69
<|MERGE_RESOLUTION|>--- conflicted
+++ resolved
@@ -68,12 +68,7 @@
   CGFloat triggerDistance = viewLength * leadingScreens;
   CGFloat remainingDistance = contentLength - viewLength - offset;
 
-<<<<<<< HEAD
-  return hasSmallContent || remainingDistance <= triggerDistance;
+  return isScrollingTowardEnd && remainingDistance <= triggerDistance;
 }
 
-#endif
-=======
-  return isScrollingTowardEnd && remainingDistance <= triggerDistance;
-}
->>>>>>> d9209e69
+#endif