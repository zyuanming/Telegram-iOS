--- conflicted
+++ resolved
@@ -93,11 +93,7 @@
   
   [postBody appendData:[[NSString stringWithFormat:@"--%@\r\n", boundary] dataUsingEncoding:NSUTF8StringEncoding]];
   
-<<<<<<< HEAD
-  // There's certainly a better way to check if we are supposed to send binary data here. 
-=======
   // There's certainly a better way to check if we are supposed to send binary data here.
->>>>>>> 1068bb11
   if (filename){
     [postBody appendData:[[NSString stringWithFormat:@"Content-Disposition: form-data; name=\"%@\"; filename=\"%@\"\r\n", key, filename] dataUsingEncoding:NSUTF8StringEncoding]];
     [postBody appendData:[[NSString stringWithFormat:@"Content-Type: %@\r\n", contentType] dataUsingEncoding:NSUTF8StringEncoding]];
