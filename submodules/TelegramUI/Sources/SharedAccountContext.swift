import Foundation
import UIKit
import AsyncDisplayKit
import Postbox
import TelegramCore
import SwiftSignalKit
import Display
import TelegramPresentationData
import TelegramCallsUI
import TelegramUIPreferences
import AccountContext
import DeviceLocationManager
import LegacyUI
import ChatListUI
import PeersNearbyUI
import PeerInfoUI
import SettingsUI
import UrlHandling
import LegacyMediaPickerUI
import LocalMediaResources
import OverlayStatusController
import AlertUI
import PresentationDataUtils
import LocationUI
import AppLock
import WallpaperBackgroundNode
import InAppPurchaseManager
import PremiumUI
import StickerPackPreviewUI
import ChatControllerInteraction
import ChatPresentationInterfaceState
import StorageUsageScreen
import DebugSettingsUI
import MediaPickerUI
import Photos
import TextFormat
import ChatTextLinkEditUI
import AttachmentTextInputPanelNode
import ChatEntityKeyboardInputNode
import HashtagSearchUI
import PeerInfoStoryGridScreen
import TelegramAccountAuxiliaryMethods
import PeerSelectionController
import LegacyMessageInputPanel
<<<<<<< HEAD
import StatisticsUI
=======
import ChatHistoryEntry
>>>>>>> 6a7233ed

private final class AccountUserInterfaceInUseContext {
    let subscribers = Bag<(Bool) -> Void>()
    let tokens = Bag<Void>()
    
    var isEmpty: Bool {
        return self.tokens.isEmpty && self.subscribers.isEmpty
    }
}

private struct AccountAttributes: Equatable {
    let sortIndex: Int32
    let isTestingEnvironment: Bool
    let backupData: AccountBackupData?
}

private enum AddedAccountResult {
    case upgrading(Float)
    case ready(AccountRecordId, Account?, Int32, LimitsConfiguration?, ContentSettings?, AppConfiguration?)
}

private enum AddedAccountsResult {
    case upgrading(Float)
    case ready([(AccountRecordId, Account?, Int32, LimitsConfiguration?, ContentSettings?, AppConfiguration?)])
}

private var testHasInstance = false

public final class SharedAccountContextImpl: SharedAccountContext {
    public let mainWindow: Window1?
    public let applicationBindings: TelegramApplicationBindings
    public let sharedContainerPath: String
    public let basePath: String
    public let accountManager: AccountManager<TelegramAccountManagerTypes>
    public let appLockContext: AppLockContext
    
    private let navigateToChatImpl: (AccountRecordId, PeerId, MessageId?) -> Void
    
    private let apsNotificationToken: Signal<Data?, NoError>
    private let voipNotificationToken: Signal<Data?, NoError>
    
    public let firebaseSecretStream: Signal<[String: String], NoError>
    
    private let authorizationPushConfigurationValue = Promise<AuthorizationCodePushNotificationConfiguration?>(nil)
    public var authorizationPushConfiguration: Signal<AuthorizationCodePushNotificationConfiguration?, NoError> {
        return self.authorizationPushConfigurationValue.get()
    }
    
    private var activeAccountsValue: (primary: AccountContext?, accounts: [(AccountRecordId, AccountContext, Int32)], currentAuth: UnauthorizedAccount?)?
    private let activeAccountsPromise = Promise<(primary: AccountContext?, accounts: [(AccountRecordId, AccountContext, Int32)], currentAuth: UnauthorizedAccount?)>()
    public var activeAccountContexts: Signal<(primary: AccountContext?, accounts: [(AccountRecordId, AccountContext, Int32)], currentAuth: UnauthorizedAccount?), NoError> {
        return self.activeAccountsPromise.get()
    }
    private let managedAccountDisposables = DisposableDict<AccountRecordId>()
    private let activeAccountsWithInfoPromise = Promise<(primary: AccountRecordId?, accounts: [AccountWithInfo])>()
    public var activeAccountsWithInfo: Signal<(primary: AccountRecordId?, accounts: [AccountWithInfo]), NoError> {
        return self.activeAccountsWithInfoPromise.get()
    }
    
    private var activeUnauthorizedAccountValue: UnauthorizedAccount?
    private let activeUnauthorizedAccountPromise = Promise<UnauthorizedAccount?>()
    public var activeUnauthorizedAccount: Signal<UnauthorizedAccount?, NoError> {
        return self.activeUnauthorizedAccountPromise.get()
    }
    
    private let registeredNotificationTokensDisposable = MetaDisposable()
    
    public let mediaManager: MediaManager
    public let contactDataManager: DeviceContactDataManager?
    public let locationManager: DeviceLocationManager?
    public var callManager: PresentationCallManager?
    let hasInAppPurchases: Bool
    
    private var callDisposable: Disposable?
    private var callStateDisposable: Disposable?
    
    private(set) var currentCallStatusBarNode: CallStatusBarNodeImpl?
    
    private var groupCallDisposable: Disposable?
    
    private var callController: CallController?
    public let hasOngoingCall = ValuePromise<Bool>(false)
    private let callState = Promise<PresentationCallState?>(nil)
    
    private var groupCallController: VoiceChatController?
    public var currentGroupCallController: ViewController? {
        return self.groupCallController
    }
    private let hasGroupCallOnScreenPromise = ValuePromise<Bool>(false, ignoreRepeated: true)
    public var hasGroupCallOnScreen: Signal<Bool, NoError> {
        return self.hasGroupCallOnScreenPromise.get()
    }
    
    private var immediateHasOngoingCallValue = Atomic<Bool>(value: false)
    public var immediateHasOngoingCall: Bool {
        return self.immediateHasOngoingCallValue.with { $0 }
    }
    private var hasOngoingCallDisposable: Disposable?
    
    public let enablePreloads = Promise<Bool>()
    public let hasPreloadBlockingContent = Promise<Bool>(false)
    
    private var accountUserInterfaceInUseContexts: [AccountRecordId: AccountUserInterfaceInUseContext] = [:]
    
    var switchingData: (settingsController: (SettingsController & ViewController)?, chatListController: ChatListController?, chatListBadge: String?) = (nil, nil, nil)
    
    private let _currentPresentationData: Atomic<PresentationData>
    public var currentPresentationData: Atomic<PresentationData> {
        return self._currentPresentationData
    }
    private let _presentationData = Promise<PresentationData>()
    public var presentationData: Signal<PresentationData, NoError> {
        return self._presentationData.get()
    }
    private let presentationDataDisposable = MetaDisposable()
    
    public let currentInAppNotificationSettings: Atomic<InAppNotificationSettings>
    private var inAppNotificationSettingsDisposable: Disposable?
    
    public var currentAutomaticMediaDownloadSettings: MediaAutoDownloadSettings
    private let _automaticMediaDownloadSettings = Promise<MediaAutoDownloadSettings>()
    public var automaticMediaDownloadSettings: Signal<MediaAutoDownloadSettings, NoError> {
        return self._automaticMediaDownloadSettings.get()
    }
    
    public private(set) var energyUsageSettings: EnergyUsageSettings
    
    public let currentAutodownloadSettings: Atomic<AutodownloadSettings>
    private let _autodownloadSettings = Promise<AutodownloadSettings>()
    private var currentAutodownloadSettingsDisposable = MetaDisposable()
    
    public let currentMediaInputSettings: Atomic<MediaInputSettings>
    private var mediaInputSettingsDisposable: Disposable?
    
    public let currentMediaDisplaySettings: Atomic<MediaDisplaySettings>
    private var mediaDisplaySettingsDisposable: Disposable?
    
    public let currentStickerSettings: Atomic<StickerSettings>
    private var stickerSettingsDisposable: Disposable?
    
    private let automaticMediaDownloadSettingsDisposable = MetaDisposable()
    
    private var immediateExperimentalUISettingsValue = Atomic<ExperimentalUISettings>(value: ExperimentalUISettings.defaultSettings)
    public var immediateExperimentalUISettings: ExperimentalUISettings {
        return self.immediateExperimentalUISettingsValue.with { $0 }
    }
    private var experimentalUISettingsDisposable: Disposable?
    
    public var presentGlobalController: (ViewController, Any?) -> Void = { _, _ in }
    public var presentCrossfadeController: () -> Void = {}
    
    private let displayUpgradeProgress: (Float?) -> Void
    
    private var spotlightDataContext: SpotlightDataContext?
    private var widgetDataContext: WidgetDataContext?
    
    private weak var appDelegate: AppDelegate?
    
    private var invalidatedApsToken: Data?
    
    private let energyUsageAutomaticDisposable = MetaDisposable()
    
    init(mainWindow: Window1?, sharedContainerPath: String, basePath: String, encryptionParameters: ValueBoxEncryptionParameters, accountManager: AccountManager<TelegramAccountManagerTypes>, appLockContext: AppLockContext, applicationBindings: TelegramApplicationBindings, initialPresentationDataAndSettings: InitialPresentationDataAndSettings, networkArguments: NetworkInitializationArguments, hasInAppPurchases: Bool, rootPath: String, legacyBasePath: String?, apsNotificationToken: Signal<Data?, NoError>, voipNotificationToken: Signal<Data?, NoError>, firebaseSecretStream: Signal<[String: String], NoError>, setNotificationCall: @escaping (PresentationCall?) -> Void, navigateToChat: @escaping (AccountRecordId, PeerId, MessageId?) -> Void, displayUpgradeProgress: @escaping (Float?) -> Void = { _ in }, appDelegate: AppDelegate?) {
        assert(Queue.mainQueue().isCurrent())
        
        precondition(!testHasInstance)
        testHasInstance = true
        
        self.appDelegate = appDelegate
        self.mainWindow = mainWindow
        self.applicationBindings = applicationBindings
        self.sharedContainerPath = sharedContainerPath
        self.basePath = basePath
        self.accountManager = accountManager
        self.navigateToChatImpl = navigateToChat
        self.displayUpgradeProgress = displayUpgradeProgress
        self.appLockContext = appLockContext
        self.hasInAppPurchases = hasInAppPurchases
        
        self.accountManager.mediaBox.fetchCachedResourceRepresentation = { (resource, representation) -> Signal<CachedMediaResourceRepresentationResult, NoError> in
            return fetchCachedSharedResourceRepresentation(accountManager: accountManager, resource: resource, representation: representation)
        }
        
        self.apsNotificationToken = apsNotificationToken
        self.voipNotificationToken = voipNotificationToken
        
        self.firebaseSecretStream = firebaseSecretStream
        
        self.authorizationPushConfigurationValue.set(apsNotificationToken |> map { data -> AuthorizationCodePushNotificationConfiguration? in
            guard let data else {
                return nil
            }
            let sandbox: Bool
            #if DEBUG
            sandbox = true
            #else
            sandbox = false
            #endif
            return AuthorizationCodePushNotificationConfiguration(
                token: hexString(data),
                isSandbox: sandbox
            )
        })
                
        if applicationBindings.isMainApp {
            self.locationManager = DeviceLocationManager(queue: Queue.mainQueue())
            self.contactDataManager = DeviceContactDataManagerImpl()
        } else {
            self.locationManager = nil
            self.contactDataManager = nil
        }
        
        self._currentPresentationData = Atomic(value: initialPresentationDataAndSettings.presentationData)
        self.currentAutomaticMediaDownloadSettings = initialPresentationDataAndSettings.automaticMediaDownloadSettings
        self.currentAutodownloadSettings = Atomic(value: initialPresentationDataAndSettings.autodownloadSettings)
        self.currentMediaInputSettings = Atomic(value: initialPresentationDataAndSettings.mediaInputSettings)
        self.currentMediaDisplaySettings = Atomic(value: initialPresentationDataAndSettings.mediaDisplaySettings)
        self.currentStickerSettings = Atomic(value: initialPresentationDataAndSettings.stickerSettings)
        self.currentInAppNotificationSettings = Atomic(value: initialPresentationDataAndSettings.inAppNotificationSettings)
        
        if automaticEnergyUsageShouldBeOnNow(settings: self.currentAutomaticMediaDownloadSettings) {
            self.energyUsageSettings = EnergyUsageSettings.powerSavingDefault
        } else {
            self.energyUsageSettings = self.currentAutomaticMediaDownloadSettings.energyUsageSettings
        }
        
        let presentationData: Signal<PresentationData, NoError> = .single(initialPresentationDataAndSettings.presentationData)
        |> then(
            updatedPresentationData(accountManager: self.accountManager, applicationInForeground: self.applicationBindings.applicationInForeground, systemUserInterfaceStyle: mainWindow?.systemUserInterfaceStyle ?? .single(.light))
        )
        self._presentationData.set(presentationData)
        self._automaticMediaDownloadSettings.set(.single(initialPresentationDataAndSettings.automaticMediaDownloadSettings)
        |> then(accountManager.sharedData(keys: [SharedDataKeys.autodownloadSettings, ApplicationSpecificSharedDataKeys.automaticMediaDownloadSettings])
            |> map { sharedData in
                let autodownloadSettings: AutodownloadSettings = sharedData.entries[SharedDataKeys.autodownloadSettings]?.get(AutodownloadSettings.self) ?? .defaultSettings
                let automaticDownloadSettings: MediaAutoDownloadSettings = sharedData.entries[ApplicationSpecificSharedDataKeys.automaticMediaDownloadSettings]?.get(MediaAutoDownloadSettings.self) ?? .defaultSettings
                return automaticDownloadSettings.updatedWithAutodownloadSettings(autodownloadSettings)
            }
        ))
        
        self.mediaManager = MediaManagerImpl(accountManager: accountManager, inForeground: applicationBindings.applicationInForeground, presentationData: presentationData)
        
        self.mediaManager.overlayMediaManager.updatePossibleEmbeddingItem = { [weak self] item in
            guard let strongSelf = self else {
                return
            }
            guard let navigationController = strongSelf.mainWindow?.viewController as? NavigationController else {
                return
            }
            var content: NavigationControllerDropContent?
            if let item = item {
                content = NavigationControllerDropContent(
                    position: item.position,
                    item: VideoNavigationControllerDropContentItem(
                        itemNode: item.itemNode
                    )
                )
            }
            
            navigationController.updatePossibleControllerDropContent(content: content)
        }
        
        self.mediaManager.overlayMediaManager.embedPossibleEmbeddingItem = { [weak self] item in
            guard let strongSelf = self else {
                return false
            }
            guard let navigationController = strongSelf.mainWindow?.viewController as? NavigationController else {
                return false
            }
            let content = NavigationControllerDropContent(
                position: item.position,
                item: VideoNavigationControllerDropContentItem(
                    itemNode: item.itemNode
                )
            )
            
            return navigationController.acceptPossibleControllerDropContent(content: content)
        }
        
        self._autodownloadSettings.set(.single(initialPresentationDataAndSettings.autodownloadSettings)
        |> then(accountManager.sharedData(keys: [SharedDataKeys.autodownloadSettings])
            |> map { sharedData in
                let autodownloadSettings: AutodownloadSettings = sharedData.entries[SharedDataKeys.autodownloadSettings]?.get(AutodownloadSettings.self) ?? .defaultSettings
                return autodownloadSettings
            }
        ))
        
        self.presentationDataDisposable.set((self.presentationData
        |> deliverOnMainQueue).start(next: { [weak self] next in
            if let strongSelf = self {
                var stringsUpdated = false
                var themeUpdated = false
                var themeNameUpdated = false
                let _ = strongSelf.currentPresentationData.modify { current in
                    if next.strings !== current.strings {
                        stringsUpdated = true
                    }
                    if next.theme !== current.theme {
                        themeUpdated = true
                    }
                    if next.theme.name != current.theme.name {
                        themeNameUpdated = true
                    }
                    return next
                }
                if stringsUpdated {
                    updateLegacyLocalization(strings: next.strings)
                }
                if themeUpdated {
                    updateLegacyTheme()
                }
                if themeNameUpdated {
                    strongSelf.presentCrossfadeController()
                }
            }
        }))
        
        self.inAppNotificationSettingsDisposable = (self.accountManager.sharedData(keys: [ApplicationSpecificSharedDataKeys.inAppNotificationSettings])
        |> deliverOnMainQueue).start(next: { [weak self] sharedData in
            if let strongSelf = self {
                if let settings = sharedData.entries[ApplicationSpecificSharedDataKeys.inAppNotificationSettings]?.get(InAppNotificationSettings.self) {
                    let _ = strongSelf.currentInAppNotificationSettings.swap(settings)
                }
            }
        })
        
        self.mediaInputSettingsDisposable = (self.accountManager.sharedData(keys: [ApplicationSpecificSharedDataKeys.mediaInputSettings])
        |> deliverOnMainQueue).start(next: { [weak self] sharedData in
            if let strongSelf = self {
                if let settings = sharedData.entries[ApplicationSpecificSharedDataKeys.mediaInputSettings]?.get(MediaInputSettings.self) {
                    let _ = strongSelf.currentMediaInputSettings.swap(settings)
                }
            }
        })
        
        self.mediaDisplaySettingsDisposable = (self.accountManager.sharedData(keys: [ApplicationSpecificSharedDataKeys.mediaDisplaySettings])
        |> deliverOnMainQueue).start(next: { [weak self] sharedData in
            if let strongSelf = self {
                if let settings = sharedData.entries[ApplicationSpecificSharedDataKeys.mediaDisplaySettings]?.get(MediaDisplaySettings.self) {
                    let _ = strongSelf.currentMediaDisplaySettings.swap(settings)
                }
            }
        })
        
        self.stickerSettingsDisposable = (self.accountManager.sharedData(keys: [ApplicationSpecificSharedDataKeys.stickerSettings])
        |> deliverOnMainQueue).start(next: { [weak self] sharedData in
            if let strongSelf = self {
                if let settings = sharedData.entries[ApplicationSpecificSharedDataKeys.stickerSettings]?.get(StickerSettings.self) {
                    let _ = strongSelf.currentStickerSettings.swap(settings)
                }
            }
        })
        
        let immediateExperimentalUISettingsValue = self.immediateExperimentalUISettingsValue
        let _ = immediateExperimentalUISettingsValue.swap(initialPresentationDataAndSettings.experimentalUISettings)
        self.experimentalUISettingsDisposable = (self.accountManager.sharedData(keys: [ApplicationSpecificSharedDataKeys.experimentalUISettings])
        |> deliverOnMainQueue).start(next: { sharedData in
            if let settings = sharedData.entries[ApplicationSpecificSharedDataKeys.experimentalUISettings]?.get(ExperimentalUISettings.self) {
                let _ = immediateExperimentalUISettingsValue.swap(settings)
            }
        })
        
        let _ = self.contactDataManager?.personNameDisplayOrder().start(next: { order in
            let _ = updateContactSettingsInteractively(accountManager: accountManager, { settings in
                var settings = settings
                settings.nameDisplayOrder = order
                return settings
            }).start()
        })
        
        self.automaticMediaDownloadSettingsDisposable.set(self._automaticMediaDownloadSettings.get().start(next: { [weak self] next in
            if let strongSelf = self {
                strongSelf.currentAutomaticMediaDownloadSettings = next
                
                if automaticEnergyUsageShouldBeOnNow(settings: next) {
                    strongSelf.energyUsageSettings = EnergyUsageSettings.powerSavingDefault
                } else {
                    strongSelf.energyUsageSettings = next.energyUsageSettings
                }
                strongSelf.energyUsageAutomaticDisposable.set((automaticEnergyUsageShouldBeOn(settings: next)
                |> deliverOnMainQueue).start(next: { value in
                    if let strongSelf = self {
                        if value {
                            strongSelf.energyUsageSettings = EnergyUsageSettings.powerSavingDefault
                        } else {
                            strongSelf.energyUsageSettings = next.energyUsageSettings
                        }
                    }
                }))
            }
        }))
        
        self.currentAutodownloadSettingsDisposable.set(self._autodownloadSettings.get().start(next: { [weak self] next in
            if let strongSelf = self {
                let _ = strongSelf.currentAutodownloadSettings.swap(next)
            }
        }))
        
        let startTime = CFAbsoluteTimeGetCurrent()
        
        let differenceDisposable = MetaDisposable()
        let _ = (accountManager.accountRecords()
        |> map { view -> (AccountRecordId?, [AccountRecordId: AccountAttributes], (AccountRecordId, Bool)?) in
            print("SharedAccountContextImpl: records appeared in \(CFAbsoluteTimeGetCurrent() - startTime)")
            
            var result: [AccountRecordId: AccountAttributes] = [:]
            for record in view.records {
                let isLoggedOut = record.attributes.contains(where: { attribute in
                    if case .loggedOut = attribute {
                        return true
                    } else {
                        return false
                    }
                })
                if isLoggedOut {
                    continue
                }
                let isTestingEnvironment = record.attributes.contains(where: { attribute in
                    if case let .environment(environment) = attribute, case .test = environment.environment {
                        return true
                    } else {
                        return false
                    }
                })
                var backupData: AccountBackupData?
                var sortIndex: Int32 = 0
                for attribute in record.attributes {
                    if case let .sortOrder(sortOrder) = attribute {
                        sortIndex = sortOrder.order
                    } else if case let .backupData(backupDataValue) = attribute {
                        backupData = backupDataValue.data
                    }
                }
                result[record.id] = AccountAttributes(sortIndex: sortIndex, isTestingEnvironment: isTestingEnvironment, backupData: backupData)
            }
            let authRecord: (AccountRecordId, Bool)? = view.currentAuthAccount.flatMap({ authAccount in
                let isTestingEnvironment = authAccount.attributes.contains(where: { attribute in
                    if case let .environment(environment) = attribute, case .test = environment.environment {
                        return true
                    } else {
                        return false
                    }
                })
                return (authAccount.id, isTestingEnvironment)
            })
            return (view.currentRecord?.id, result, authRecord)
        }
        |> distinctUntilChanged(isEqual: { lhs, rhs in
            if lhs.0 != rhs.0 {
                return false
            }
            if lhs.1 != rhs.1 {
                return false
            }
            if lhs.2?.0 != rhs.2?.0 {
                return false
            }
            if lhs.2?.1 != rhs.2?.1 {
                return false
            }
            return true
        })
        |> deliverOnMainQueue).start(next: { primaryId, records, authRecord in
            var addedSignals: [Signal<AddedAccountResult, NoError>] = []
            var addedAuthSignal: Signal<UnauthorizedAccount?, NoError> = .single(nil)
            for (id, attributes) in records {
                if self.activeAccountsValue?.accounts.firstIndex(where: { $0.0 == id}) == nil {
                    addedSignals.append(accountWithId(accountManager: accountManager, networkArguments: networkArguments, id: id, encryptionParameters: encryptionParameters, supplementary: !applicationBindings.isMainApp, rootPath: rootPath, beginWithTestingEnvironment: attributes.isTestingEnvironment, backupData: attributes.backupData, auxiliaryMethods: makeTelegramAccountAuxiliaryMethods(uploadInBackground: appDelegate?.uploadInBackround))
                    |> mapToSignal { result -> Signal<AddedAccountResult, NoError> in
                        switch result {
                            case let .authorized(account):
                                setupAccount(account, fetchCachedResourceRepresentation: fetchCachedResourceRepresentation, transformOutgoingMessageMedia: transformOutgoingMessageMedia)
                                return TelegramEngine(account: account).data.get(
                                    TelegramEngine.EngineData.Item.Configuration.Limits(),
                                    TelegramEngine.EngineData.Item.Configuration.ContentSettings(),
                                    TelegramEngine.EngineData.Item.Configuration.App()
                                )
                                |> map { limitsConfiguration, contentSettings, appConfiguration -> AddedAccountResult in
                                    return .ready(id, account, attributes.sortIndex, limitsConfiguration._asLimits(), contentSettings, appConfiguration)
                                }
                            case let .upgrading(progress):
                                return .single(.upgrading(progress))
                            default:
                                return .single(.ready(id, nil, attributes.sortIndex, nil, nil, nil))
                        }
                    })
                }
            }
            if let authRecord = authRecord, authRecord.0 != self.activeAccountsValue?.currentAuth?.id {
                addedAuthSignal = accountWithId(accountManager: accountManager, networkArguments: networkArguments, id: authRecord.0, encryptionParameters: encryptionParameters, supplementary: !applicationBindings.isMainApp, rootPath: rootPath, beginWithTestingEnvironment: authRecord.1, backupData: nil, auxiliaryMethods: makeTelegramAccountAuxiliaryMethods(uploadInBackground: appDelegate?.uploadInBackround))
                |> mapToSignal { result -> Signal<UnauthorizedAccount?, NoError> in
                    switch result {
                        case let .unauthorized(account):
                            return .single(account)
                        case .upgrading:
                            return .complete()
                        default:
                            return .single(nil)
                    }
                }
            }
            
            let mappedAddedAccounts = combineLatest(queue: .mainQueue(), addedSignals)
            |> map { results -> AddedAccountsResult in
                var readyAccounts: [(AccountRecordId, Account?, Int32, LimitsConfiguration?, ContentSettings?, AppConfiguration?)] = []
                var totalProgress: Float = 0.0
                var hasItemsWithProgress = false
                for result in results {
                    switch result {
                        case let .ready(id, account, sortIndex, limitsConfiguration, contentSettings, appConfiguration):
                            readyAccounts.append((id, account, sortIndex, limitsConfiguration, contentSettings, appConfiguration))
                            totalProgress += 1.0
                        case let .upgrading(progress):
                            hasItemsWithProgress = true
                            totalProgress += progress
                    }
                }
                if hasItemsWithProgress, !results.isEmpty {
                    return .upgrading(totalProgress / Float(results.count))
                } else {
                    return .ready(readyAccounts)
                }
            }
            
            differenceDisposable.set((combineLatest(queue: .mainQueue(), mappedAddedAccounts, addedAuthSignal)
            |> deliverOnMainQueue).start(next: { mappedAddedAccounts, authAccount in
                print("SharedAccountContextImpl: accounts processed in \(CFAbsoluteTimeGetCurrent() - startTime)")
                
                var addedAccounts: [(AccountRecordId, Account?, Int32, LimitsConfiguration?, ContentSettings?, AppConfiguration?)] = []
                switch mappedAddedAccounts {
                    case let .upgrading(progress):
                        self.displayUpgradeProgress(progress)
                        return
                    case let .ready(value):
                        addedAccounts = value
                }
                
                self.displayUpgradeProgress(nil)
                
                var hadUpdates = false
                if self.activeAccountsValue == nil {
                    self.activeAccountsValue = (nil, [], nil)
                    hadUpdates = true
                }
                
                struct AccountPeerKey: Hashable {
                    let peerId: PeerId
                    let isTestingEnvironment: Bool
                }
                
                var existingAccountPeerKeys = Set<AccountPeerKey>()
                for accountRecord in addedAccounts {
                    if let account = accountRecord.1 {
                        if existingAccountPeerKeys.contains(AccountPeerKey(peerId: account.peerId, isTestingEnvironment: account.testingEnvironment)) {
                            let _ = accountManager.transaction({ transaction in
                                transaction.updateRecord(accountRecord.0, { _ in
                                    return nil
                                })
                            }).start()
                        } else {
                            existingAccountPeerKeys.insert(AccountPeerKey(peerId: account.peerId, isTestingEnvironment: account.testingEnvironment))
                            if let index = self.activeAccountsValue?.accounts.firstIndex(where: { $0.0 == account.id }) {
                                self.activeAccountsValue?.accounts.remove(at: index)
                                self.managedAccountDisposables.set(nil, forKey: account.id)
                                assertionFailure()
                            }

                            let context = AccountContextImpl(sharedContext: self, account: account, limitsConfiguration: accountRecord.3 ?? .defaultValue, contentSettings: accountRecord.4 ?? .default, appConfiguration: accountRecord.5 ?? .defaultValue)

                            self.activeAccountsValue!.accounts.append((account.id, context, accountRecord.2))
                            
                            self.managedAccountDisposables.set(self.updateAccountBackupData(account: account).start(), forKey: account.id)
                            account.resetStateManagement()
                            hadUpdates = true
                        }
                    } else {
                        let _ = accountManager.transaction({ transaction in
                            transaction.updateRecord(accountRecord.0, { _ in
                                return nil
                            })
                        }).start()
                    }
                }
                var removedIds: [AccountRecordId] = []
                for id in self.activeAccountsValue!.accounts.map({ $0.0 }) {
                    if records[id] == nil {
                        removedIds.append(id)
                    }
                }
                for id in removedIds {
                    hadUpdates = true
                    if let index = self.activeAccountsValue?.accounts.firstIndex(where: { $0.0 == id }) {
                        self.activeAccountsValue?.accounts.remove(at: index)
                        self.managedAccountDisposables.set(nil, forKey: id)
                    }
                }
                var primary: AccountContext?
                if let primaryId = primaryId {
                    if let index = self.activeAccountsValue?.accounts.firstIndex(where: { $0.0 == primaryId }) {
                        primary = self.activeAccountsValue?.accounts[index].1
                    }
                }
                if primary == nil && !self.activeAccountsValue!.accounts.isEmpty {
                    primary = self.activeAccountsValue!.accounts.first?.1
                }
                if primary !== self.activeAccountsValue!.primary {
                    hadUpdates = true
                    self.activeAccountsValue!.primary?.account.postbox.clearCaches()
                    self.activeAccountsValue!.primary?.account.resetCachedData()
                    self.activeAccountsValue!.primary = primary
                }
                if self.activeAccountsValue!.currentAuth?.id != authRecord?.0 {
                    hadUpdates = true
                    self.activeAccountsValue!.currentAuth?.postbox.clearCaches()
                    self.activeAccountsValue!.currentAuth = nil
                }
                if let authAccount = authAccount {
                    hadUpdates = true
                    self.activeAccountsValue!.currentAuth = authAccount
                }
                if hadUpdates {
                    self.activeAccountsValue!.accounts.sort(by: { $0.2 < $1.2 })
                    self.activeAccountsPromise.set(.single(self.activeAccountsValue!))
                    
                    self.performAccountSettingsImportIfNecessary()
                }
                
                if self.activeAccountsValue!.primary == nil && self.activeAccountsValue!.currentAuth == nil {
                    self.beginNewAuth(testingEnvironment: false)
                }
            }))
        })
        
        self.activeAccountsWithInfoPromise.set(self.activeAccountContexts
        |> mapToSignal { primary, accounts, _ -> Signal<(primary: AccountRecordId?, accounts: [AccountWithInfo]), NoError> in
            return combineLatest(accounts.map { _, context, _ -> Signal<AccountWithInfo?, NoError> in
                return context.engine.data.subscribe(TelegramEngine.EngineData.Item.Peer.Peer(id: context.account.peerId))
                |> map { peer -> AccountWithInfo? in
                    guard let peer = peer else {
                        return nil
                    }
                    return AccountWithInfo(account: context.account, peer: peer._asPeer())
                }
                |> distinctUntilChanged
            })
            |> map { accountsWithInfo -> (primary: AccountRecordId?, accounts: [AccountWithInfo]) in
                var accountsWithInfoResult: [AccountWithInfo] = []
                for info in accountsWithInfo {
                    if let info = info {
                        accountsWithInfoResult.append(info)
                    }
                }
                return (primary?.account.id, accountsWithInfoResult)
            }
        })
        
        if let mainWindow = mainWindow, applicationBindings.isMainApp {
            let callManager = PresentationCallManagerImpl(accountManager: self.accountManager, getDeviceAccessData: {
                return (self.currentPresentationData.with { $0 }, { [weak self] c, a in
                    self?.presentGlobalController(c, a)
                }, {
                    applicationBindings.openSettings()
                })
            }, isMediaPlaying: { [weak self] in
                guard let strongSelf = self else {
                    return false
                }
                var result = false
                let _ = (strongSelf.mediaManager.globalMediaPlayerState
                |> take(1)
                |> deliverOnMainQueue).start(next: { state in
                    if let (_, playbackState, _) = state, case let .state(value) = playbackState, case .playing = value.status.status {
                        result = true
                    }
                })
                return result
            }, resumeMediaPlayback: { [weak self] in
                guard let strongSelf = self else {
                    return
                }
                strongSelf.mediaManager.playlistControl(.playback(.play), type: nil)
            }, audioSession: self.mediaManager.audioSession, activeAccounts: self.activeAccountContexts |> map { _, accounts, _ in
                return Array(accounts.map({ $0.1 }))
            })
            self.callManager = callManager
            
            self.callDisposable = (callManager.currentCallSignal
            |> deliverOnMainQueue).start(next: { [weak self] call in
                if let strongSelf = self {
                    if call !== strongSelf.callController?.call {
                        strongSelf.callController?.dismiss()
                        strongSelf.callController = nil
                        strongSelf.hasOngoingCall.set(false)
                        
                        if let call = call {
                            mainWindow.hostView.containerView.endEditing(true)
                            let callController = CallController(sharedContext: strongSelf, account: call.context.account, call: call, easyDebugAccess: !GlobalExperimentalSettings.isAppStoreBuild)
                            strongSelf.callController = callController
                            strongSelf.mainWindow?.present(callController, on: .calls)
                            strongSelf.callState.set(call.state
                            |> map(Optional.init))
                            strongSelf.hasOngoingCall.set(true)
                            setNotificationCall(call)
                        } else {
                            strongSelf.callState.set(.single(nil))
                            strongSelf.hasOngoingCall.set(false)
                            setNotificationCall(nil)
                        }
                    }
                }
            })
            
            self.groupCallDisposable = (callManager.currentGroupCallSignal
            |> deliverOnMainQueue).start(next: { [weak self] call in
                if let strongSelf = self {
                    if call !== strongSelf.groupCallController?.call {
                        strongSelf.groupCallController?.dismiss(closing: true, manual: false)
                        strongSelf.groupCallController = nil
                        strongSelf.hasOngoingCall.set(false)
                        
                        if let call = call, let navigationController = mainWindow.viewController as? NavigationController {
                            mainWindow.hostView.containerView.endEditing(true)
                            
                            if call.isStream {
                                strongSelf.hasGroupCallOnScreenPromise.set(true)
                                let groupCallController = MediaStreamComponentController(call: call)
                                groupCallController.onViewDidAppear = { [weak self] in
                                    if let strongSelf = self {
                                        strongSelf.hasGroupCallOnScreenPromise.set(true)
                                    }
                                }
                                groupCallController.onViewDidDisappear = { [weak self] in
                                    if let strongSelf = self {
                                        strongSelf.hasGroupCallOnScreenPromise.set(false)
                                    }
                                }
                                groupCallController.navigationPresentation = .flatModal
                                groupCallController.parentNavigationController = navigationController
                                strongSelf.groupCallController = groupCallController
                                navigationController.pushViewController(groupCallController)
                            } else {
                                strongSelf.hasGroupCallOnScreenPromise.set(true)
                                let groupCallController = VoiceChatControllerImpl(sharedContext: strongSelf, accountContext: call.accountContext, call: call)
                                groupCallController.onViewDidAppear = { [weak self] in
                                    if let strongSelf = self {
                                        strongSelf.hasGroupCallOnScreenPromise.set(true)
                                    }
                                }
                                groupCallController.onViewDidDisappear = { [weak self] in
                                    if let strongSelf = self {
                                        strongSelf.hasGroupCallOnScreenPromise.set(false)
                                    }
                                }
                                groupCallController.navigationPresentation = .flatModal
                                groupCallController.parentNavigationController = navigationController
                                strongSelf.groupCallController = groupCallController
                                navigationController.pushViewController(groupCallController)
                            }
                                
                            strongSelf.hasOngoingCall.set(true)
                        } else {
                            strongSelf.hasOngoingCall.set(false)
                        }
                    }
                }
            })
            
            let callSignal: Signal<PresentationCall?, NoError> = .single(nil)
            |> then(
                callManager.currentCallSignal
            )
            let groupCallSignal: Signal<PresentationGroupCall?, NoError> = .single(nil)
            |> then(
                callManager.currentGroupCallSignal
            )
            
            self.callStateDisposable = combineLatest(queue: .mainQueue(),
                callSignal,
                groupCallSignal,
                self.hasGroupCallOnScreenPromise.get()
            ).start(next: { [weak self] call, groupCall, hasGroupCallOnScreen in
                if let strongSelf = self {
                    let statusBarContent: CallStatusBarNodeImpl.Content?
                    if let call = call {
                        statusBarContent = .call(strongSelf, call.context.account, call)
                    } else if let groupCall = groupCall, !hasGroupCallOnScreen {
                        statusBarContent = .groupCall(strongSelf, groupCall.account, groupCall)
                    } else {
                        statusBarContent = nil
                    }
                    
                    var resolvedCallStatusBarNode: CallStatusBarNodeImpl?
                    if let statusBarContent = statusBarContent {
                        if let current = strongSelf.currentCallStatusBarNode {
                            resolvedCallStatusBarNode = current
                        } else {
                            resolvedCallStatusBarNode = CallStatusBarNodeImpl()
                            strongSelf.currentCallStatusBarNode = resolvedCallStatusBarNode
                        }
                        resolvedCallStatusBarNode?.update(content: statusBarContent)
                    } else {
                        strongSelf.currentCallStatusBarNode = nil
                    }
                    
                    if let navigationController = strongSelf.mainWindow?.viewController as? NavigationController {
                        navigationController.setForceInCallStatusBar(resolvedCallStatusBarNode)
                    }
                }
            })
            
            mainWindow.inCallNavigate = { [weak self] in
                guard let strongSelf = self else {
                    return
                }
                if let callController = strongSelf.callController {
                    if callController.isNodeLoaded {
                        mainWindow.hostView.containerView.endEditing(true)
                        if callController.view.superview == nil {
                            mainWindow.present(callController, on: .calls)
                        } else {
                            callController.expandFromPipIfPossible()
                        }
                    }
                } else if let groupCallController = strongSelf.groupCallController {
                    if groupCallController.isNodeLoaded {
                        mainWindow.hostView.containerView.endEditing(true)
                        if groupCallController.view.superview == nil {
                            (mainWindow.viewController as? NavigationController)?.pushViewController(groupCallController)
                        }
                    }
                }
            }
        } else {
            self.callManager = nil
        }
        
        let immediateHasOngoingCallValue = self.immediateHasOngoingCallValue
        self.hasOngoingCallDisposable = self.hasOngoingCall.get().start(next: { value in
            let _ = immediateHasOngoingCallValue.swap(value)
        })
        
        self.enablePreloads.set(combineLatest(
            self.hasOngoingCall.get(),
            self.hasPreloadBlockingContent.get()
        )
        |> map { hasOngoingCall, hasPreloadBlockingContent -> Bool in
            if hasOngoingCall {
                return false
            }
            if hasPreloadBlockingContent {
                return false
            }
            return true
        })
        
        let _ = managedCleanupAccounts(networkArguments: networkArguments, accountManager: self.accountManager, rootPath: rootPath, auxiliaryMethods: makeTelegramAccountAuxiliaryMethods(uploadInBackground: appDelegate?.uploadInBackround), encryptionParameters: encryptionParameters).start()
        
        self.updateNotificationTokensRegistration()
        
        if applicationBindings.isMainApp {
            self.widgetDataContext = WidgetDataContext(basePath: self.basePath, inForeground: self.applicationBindings.applicationInForeground, activeAccounts: self.activeAccountContexts
            |> map { _, accounts, _ in
                return accounts.map { $0.1.account }
            }, presentationData: self.presentationData, appLockContext: self.appLockContext as! AppLockContextImpl)
            
            let enableSpotlight = accountManager.sharedData(keys: Set([ApplicationSpecificSharedDataKeys.intentsSettings]))
            |> map { sharedData -> Bool in
                let intentsSettings: IntentsSettings = sharedData.entries[ApplicationSpecificSharedDataKeys.intentsSettings]?.get(IntentsSettings.self) ?? .defaultSettings
                return intentsSettings.contacts
            }
            |> distinctUntilChanged
            self.spotlightDataContext = SpotlightDataContext(appBasePath: applicationBindings.containerPath, accountManager: accountManager, accounts: combineLatest(enableSpotlight, self.activeAccountContexts
            |> map { _, accounts, _ in
                return accounts.map { _, account, _ in
                    return account.account
                }
            }) |> map { enableSpotlight, accounts in
                if enableSpotlight {
                    return accounts
                } else {
                    return []
                }
            })
        }
    }
    
    deinit {
        assertionFailure("SharedAccountContextImpl is not supposed to be deallocated")
        self.registeredNotificationTokensDisposable.dispose()
        self.presentationDataDisposable.dispose()
        self.automaticMediaDownloadSettingsDisposable.dispose()
        self.currentAutodownloadSettingsDisposable.dispose()
        self.inAppNotificationSettingsDisposable?.dispose()
        self.mediaInputSettingsDisposable?.dispose()
        self.mediaDisplaySettingsDisposable?.dispose()
        self.callDisposable?.dispose()
        self.groupCallDisposable?.dispose()
        self.callStateDisposable?.dispose()
    }
    
    private var didPerformAccountSettingsImport = false
    private func performAccountSettingsImportIfNecessary() {
        if self.didPerformAccountSettingsImport {
            return
        }
        if let _ = UserDefaults.standard.value(forKey: "didPerformAccountSettingsImport") {
            self.didPerformAccountSettingsImport = true
            return
        }
        UserDefaults.standard.set(true as NSNumber, forKey: "didPerformAccountSettingsImport")
        UserDefaults.standard.synchronize()
        
        if let primary = self.activeAccountsValue?.primary {
            let _ = (primary.engine.data.get(TelegramEngine.EngineData.Item.Peer.Peer(id: primary.account.peerId))
            |> deliverOnMainQueue).start(next: { [weak self] peer in
                guard let self, case let .user(user) = peer else {
                    return
                }
                if user.isPremium {
                    let _ = updateMediaDownloadSettingsInteractively(accountManager: self.accountManager, { settings in
                        var settings = settings
                        settings.energyUsageSettings.loopEmoji = true
                        return settings
                    }).start()
                }
            })
        }
        
        self.didPerformAccountSettingsImport = true
    }
    
    private func updateAccountBackupData(account: Account) -> Signal<Never, NoError> {
        return accountBackupData(postbox: account.postbox)
        |> mapToSignal { backupData -> Signal<Never, NoError> in
            guard let backupData = backupData else {
                return .complete()
            }
            return self.accountManager.transaction { transaction -> Void in
                transaction.updateRecord(account.id, { record in
                    guard let record = record else {
                        return nil
                    }
                    var attributes: [TelegramAccountManagerTypes.Attribute] = record.attributes.filter { attribute in
                        if case .backupData = attribute {
                            return false
                        } else {
                            return true
                        }
                    }
                    attributes.append(.backupData(AccountBackupDataAttribute(data: backupData)))
                    return AccountRecord(id: record.id, attributes: attributes, temporarySessionId: record.temporarySessionId)
                })
            }
            |> ignoreValues
        }
    }
    
    public func updateNotificationTokensRegistration() {
        let sandbox: Bool
        #if DEBUG
        sandbox = true
        #else
        sandbox = false
        #endif
        
        let settings = self.accountManager.sharedData(keys: [ApplicationSpecificSharedDataKeys.inAppNotificationSettings])
        |> map { sharedData -> (allAccounts: Bool, includeMuted: Bool) in
            let settings = sharedData.entries[ApplicationSpecificSharedDataKeys.inAppNotificationSettings]?.get(InAppNotificationSettings.self) ?? InAppNotificationSettings.defaultSettings
            return (settings.displayNotificationsFromAllAccounts, false)
        }
        |> distinctUntilChanged(isEqual: { lhs, rhs in
            if lhs.allAccounts != rhs.allAccounts {
                return false
            }
            if lhs.includeMuted != rhs.includeMuted {
                return false
            }
            return true
        })
        
        let updatedApsToken = self.apsNotificationToken |> distinctUntilChanged(isEqual: { $0 == $1 })
        self.registeredNotificationTokensDisposable.set((combineLatest(
            queue: .mainQueue(),
            settings,
            self.activeAccountContexts,
            updatedApsToken
        )
        |> mapToSignal { settings, activeAccountsAndInfo, apsNotificationToken -> Signal<(Bool, Data?), NoError> in
            let (primary, activeAccounts, _) = activeAccountsAndInfo
            var appliedApsList: [Signal<Bool?, NoError>] = []
            var appliedVoipList: [Signal<Never, NoError>] = []
            var activeProductionUserIds = activeAccounts.map({ $0.1 }).filter({ !$0.account.testingEnvironment }).map({ $0.account.peerId.id })
            var activeTestingUserIds = activeAccounts.map({ $0.1 }).filter({ $0.account.testingEnvironment }).map({ $0.account.peerId.id })
            
            let allProductionUserIds = activeProductionUserIds
            let allTestingUserIds = activeTestingUserIds
            
            if !settings.allAccounts {
                if let primary = primary {
                    if !primary.account.testingEnvironment {
                        activeProductionUserIds = [primary.account.peerId.id]
                        activeTestingUserIds = []
                    } else {
                        activeProductionUserIds = []
                        activeTestingUserIds = [primary.account.peerId.id]
                    }
                } else {
                    activeProductionUserIds = []
                    activeTestingUserIds = []
                }
            }
            
            for (_, account, _) in activeAccounts {
                let appliedAps: Signal<Bool, NoError>
                let appliedVoip: Signal<Never, NoError>
                
                if !activeProductionUserIds.contains(account.account.peerId.id) && !activeTestingUserIds.contains(account.account.peerId.id) {
                    if let apsNotificationToken {
                        appliedAps = account.engine.accountData.unregisterNotificationToken(token: apsNotificationToken, type: .aps(encrypt: false), otherAccountUserIds: (account.account.testingEnvironment ? allTestingUserIds : allProductionUserIds).filter({ $0 != account.account.peerId.id }))
                        |> map { _ -> Bool in
                        }
                        |> then(.single(true))
                    } else {
                        appliedAps = .single(true)
                    }
                    
                    appliedVoip = self.voipNotificationToken
                    |> distinctUntilChanged(isEqual: { $0 == $1 })
                    |> mapToSignal { token -> Signal<Never, NoError> in
                        guard let token = token else {
                            return .complete()
                        }
                        return account.engine.accountData.unregisterNotificationToken(token: token, type: .voip, otherAccountUserIds: (account.account.testingEnvironment ? allTestingUserIds : allProductionUserIds).filter({ $0 != account.account.peerId.id }))
                    }
                } else {
                    if let apsNotificationToken {
                        appliedAps = account.engine.accountData.registerNotificationToken(token: apsNotificationToken, type: .aps(encrypt: true), sandbox: sandbox, otherAccountUserIds: (account.account.testingEnvironment ? activeTestingUserIds : activeProductionUserIds).filter({ $0 != account.account.peerId.id }), excludeMutedChats: !settings.includeMuted)
                    } else {
                        appliedAps = .single(true)
                    }
                    appliedVoip = self.voipNotificationToken
                    |> distinctUntilChanged(isEqual: { $0 == $1 })
                    |> mapToSignal { token -> Signal<Never, NoError> in
                        guard let token = token else {
                            return .complete()
                        }
                        return account.engine.accountData.registerNotificationToken(token: token, type: .voip, sandbox: sandbox, otherAccountUserIds: (account.account.testingEnvironment ? activeTestingUserIds : activeProductionUserIds).filter({ $0 != account.account.peerId.id }), excludeMutedChats: !settings.includeMuted)
                        |> ignoreValues
                    }
                }
                
                appliedApsList.append(Signal<Bool?, NoError>.single(nil) |> then(appliedAps |> map(Optional.init)))
                appliedVoipList.append(appliedVoip)
            }
            
            let allApsSuccess = combineLatest(appliedApsList)
            |> map { values -> Bool in
                return !values.contains(false)
            }
            
            let allVoipSuccess = combineLatest(appliedVoipList)
            
            return combineLatest(
                allApsSuccess,
                Signal<Void, NoError>.single(Void())
                |> then(
                    allVoipSuccess
                    |> map { _ -> Void in
                        return Void()
                    }
                )
            )
            |> map { allApsSuccess, _ -> (Bool, Data?) in
                return (allApsSuccess, apsNotificationToken)
            }
        }
        |> deliverOnMainQueue).start(next: { [weak self] allApsSuccess, apsToken in
            guard let self, let appDelegate = self.appDelegate else {
                return
            }
            if !allApsSuccess {
                if self.invalidatedApsToken != apsToken {
                    self.invalidatedApsToken = apsToken
                    
                    appDelegate.requestNotificationTokenInvalidation()
                }
            }
        }))
    }
    
    public func beginNewAuth(testingEnvironment: Bool) {
        let _ = self.accountManager.transaction({ transaction -> Void in
            let _ = transaction.createAuth([.environment(AccountEnvironmentAttribute(environment: testingEnvironment ? .test : .production))])
        }).start()
    }
    
    public func switchToAccount(id: AccountRecordId, fromSettingsController settingsController: ViewController? = nil, withChatListController chatListController: ViewController? = nil) {
        if self.activeAccountsValue?.primary?.account.id == id {
            return
        }
        
        assert(Queue.mainQueue().isCurrent())
        var chatsBadge: String?
        if let rootController = self.mainWindow?.viewController as? TelegramRootController {
            if let tabsController = rootController.viewControllers.first as? TabBarController {
                for controller in tabsController.controllers {
                    if let controller = controller as? ChatListController {
                        chatsBadge = controller.tabBarItem.badgeValue
                    }
                }
                
                if let chatListController = chatListController {
                    if let index = tabsController.controllers.firstIndex(where: { $0 is ChatListController }) {
                        var controllers = tabsController.controllers
                        controllers[index] = chatListController
                        tabsController.setControllers(controllers, selectedIndex: index)
                    }
                }
            }
        }
        self.switchingData = (settingsController as? (ViewController & SettingsController), chatListController as? ChatListController, chatsBadge)
        
        let _ = self.accountManager.transaction({ transaction -> Bool in
            if transaction.getCurrent()?.0 != id {
                transaction.setCurrentId(id)
                return true
            } else {
                return false
            }
        }).start(next: { value in
            if !value {
                self.switchingData = (nil, nil, nil)
            }
        })
    }
    
    public func openSearch(filter: ChatListSearchFilter, query: String?) {
        if let rootController = self.mainWindow?.viewController as? TelegramRootController {
            rootController.openChatsController(activateSearch: true, filter: filter, query: query)
        }
    }
    
    public func navigateToChat(accountId: AccountRecordId, peerId: PeerId, messageId: MessageId?) {
        self.navigateToChatImpl(accountId, peerId, messageId)
    }
    
    public func messageFromPreloadedChatHistoryViewForLocation(id: MessageId, location: ChatHistoryLocationInput, context: AccountContext, chatLocation: ChatLocation, subject: ChatControllerSubject?, chatLocationContextHolder: Atomic<ChatLocationContextHolder?>, tagMask: MessageTags?) -> Signal<(MessageIndex?, Bool), NoError> {
        let historyView = preloadedChatHistoryViewForLocation(location, context: context, chatLocation: chatLocation, subject: subject, chatLocationContextHolder: chatLocationContextHolder, fixedCombinedReadStates: nil, tagMask: tagMask, additionalData: [])
        return historyView
        |> mapToSignal { historyView -> Signal<(MessageIndex?, Bool), NoError> in
            switch historyView {
            case .Loading:
                return .single((nil, true))
            case let .HistoryView(view, _, _, _, _, _, _):
                for entry in view.entries {
                    if entry.message.id == id {
                        return .single((entry.message.index, false))
                    }
                }
                return .single((nil, false))
            }
        }
        |> take(until: { index in
            return SignalTakeAction(passthrough: true, complete: !index.1)
        })
    }
    
    public func makeOverlayAudioPlayerController(context: AccountContext, chatLocation: ChatLocation, type: MediaManagerPlayerType, initialMessageId: MessageId, initialOrder: MusicPlaybackSettingsOrder, playlistLocation: SharedMediaPlaylistLocation?, parentNavigationController: NavigationController?) -> ViewController & OverlayAudioPlayerController {
        return OverlayAudioPlayerControllerImpl(context: context, chatLocation: chatLocation, type: type, initialMessageId: initialMessageId, initialOrder: initialOrder, playlistLocation: playlistLocation, parentNavigationController: parentNavigationController)
    }
    
    public func makeTempAccountContext(account: Account) -> AccountContext {
        return AccountContextImpl(sharedContext: self, account: account, limitsConfiguration: .defaultValue, contentSettings: .default, appConfiguration: .defaultValue, temp: true)
    }
    
    public func openChatMessage(_ params: OpenChatMessageParams) -> Bool {
        return openChatMessageImpl(params)
    }
    
    public func navigateToCurrentCall() {
        guard let mainWindow = self.mainWindow else {
            return
        }
        if let callController = self.callController {
            if callController.isNodeLoaded && callController.view.superview == nil {
                mainWindow.hostView.containerView.endEditing(true)
                mainWindow.present(callController, on: .calls)
            }
        } else if let groupCallController = self.groupCallController {
            if groupCallController.isNodeLoaded && groupCallController.view.superview == nil {
                mainWindow.hostView.containerView.endEditing(true)
                (mainWindow.viewController as? NavigationController)?.pushViewController(groupCallController)
            }
        }
    }
    
    public func accountUserInterfaceInUse(_ id: AccountRecordId) -> Signal<Bool, NoError> {
        return Signal { subscriber in
            let context: AccountUserInterfaceInUseContext
            if let current = self.accountUserInterfaceInUseContexts[id] {
                context = current
            } else {
                context = AccountUserInterfaceInUseContext()
                self.accountUserInterfaceInUseContexts[id] = context
            }
            
            subscriber.putNext(!context.tokens.isEmpty)
            let index = context.subscribers.add({ value in
                subscriber.putNext(value)
            })
            
            return ActionDisposable { [weak context] in
                Queue.mainQueue().async {
                    if let current = self.accountUserInterfaceInUseContexts[id], current === context {
                        current.subscribers.remove(index)
                        if current.isEmpty {
                            self.accountUserInterfaceInUseContexts.removeValue(forKey: id)
                        }
                    }
                }
            }
        }
        |> runOn(Queue.mainQueue())
    }
    
    public func setAccountUserInterfaceInUse(_ id: AccountRecordId) -> Disposable {
        assert(Queue.mainQueue().isCurrent())
        let context: AccountUserInterfaceInUseContext
        if let current = self.accountUserInterfaceInUseContexts[id] {
            context = current
        } else {
            context = AccountUserInterfaceInUseContext()
            self.accountUserInterfaceInUseContexts[id] = context
        }
        
        let wasEmpty = context.tokens.isEmpty
        let index = context.tokens.add(Void())
        if wasEmpty {
            for f in context.subscribers.copyItems() {
                f(true)
            }
        }
        
        return ActionDisposable { [weak context] in
            Queue.mainQueue().async {
                if let current = self.accountUserInterfaceInUseContexts[id], current === context {
                    let wasEmpty = current.tokens.isEmpty
                    current.tokens.remove(index)
                    if current.tokens.isEmpty && !wasEmpty {
                        for f in current.subscribers.copyItems() {
                            f(false)
                        }
                    }
                    if current.isEmpty {
                        self.accountUserInterfaceInUseContexts.removeValue(forKey: id)
                    }
                }
            }
        }
    }
    
    public func handleTextLinkAction(context: AccountContext, peerId: PeerId?, navigateDisposable: MetaDisposable, controller: ViewController, action: TextLinkItemActionType, itemLink: TextLinkItem) {
        handleTextLinkActionImpl(context: context, peerId: peerId, navigateDisposable: navigateDisposable, controller: controller, action: action, itemLink: itemLink)
    }
    
    public func makePeerInfoController(context: AccountContext, updatedPresentationData: (initial: PresentationData, signal: Signal<PresentationData, NoError>)?, peer: Peer, mode: PeerInfoControllerMode, avatarInitiallyExpanded: Bool, fromChat: Bool, requestsContext: PeerInvitationImportersContext?) -> ViewController? {
        let controller = peerInfoControllerImpl(context: context, updatedPresentationData: updatedPresentationData, peer: peer, mode: mode, avatarInitiallyExpanded: avatarInitiallyExpanded, isOpenedFromChat: fromChat)
        controller?.navigationPresentation = .modalInLargeLayout
        return controller
    }
    
    public func makeChannelAdminController(context: AccountContext, peerId: PeerId, adminId: PeerId, initialParticipant: ChannelParticipant) -> ViewController? {
        let controller = channelAdminController(context: context, peerId: peerId, adminId: adminId, initialParticipant: initialParticipant, updated: { _ in }, upgradedToSupergroup: { _, _ in }, transferedOwnership: { _ in })
        return controller
    }
    
    public func makeDebugSettingsController(context: AccountContext?) -> ViewController? {
        let controller = debugController(sharedContext: self, context: context)
        return controller
    }
    
    public func openExternalUrl(context: AccountContext, urlContext: OpenURLContext, url: String, forceExternal: Bool, presentationData: PresentationData, navigationController: NavigationController?, dismissInput: @escaping () -> Void) {
        openExternalUrlImpl(context: context, urlContext: urlContext, url: url, forceExternal: forceExternal, presentationData: presentationData, navigationController: navigationController, dismissInput: dismissInput)
    }
    
    public func chatAvailableMessageActions(engine: TelegramEngine, accountPeerId: EnginePeer.Id, messageIds: Set<EngineMessage.Id>) -> Signal<ChatAvailableMessageActions, NoError> {
        return chatAvailableMessageActionsImpl(engine: engine, accountPeerId: accountPeerId, messageIds: messageIds)
    }
    
    public func chatAvailableMessageActions(engine: TelegramEngine, accountPeerId: EnginePeer.Id, messageIds: Set<EngineMessage.Id>, messages: [EngineMessage.Id: EngineMessage] = [:], peers: [EnginePeer.Id: EnginePeer] = [:]) -> Signal<ChatAvailableMessageActions, NoError> {
        return chatAvailableMessageActionsImpl(engine: engine, accountPeerId: accountPeerId, messageIds: messageIds, messages: messages.mapValues({ $0._asMessage() }), peers: peers.mapValues({ $0._asPeer() }))
    }
    
    public func navigateToChatController(_ params: NavigateToChatControllerParams) {
        navigateToChatControllerImpl(params)
    }
    
    public func navigateToForumChannel(context: AccountContext, peerId: EnginePeer.Id, navigationController: NavigationController) {
        navigateToForumChannelImpl(context: context, peerId: peerId, navigationController: navigationController)
    }
    
    public func navigateToForumThread(context: AccountContext, peerId: EnginePeer.Id, threadId: Int64, messageId: EngineMessage.Id?, navigationController: NavigationController, activateInput: ChatControllerActivateInput?, keepStack: NavigateToChatKeepStack) -> Signal<Never, NoError> {
        return navigateToForumThreadImpl(context: context, peerId: peerId, threadId: threadId, messageId: messageId, navigationController: navigationController, activateInput: activateInput, keepStack: keepStack)
    }
    
    public func chatControllerForForumThread(context: AccountContext, peerId: EnginePeer.Id, threadId: Int64) -> Signal<ChatController, NoError> {
        return chatControllerForForumThreadImpl(context: context, peerId: peerId, threadId: threadId)
    }
    
    public func openStorageUsage(context: AccountContext) {
        guard let navigationController = self.mainWindow?.viewController as? NavigationController else {
            return
        }
        let controller = StorageUsageScreen(context: context, makeStorageUsageExceptionsScreen: { category in
            return storageUsageExceptionsScreen(context: context, category: category)
        })
        navigationController.pushViewController(controller)
    }
    
    public func openLocationScreen(context: AccountContext, messageId: MessageId, navigationController: NavigationController) {
        var found = false
        for controller in navigationController.viewControllers.reversed() {
            if let controller = controller as? LocationViewController, controller.subject.id.peerId == messageId.peerId {
                controller.goToUserLocation(visibleRadius: nil)
                found = true
                break
            }
        }
        
        if !found {
            let controllerParams = LocationViewParams(sendLiveLocation: { location in
                //let outMessage: EnqueueMessage = .message(text: "", attributes: [], mediaReference: .standalone(media: location), replyToMessageId: nil, replyToStoryId: nil, localGroupingKey: nil, correlationId: nil)
//                params.enqueueMessage(outMessage)
            }, stopLiveLocation: { messageId in
                if let messageId = messageId {
                    context.liveLocationManager?.cancelLiveLocation(peerId: messageId.peerId)
                }
            }, openUrl: { _ in }, openPeer: { peer in
//                params.openPeer(peer, .info)
            })
            
            let _ = (context.engine.data.get(TelegramEngine.EngineData.Item.Messages.Message(id: messageId))
            |> deliverOnMainQueue).start(next: { message in
                guard let message = message else {
                    return
                }
                let controller = LocationViewController(context: context, subject: message, params: controllerParams)
                controller.navigationPresentation = .modal
                navigationController.pushViewController(controller)
            })
        }
    }
    
    public func resolveUrl(context: AccountContext, peerId: PeerId?, url: String, skipUrlAuth: Bool) -> Signal<ResolvedUrl, NoError> {
        return resolveUrlImpl(context: context, peerId: peerId, url: url, skipUrlAuth: skipUrlAuth)
    }
    
    public func openResolvedUrl(_ resolvedUrl: ResolvedUrl, context: AccountContext, urlContext: OpenURLContext, navigationController: NavigationController?, forceExternal: Bool, openPeer: @escaping (EnginePeer, ChatControllerInteractionNavigateToPeer) -> Void, sendFile: ((FileMediaReference) -> Void)?, sendSticker: ((FileMediaReference, UIView, CGRect) -> Bool)?, requestMessageActionUrlAuth: ((MessageActionUrlSubject) -> Void)?, joinVoiceChat: ((PeerId, String?, CachedChannelData.ActiveCall) -> Void)?, present: @escaping (ViewController, Any?) -> Void, dismissInput: @escaping () -> Void, contentContext: Any?) {
        openResolvedUrlImpl(resolvedUrl, context: context, urlContext: urlContext, navigationController: navigationController, forceExternal: forceExternal, openPeer: openPeer, sendFile: sendFile, sendSticker: sendSticker, requestMessageActionUrlAuth: requestMessageActionUrlAuth, joinVoiceChat: joinVoiceChat, present: present, dismissInput: dismissInput, contentContext: contentContext)
    }
    
    public func makeDeviceContactInfoController(context: AccountContext, subject: DeviceContactInfoSubject, completed: (() -> Void)?, cancelled: (() -> Void)?) -> ViewController {
        return deviceContactInfoController(context: context, subject: subject, completed: completed, cancelled: cancelled)
    }
    
    public func makePeersNearbyController(context: AccountContext) -> ViewController {
        return peersNearbyController(context: context)
    }
    
    public func makeChatController(context: AccountContext, chatLocation: ChatLocation, subject: ChatControllerSubject?, botStart: ChatControllerInitialBotStart?, mode: ChatControllerPresentationMode) -> ChatController {
        return ChatControllerImpl(context: context, chatLocation: chatLocation, subject: subject, botStart: botStart, mode: mode)
    }
    
    public func makePeerSharedMediaController(context: AccountContext, peerId: PeerId) -> ViewController? {
        return nil
    }
    
    public func makeChatRecentActionsController(context: AccountContext, peer: Peer, adminPeerId: PeerId?) -> ViewController {
        return ChatRecentActionsController(context: context, peer: peer, adminPeerId: adminPeerId)
    }
    
    public func presentContactsWarningSuppression(context: AccountContext, present: (ViewController, Any?) -> Void) {
        presentContactsWarningSuppressionImpl(context: context, present: present)
    }
    
    public func makeContactSelectionController(_ params: ContactSelectionControllerParams) -> ContactSelectionController {
        return ContactSelectionControllerImpl(params)
    }
    
    public func makeContactMultiselectionController(_ params: ContactMultiselectionControllerParams) -> ContactMultiselectionController {
        return ContactMultiselectionControllerImpl(params)
    }
    
    public func makeComposeController(context: AccountContext) -> ViewController {
        return ComposeControllerImpl(context: context)
    }
    
    public func makeProxySettingsController(context: AccountContext) -> ViewController {
        return proxySettingsController(context: context)
    }
    
    public func makeLocalizationListController(context: AccountContext) -> ViewController {
        return LocalizationListController(context: context)
    }
    
    public func openAddContact(context: AccountContext, firstName: String, lastName: String, phoneNumber: String, label: String, present: @escaping (ViewController, Any?) -> Void, pushController: @escaping (ViewController) -> Void, completed: @escaping () -> Void) {
        openAddContactImpl(context: context, firstName: firstName, lastName: lastName, phoneNumber: phoneNumber, label: label, present: present, pushController: pushController, completed: completed)
    }
    
    public func openAddPersonContact(context: AccountContext, peerId: PeerId, pushController: @escaping (ViewController) -> Void, present: @escaping (ViewController, Any?) -> Void) {
        openAddPersonContactImpl(context: context, peerId: peerId, pushController: pushController, present: present)
    }
    
    public func makeCreateGroupController(context: AccountContext, peerIds: [PeerId], initialTitle: String?, mode: CreateGroupMode, completion: ((PeerId, @escaping () -> Void) -> Void)?) -> ViewController {
        return createGroupControllerImpl(context: context, peerIds: peerIds, initialTitle: initialTitle, mode: mode, completion: completion)
    }
    
    public func makeChatListController(context: AccountContext, location: ChatListControllerLocation, controlsHistoryPreload: Bool, hideNetworkActivityStatus: Bool, previewing: Bool, enableDebugActions: Bool) -> ChatListController {
        return ChatListControllerImpl(context: context, location: location, controlsHistoryPreload: controlsHistoryPreload, hideNetworkActivityStatus: hideNetworkActivityStatus, previewing: previewing, enableDebugActions: enableDebugActions)
    }
    
    public func makePeerSelectionController(_ params: PeerSelectionControllerParams) -> PeerSelectionController {
        return PeerSelectionControllerImpl(params)
    }
    
    public func openAddPeerMembers(context: AccountContext, updatedPresentationData: (initial: PresentationData, signal: Signal<PresentationData, NoError>)?, parentController: ViewController, groupPeer: Peer, selectAddMemberDisposable: MetaDisposable, addMemberDisposable: MetaDisposable) {
        return presentAddMembersImpl(context: context, updatedPresentationData: updatedPresentationData, parentController: parentController, groupPeer: groupPeer, selectAddMemberDisposable: selectAddMemberDisposable, addMemberDisposable: addMemberDisposable)
    }
    
    public func makeChatMessagePreviewItem(context: AccountContext, messages: [Message], theme: PresentationTheme, strings: PresentationStrings, wallpaper: TelegramWallpaper, fontSize: PresentationFontSize, chatBubbleCorners: PresentationChatBubbleCorners, dateTimeFormat: PresentationDateTimeFormat, nameOrder: PresentationPersonNameOrder, forcedResourceStatus: FileMediaResourceStatus?, tapMessage: ((Message) -> Void)?, clickThroughMessage: (() -> Void)? = nil, backgroundNode: ASDisplayNode?, availableReactions: AvailableReactions?, isCentered: Bool) -> ListViewItem {
        let controllerInteraction: ChatControllerInteraction

        controllerInteraction = ChatControllerInteraction(openMessage: { _, _ in
            return false }, openPeer: { _, _, _, _ in }, openPeerMention: { _ in }, openMessageContextMenu: { _, _, _, _, _, _ in }, openMessageReactionContextMenu: { _, _, _, _ in
            }, updateMessageReaction: { _, _ in }, activateMessagePinch: { _ in
            }, openMessageContextActions: { _, _, _, _ in }, navigateToMessage: { _, _ in }, navigateToMessageStandalone: { _ in
            }, navigateToThreadMessage: { _, _, _ in
            }, tapMessage: { message in
                tapMessage?(message)
        }, clickThroughMessage: {
            clickThroughMessage?()
        }, toggleMessagesSelection: { _, _ in }, sendCurrentMessage: { _ in }, sendMessage: { _ in }, sendSticker: { _, _, _, _, _, _, _, _, _ in return false }, sendEmoji: { _, _, _ in }, sendGif: { _, _, _, _, _ in return false }, sendBotContextResultAsGif: { _, _, _, _, _, _ in
            return false
        }, requestMessageActionCallback: { _, _, _, _ in }, requestMessageActionUrlAuth: { _, _ in }, activateSwitchInline: { _, _, _ in }, openUrl: { _, _, _, _ in }, shareCurrentLocation: {}, shareAccountContact: {}, sendBotCommand: { _, _ in }, openInstantPage: { _, _ in  }, openWallpaper: { _ in  }, openTheme: { _ in  }, openHashtag: { _, _ in }, updateInputState: { _ in }, updateInputMode: { _ in }, openMessageShareMenu: { _ in
        }, presentController: { _, _ in
        }, presentControllerInCurrent: { _, _ in
        }, navigationController: {
            return nil
        }, chatControllerNode: {
            return nil
        }, presentGlobalOverlayController: { _, _ in }, callPeer: { _, _ in }, longTap: { _, _ in }, openCheckoutOrReceipt: { _ in }, openSearch: { }, setupReply: { _ in
        }, canSetupReply: { _ in
            return .none
        }, navigateToFirstDateMessage: { _, _ in
        }, requestRedeliveryOfFailedMessages: { _ in
        }, addContact: { _ in
        }, rateCall: { _, _, _ in
        }, requestSelectMessagePollOptions: { _, _ in
        }, requestOpenMessagePollResults: { _, _ in
        }, openAppStorePage: {
        }, displayMessageTooltip: { _, _, _, _ in
        }, seekToTimecode: { _, _, _ in
        }, scheduleCurrentMessage: {
        }, sendScheduledMessagesNow: { _ in
        }, editScheduledMessagesTime: { _ in
        }, performTextSelectionAction: { _, _, _, _ in
        }, displayImportedMessageTooltip: { _ in
        }, displaySwipeToReplyHint: {
        }, dismissReplyMarkupMessage: { _ in
        }, openMessagePollResults: { _, _ in
        }, openPollCreation: { _ in
        }, displayPollSolution: { _, _ in
        }, displayPsa: { _, _ in
        }, displayDiceTooltip: { _ in
        }, animateDiceSuccess: { _, _ in
        }, displayPremiumStickerTooltip: { _, _ in
        }, displayEmojiPackTooltip: { _, _ in
        }, openPeerContextMenu: { _, _, _, _, _ in
        }, openMessageReplies: { _, _, _ in
        }, openReplyThreadOriginalMessage: { _ in
        }, openMessageStats: { _ in
        }, editMessageMedia: { _, _ in
        }, copyText: { _ in
        }, displayUndo: { _ in
        }, isAnimatingMessage: { _ in
            return false
        }, getMessageTransitionNode: {
            return nil
        }, updateChoosingSticker: { _ in
        }, commitEmojiInteraction: { _, _, _, _ in
        }, openLargeEmojiInfo: { _, _, _ in
        }, openJoinLink: { _ in
        }, openWebView: { _, _, _, _ in
        }, activateAdAction: { _ in
        }, openRequestedPeerSelection: { _, _, _ in
        }, saveMediaToFiles: { _ in
        }, requestMessageUpdate: { _, _ in
        }, cancelInteractiveKeyboardGestures: {
        }, dismissTextInput: {
        }, scrollToMessageId: { _ in
        }, navigateToStory: { _, _ in
        }, automaticMediaDownloadSettings: MediaAutoDownloadSettings.defaultSettings,
        pollActionState: ChatInterfacePollActionState(), stickerSettings: ChatInterfaceStickerSettings(), presentationContext: ChatPresentationContext(context: context, backgroundNode: backgroundNode as? WallpaperBackgroundNode))
        
        var entryAttributes = ChatMessageEntryAttributes()
        entryAttributes.isCentered = isCentered
        
        let content: ChatMessageItemContent
        let chatLocation: ChatLocation
        if messages.count > 1 {
            content = .group(messages: messages.map { ($0, true, .none, entryAttributes, nil) })
            chatLocation = .peer(id: messages.first!.id.peerId)
        } else {
            content = .message(message: messages.first!, read: true, selection: .none, attributes: entryAttributes, location: nil)
            chatLocation = .peer(id: messages.first!.id.peerId)
        }
        
        return ChatMessageItem(presentationData: ChatPresentationData(theme: ChatPresentationThemeData(theme: theme, wallpaper: wallpaper), fontSize: fontSize, strings: strings, dateTimeFormat: dateTimeFormat, nameDisplayOrder: nameOrder, disableAnimations: false, largeEmoji: false, chatBubbleCorners: chatBubbleCorners, animatedEmojiScale: 1.0, isPreview: true), context: context, chatLocation: chatLocation, associatedData: ChatMessageItemAssociatedData(automaticDownloadPeerType: .contact, automaticDownloadPeerId: nil, automaticDownloadNetworkType: .cellular, isRecentActions: false, subject: nil, contactsPeerIds: Set(), animatedEmojiStickers: [:], forcedResourceStatus: forcedResourceStatus, availableReactions: availableReactions, defaultReaction: nil, isPremium: false, accountPeer: nil, forceInlineReactions: true), controllerInteraction: controllerInteraction, content: content, disableDate: true, additionalContent: nil)
    }
    
    public func makeChatMessageDateHeaderItem(context: AccountContext, timestamp: Int32, theme: PresentationTheme, strings: PresentationStrings, wallpaper: TelegramWallpaper, fontSize: PresentationFontSize, chatBubbleCorners: PresentationChatBubbleCorners, dateTimeFormat: PresentationDateTimeFormat, nameOrder: PresentationPersonNameOrder) -> ListViewItemHeader {
        return ChatMessageDateHeader(timestamp: timestamp, scheduled: false, presentationData: ChatPresentationData(theme: ChatPresentationThemeData(theme: theme, wallpaper: wallpaper), fontSize: fontSize, strings: strings, dateTimeFormat: dateTimeFormat, nameDisplayOrder: nameOrder, disableAnimations: false, largeEmoji: false, chatBubbleCorners: chatBubbleCorners, animatedEmojiScale: 1.0, isPreview: true), controllerInteraction: nil, context: context)
    }
    
    public func openImagePicker(context: AccountContext, completion: @escaping (UIImage) -> Void, present: @escaping (ViewController) -> Void) {
        let presentationData = context.sharedContext.currentPresentationData.with { $0 }
        let _ = legacyWallpaperPicker(context: context, presentationData: presentationData).start(next: { generator in
            let legacyController = LegacyController(presentation: .navigation, theme: presentationData.theme)
            legacyController.navigationPresentation = .modal
            legacyController.statusBar.statusBarStyle = presentationData.theme.rootController.statusBarStyle.style
            
            let controller = generator(legacyController.context)
            legacyController.bind(controller: controller)
            legacyController.deferScreenEdgeGestures = [.top]
            controller.selectionBlock = { [weak legacyController] asset, _ in
                if let asset = asset {
                    let _ = (fetchPhotoLibraryImage(localIdentifier: asset.backingAsset.localIdentifier, thumbnail: false)
                    |> deliverOnMainQueue).start(next: { imageAndFlag in
                        if let (image, _) = imageAndFlag {
                            completion(image)
                        }
                    })
                    if let legacyController = legacyController {
                        legacyController.dismiss()
                    }
                }
            }
            controller.dismissalBlock = { [weak legacyController] in
                if let legacyController = legacyController {
                    legacyController.dismiss()
                }
            }
            present(legacyController)
        })
    }
    
    public func makeRecentSessionsController(context: AccountContext, activeSessionsContext: ActiveSessionsContext) -> ViewController & RecentSessionsController {
        return recentSessionsController(context: context, activeSessionsContext: activeSessionsContext, webSessionsContext: context.engine.privacy.webSessions(), websitesOnly: false)
    }
    
    public func makeChatQrCodeScreen(context: AccountContext, peer: Peer, threadId: Int64?) -> ViewController {
        return ChatQrCodeScreen(context: context, subject: .peer(peer: peer, threadId: threadId, temporary: false))
    }
    
    public func makePrivacyAndSecurityController(context: AccountContext) -> ViewController {
        return SettingsUI.makePrivacyAndSecurityController(context: context)
    }
    
    public func makeSetupTwoFactorAuthController(context: AccountContext) -> ViewController {
        return SettingsUI.makeSetupTwoFactorAuthController(context: context)
    }
    
    public func makeStorageManagementController(context: AccountContext) -> ViewController {
        return StorageUsageScreen(context: context, makeStorageUsageExceptionsScreen: { [weak context] category in
            guard let context else {
                return nil
            }
            return storageUsageExceptionsScreen(context: context, category: category)
        })
    }
    
    public func makeAttachmentFileController(context: AccountContext, updatedPresentationData: (initial: PresentationData, signal: Signal<PresentationData, NoError>)?, bannedSendMedia: (Int32, Bool)?, presentGallery: @escaping () -> Void, presentFiles: @escaping () -> Void, send: @escaping (AnyMediaReference) -> Void) -> AttachmentFileController {
        return makeAttachmentFileControllerImpl(context: context, updatedPresentationData: updatedPresentationData, bannedSendMedia: bannedSendMedia, presentGallery: presentGallery, presentFiles: presentFiles, send: send)
    }
    
    public func makeGalleryCaptionPanelView(context: AccountContext, chatLocation: ChatLocation, isScheduledMessages: Bool, customEmojiAvailable: Bool, present: @escaping (ViewController) -> Void, presentInGlobalOverlay: @escaping (ViewController) -> Void) -> NSObject? {
        let inputPanelNode = LegacyMessageInputPanelNode(
            context: context,
            chatLocation: chatLocation,
            isScheduledMessages: isScheduledMessages,
            present: present,
            presentInGlobalOverlay: presentInGlobalOverlay,
            makeEntityInputView: {
                return EntityInputView(context: context, isDark: true, areCustomEmojiEnabled: customEmojiAvailable)
            }
        )
        return inputPanelNode
    }
    
    public func makeHashtagSearchController(context: AccountContext, peer: EnginePeer?, query: String, all: Bool) -> ViewController {
        return HashtagSearchController(context: context, peer: peer, query: query, all: all)
    }
    
    public func makeMyStoriesController(context: AccountContext, isArchive: Bool) -> ViewController {
        return PeerInfoStoryGridScreen(context: context, peerId: context.account.peerId, scope: isArchive ? .archive : .saved)
    }
    
    public func makeArchiveSettingsController(context: AccountContext) -> ViewController {
        return archiveSettingsController(context: context)
    }
    
    public func makePremiumIntroController(context: AccountContext, source: PremiumIntroSource, forceDark: Bool, dismissed: (() -> Void)?) -> ViewController {
        let mappedSource: PremiumSource
        switch source {
        case .settings:
            mappedSource = .settings
        case .stickers:
            mappedSource = .stickers
        case .reactions:
            mappedSource = .reactions
        case .ads:
            mappedSource = .ads
        case .upload:
            mappedSource = .upload
        case .groupsAndChannels:
            mappedSource = .groupsAndChannels
        case .pinnedChats:
            mappedSource = .pinnedChats
        case .publicLinks:
            mappedSource = .publicLinks
        case .savedGifs:
            mappedSource = .savedGifs
        case .savedStickers:
            mappedSource = .savedStickers
        case .folders:
            mappedSource = .folders
        case .chatsPerFolder:
            mappedSource = .chatsPerFolder
        case .appIcons:
            mappedSource = .appIcons
        case .accounts:
            mappedSource = .accounts
        case .about:
            mappedSource = .about
        case let .deeplink(reference):
            mappedSource = .deeplink(reference)
        case let .profile(peerId):
            mappedSource = .profile(peerId)
        case let .emojiStatus(peerId, fileId, file, packTitle):
            mappedSource = .emojiStatus(peerId, fileId, file, packTitle)
        case .voiceToText:
            mappedSource = .voiceToText
        case .fasterDownload:
            mappedSource = .fasterDownload
        case .translation:
            mappedSource = .translation
        case .stories:
            mappedSource = .stories
        case .storiesDownload:
            mappedSource = .storiesDownload
        case .storiesStealthMode:
            mappedSource = .storiesStealthMode
        case .storiesPermanentViews:
            mappedSource = .storiesPermanentViews
        case .storiesFormatting:
            mappedSource = .storiesFormatting
        case .storiesExpirationDurations:
            mappedSource = .storiesExpirationDurations
        case .storiesSuggestedReactions:
            mappedSource = .storiesSuggestedReactions
        case let .channelBoost(peerId):
            mappedSource = .channelBoost(peerId)
        }
        let controller = PremiumIntroScreen(context: context, source: mappedSource, forceDark: forceDark)
        controller.wasDismissed = dismissed
        return controller
    }
    
    public func makePremiumDemoController(context: AccountContext, subject: PremiumDemoSubject, action: @escaping () -> Void) -> ViewController {
        let mappedSubject: PremiumDemoScreen.Subject
        switch subject {
        case .doubleLimits:
            mappedSubject = .doubleLimits
        case .moreUpload:
            mappedSubject = .moreUpload
        case .fasterDownload:
            mappedSubject = .fasterDownload
        case .voiceToText:
            mappedSubject = .voiceToText
        case .noAds:
            mappedSubject = .noAds
        case .uniqueReactions:
            mappedSubject = .uniqueReactions
        case .premiumStickers:
            mappedSubject = .premiumStickers
        case .advancedChatManagement:
            mappedSubject = .advancedChatManagement
        case .profileBadge:
            mappedSubject = .profileBadge
        case .animatedUserpics:
            mappedSubject = .animatedUserpics
        case .appIcons:
            mappedSubject = .appIcons
        case .animatedEmoji:
            mappedSubject = .animatedEmoji
        case .emojiStatus:
            mappedSubject = .emojiStatus
        case .translation:
            mappedSubject = .translation
        case .stories:
            mappedSubject = .stories
        }
        return PremiumDemoScreen(context: context, subject: mappedSubject, action: action)
    }
    
    public func makePremiumLimitController(context: AccountContext, subject: PremiumLimitSubject, count: Int32, forceDark: Bool, cancel: @escaping () -> Void, action: @escaping () -> Bool) -> ViewController {
        let mappedSubject: PremiumLimitScreen.Subject
        switch subject {
        case .folders:
            mappedSubject = .folders
        case .chatsPerFolder:
            mappedSubject = .chatsPerFolder
        case .pins:
            mappedSubject = .pins
        case .files:
            mappedSubject = .files
        case .accounts:
            mappedSubject = .accounts
        case .linksPerSharedFolder:
            mappedSubject = .linksPerSharedFolder
        case .membershipInSharedFolders:
            mappedSubject = .membershipInSharedFolders
        case .channels:
            mappedSubject = .channels
        case .expiringStories:
            mappedSubject = .expiringStories
        case .storiesWeekly:
            mappedSubject = .storiesWeekly
        case .storiesMonthly:
            mappedSubject = .storiesMonthly
        case let .storiesChannelBoost(peer, isCurrent, level, currentLevelBoosts, nextLevelBoosts, link, boosted):
            mappedSubject = .storiesChannelBoost(peer: peer, isCurrent: isCurrent, level: level, currentLevelBoosts: currentLevelBoosts, nextLevelBoosts: nextLevelBoosts, link: link, boosted: boosted)
        }
        return PremiumLimitScreen(context: context, subject: mappedSubject, count: count, forceDark: forceDark, cancel: cancel, action: action)
    }
    
    public func makeStickerPackScreen(context: AccountContext, updatedPresentationData: (initial: PresentationData, signal: Signal<PresentationData, NoError>)?, mainStickerPack: StickerPackReference, stickerPacks: [StickerPackReference], loadedStickerPacks: [LoadedStickerPack], parentNavigationController: NavigationController?, sendSticker: ((FileMediaReference, UIView, CGRect) -> Bool)?) -> ViewController {
        return StickerPackScreen(context: context, updatedPresentationData: updatedPresentationData, mainStickerPack: mainStickerPack, stickerPacks: stickerPacks, loadedStickerPacks: loadedStickerPacks, parentNavigationController: parentNavigationController, sendSticker: sendSticker)
    }
    
    public func makeMediaPickerScreen(context: AccountContext, hasSearch: Bool, completion: @escaping (Any) -> Void) -> ViewController {
        return mediaPickerController(context: context, hasSearch: hasSearch, completion: completion)
    }
    
    public func makeStoryMediaPickerScreen(context: AccountContext, getSourceRect: @escaping () -> CGRect, completion: @escaping (Any, UIView, CGRect, UIImage?, @escaping (Bool?) -> (UIView, CGRect)?, @escaping () -> Void) -> Void, dismissed: @escaping () -> Void, groupsPresented: @escaping () -> Void) -> ViewController {
        return storyMediaPickerController(context: context, getSourceRect: getSourceRect, completion: completion, dismissed: dismissed, groupsPresented: groupsPresented)
    }
        
    public func makeProxySettingsController(sharedContext: SharedAccountContext, account: UnauthorizedAccount) -> ViewController {
        return proxySettingsController(accountManager: sharedContext.accountManager, postbox: account.postbox, network: account.network, mode: .modal, presentationData: sharedContext.currentPresentationData.with { $0 }, updatedPresentationData: sharedContext.presentationData)
    }
    
    public func makeInstalledStickerPacksController(context: AccountContext, mode: InstalledStickerPacksControllerMode, forceTheme: PresentationTheme?) -> ViewController {
        return installedStickerPacksController(context: context, mode: mode, forceTheme: forceTheme)
    }
    
    public func makeChannelStatsController(context: AccountContext, updatedPresentationData: (initial: PresentationData, signal: Signal<PresentationData, NoError>)?, peerId: EnginePeer.Id, boosts: Bool, boostStatus: ChannelBoostStatus?, statsDatacenterId: Int32) -> ViewController {
        return channelStatsController(context: context, updatedPresentationData: updatedPresentationData, peerId: peerId, section: boosts ? .boosts : .stats, boostStatus: nil, statsDatacenterId: statsDatacenterId)
    }
}

private func peerInfoControllerImpl(context: AccountContext, updatedPresentationData: (PresentationData, Signal<PresentationData, NoError>)?, peer: Peer, mode: PeerInfoControllerMode, avatarInitiallyExpanded: Bool, isOpenedFromChat: Bool, requestsContext: PeerInvitationImportersContext? = nil) -> ViewController? {
    if let _ = peer as? TelegramGroup {
        return PeerInfoScreenImpl(context: context, updatedPresentationData: updatedPresentationData, peerId: peer.id, avatarInitiallyExpanded: avatarInitiallyExpanded, isOpenedFromChat: isOpenedFromChat, nearbyPeerDistance: nil, reactionSourceMessageId: nil, callMessages: [])
    } else if let _ = peer as? TelegramChannel {
        var forumTopicThread: ChatReplyThreadMessage?
        switch mode {
        case let .forumTopic(thread):
            forumTopicThread = thread
        default:
            break
        }
        return PeerInfoScreenImpl(context: context, updatedPresentationData: updatedPresentationData, peerId: peer.id, avatarInitiallyExpanded: avatarInitiallyExpanded, isOpenedFromChat: isOpenedFromChat, nearbyPeerDistance: nil, reactionSourceMessageId: nil, callMessages: [], forumTopicThread: forumTopicThread)
    } else if peer is TelegramUser {
        var nearbyPeerDistance: Int32?
        var reactionSourceMessageId: MessageId?
        var callMessages: [Message] = []
        var hintGroupInCommon: PeerId?
        switch mode {
        case let .nearbyPeer(distance):
            nearbyPeerDistance = distance
        case let .calls(messages):
            callMessages = messages
        case .generic:
            break
        case let .group(id):
            hintGroupInCommon = id
        case let .reaction(messageId):
            reactionSourceMessageId = messageId
        case .forumTopic:
            break
        }
        return PeerInfoScreenImpl(context: context, updatedPresentationData: updatedPresentationData, peerId: peer.id, avatarInitiallyExpanded: avatarInitiallyExpanded, isOpenedFromChat: isOpenedFromChat, nearbyPeerDistance: nearbyPeerDistance, reactionSourceMessageId: reactionSourceMessageId, callMessages: callMessages, hintGroupInCommon: hintGroupInCommon)
    } else if peer is TelegramSecretChat {
        return PeerInfoScreenImpl(context: context, updatedPresentationData: updatedPresentationData, peerId: peer.id, avatarInitiallyExpanded: avatarInitiallyExpanded, isOpenedFromChat: isOpenedFromChat, nearbyPeerDistance: nil, reactionSourceMessageId: nil, callMessages: [])
    }
    return nil
}<|MERGE_RESOLUTION|>--- conflicted
+++ resolved
@@ -42,11 +42,8 @@
 import TelegramAccountAuxiliaryMethods
 import PeerSelectionController
 import LegacyMessageInputPanel
-<<<<<<< HEAD
 import StatisticsUI
-=======
 import ChatHistoryEntry
->>>>>>> 6a7233ed
 
 private final class AccountUserInterfaceInUseContext {
     let subscribers = Bag<(Bool) -> Void>()
