--- conflicted
+++ resolved
@@ -2540,7 +2540,6 @@
         
         items.append(.separator)
         
-<<<<<<< HEAD
         if let sourceController = sourceController as? ChatController {
             items.append(.action(ContextMenuActionItem(text: strings.Conversation_Search, icon: { theme in
                 return generateTintedImage(image: UIImage(bundleImageName: "Chat/Context Menu/Search"), color: theme.contextMenu.primaryColor)
@@ -2559,8 +2558,10 @@
                 let controller = ForumCreateTopicScreen(context: context, peerId: peerId, mode: .create)
                 controller.navigationPresentation = .modal
                 controller.completion = { title, fileId in
-                    let _ = (context.engine.peers.createForumChannelTopic(id: peerId, title: title, iconFileId: fileId)
-                             |> deliverOnMainQueue).start(next: { topicId in
+                    let availableColors: [Int32] = [0x6FB9F0, 0xFFD67E, 0xCB86DB, 0x8EEE98, 0xFF93B2, 0xFB6F5F]
+                    
+                    let _ = (context.engine.peers.createForumChannelTopic(id: peerId, title: title, iconColor: availableColors.randomElement()!, iconFileId: fileId)
+                    |> deliverOnMainQueue).start(next: { topicId in
                         if let navigationController = (sourceController.navigationController as? NavigationController) {
                             let _ = context.sharedContext.navigateToForumThread(context: context, peerId: peerId, threadId: topicId, navigationController: navigationController, activateInput: .text).start()
                         }
@@ -2569,28 +2570,6 @@
                 sourceController.push(controller)
             })))
         }
-=======
-        //TODO:localize
-        items.append(.action(ContextMenuActionItem(text: "New Topic", icon: { theme in
-            return generateTintedImage(image: UIImage(bundleImageName: "Chat/Context Menu/Edit"), color: theme.contextMenu.primaryColor)
-        }, action: { action in
-            action.dismissWithResult(.default)
-            
-            let controller = ForumCreateTopicScreen(context: context, peerId: peerId, mode: .create)
-            controller.navigationPresentation = .modal
-            controller.completion = { title, fileId in
-                let availableColors: [Int32] = [0x6FB9F0, 0xFFD67E, 0xCB86DB, 0x8EEE98, 0xFF93B2, 0xFB6F5F]
-                
-                let _ = (context.engine.peers.createForumChannelTopic(id: peerId, title: title, iconColor: availableColors.randomElement()!, iconFileId: fileId)
-                |> deliverOnMainQueue).start(next: { topicId in
-                    if let navigationController = (sourceController.navigationController as? NavigationController) {
-                        let _ = context.sharedContext.navigateToForumThread(context: context, peerId: peerId, threadId: topicId, navigationController: navigationController, activateInput: .text).start()
-                    }
-                })
-            }
-            sourceController.push(controller)
-        })))
->>>>>>> 7cd2f758
 
         let presentationData = context.sharedContext.currentPresentationData.with { $0 }
         let contextController = ContextController(account: context.account, presentationData: presentationData, source: .reference(HeaderContextReferenceContentSource(controller: sourceController, sourceView: sourceView)), items: .single(ContextController.Items(content: .list(items))), gesture: gesture)
