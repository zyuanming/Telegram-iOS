--- conflicted
+++ resolved
@@ -8,12 +8,9 @@
 //  of patent rights can be found in the PATENTS file in the same directory.
 //
 
-<<<<<<< HEAD
 #ifndef MINIMAL_ASDK
-=======
 #import <UIKit/UIKit.h>
 #import <AsyncDisplayKit/ASBaseDefines.h>
->>>>>>> 404795dc
 
 NS_ASSUME_NONNULL_BEGIN
 
