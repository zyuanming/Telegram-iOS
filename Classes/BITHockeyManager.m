/*
 * Author: Andreas Linde <mail@andreaslinde.de>
 *         Kent Sutherland
 *
 * Copyright (c) 2012-2014 HockeyApp, Bit Stadium GmbH.
 * All rights reserved.
 *
 * Permission is hereby granted, free of charge, to any person
 * obtaining a copy of this software and associated documentation
 * files (the "Software"), to deal in the Software without
 * restriction, including without limitation the rights to use,
 * copy, modify, merge, publish, distribute, sublicense, and/or sell
 * copies of the Software, and to permit persons to whom the
 * Software is furnished to do so, subject to the following
 * conditions:
 *
 * The above copyright notice and this permission notice shall be
 * included in all copies or substantial portions of the Software.
 *
 * THE SOFTWARE IS PROVIDED "AS IS", WITHOUT WARRANTY OF ANY KIND,
 * EXPRESS OR IMPLIED, INCLUDING BUT NOT LIMITED TO THE WARRANTIES
 * OF MERCHANTABILITY, FITNESS FOR A PARTICULAR PURPOSE AND
 * NONINFRINGEMENT. IN NO EVENT SHALL THE AUTHORS OR COPYRIGHT
 * HOLDERS BE LIABLE FOR ANY CLAIM, DAMAGES OR OTHER LIABILITY,
 * WHETHER IN AN ACTION OF CONTRACT, TORT OR OTHERWISE, ARISING
 * FROM, OUT OF OR IN CONNECTION WITH THE SOFTWARE OR THE USE OR
 * OTHER DEALINGS IN THE SOFTWARE.
 */

#import "HockeySDK.h"
#import "HockeySDKPrivate.h"

#if HOCKEYSDK_FEATURE_CRASH_REPORTER || HOCKEYSDK_FEATURE_FEEDBACK || HOCKEYSDK_FEATURE_UPDATES || HOCKEYSDK_FEATURE_AUTHENTICATOR || HOCKEYSDK_FEATURE_STORE_UPDATES || HOCKEYSDK_FEATURE_TELEMETRY
#import "BITHockeyBaseManagerPrivate.h"
#endif

#import "BITHockeyHelper.h"
#import "BITHockeyAppClient.h"
#import "BITKeychainUtils.h"

#include <stdint.h>

typedef struct {
  uint8_t       info_version;
  const char    hockey_version[16];
  const char    hockey_build[16];
} bitstadium_info_t;

bitstadium_info_t bitstadium_library_info __attribute__((section("__TEXT,__bit_hockey,regular,no_dead_strip"))) = {
  .info_version = 1,
  .hockey_version = BITHOCKEY_C_VERSION,
  .hockey_build = BITHOCKEY_C_BUILD
};


#if HOCKEYSDK_FEATURE_CRASH_REPORTER
#import "BITCrashManagerPrivate.h"
#endif /* HOCKEYSDK_FEATURE_CRASH_REPORTER */

#if HOCKEYSDK_FEATURE_UPDATES
#import "BITUpdateManagerPrivate.h"
#endif /* HOCKEYSDK_FEATURE_UPDATES */

#if HOCKEYSDK_FEATURE_STORE_UPDATES
#import "BITStoreUpdateManagerPrivate.h"
#endif /* HOCKEYSDK_FEATURE_STORE_UPDATES */

#if HOCKEYSDK_FEATURE_FEEDBACK
#import "BITFeedbackManagerPrivate.h"
#endif /* HOCKEYSDK_FEATURE_FEEDBACK */

#if HOCKEYSDK_FEATURE_AUTHENTICATOR
#import "BITAuthenticator_Private.h"
#endif /* HOCKEYSDK_FEATURE_AUTHENTICATOR */

#if HOCKEYSDK_FEATURE_TELEMETRY
#import "BITTelemetryManagerPrivate.h"
#import "BITCategoryContainer.h"
#endif /* HOCKEYSDK_FEATURE_TELEMETRY */

@interface BITHockeyManager ()

- (BOOL)shouldUseLiveIdentifier;

@end


@implementation BITHockeyManager {
  NSString *_appIdentifier;
  NSString *_liveIdentifier;
  
  BOOL _validAppIdentifier;
  
  BOOL _startManagerIsInvoked;
  
  BOOL _startUpdateManagerIsInvoked;
  
  BOOL _managersInitialized;
  
  BITHockeyAppClient *_hockeyAppClient;
}

#pragma mark - Private Class Methods

- (BOOL)checkValidityOfAppIdentifier:(NSString *)identifier {
  BOOL result = NO;
  
  if (identifier) {
    NSCharacterSet *hexSet = [NSCharacterSet characterSetWithCharactersInString:@"0123456789abcdef"];
    NSCharacterSet *inStringSet = [NSCharacterSet characterSetWithCharactersInString:identifier];
    result = ([identifier length] == 32) && ([hexSet isSupersetOfSet:inStringSet]);
  }
  
  return result;
}

- (void)logInvalidIdentifier:(NSString *)environment {
  if (self.appEnvironment != BITEnvironmentAppStore) {
    if ([environment isEqualToString:@"liveIdentifier"]) {
      NSLog(@"[HockeySDK] WARNING: The liveIdentifier is invalid! The SDK will be disabled when deployed to the App Store without setting a valid app identifier!");
    } else {
      NSLog(@"[HockeySDK] ERROR: The %@ is invalid! Please use the HockeyApp app identifier you find on the apps website on HockeyApp! The SDK is disabled!", environment);
    }
  }
}


#pragma mark - Public Class Methods

+ (BITHockeyManager *)sharedHockeyManager {
  static BITHockeyManager *sharedInstance = nil;
  static dispatch_once_t pred;
  
  dispatch_once(&pred, ^{
    sharedInstance = [BITHockeyManager alloc];
    sharedInstance = [sharedInstance init];
  });
  
  return sharedInstance;
}

- (id)init {
  if ((self = [super init])) {
    _serverURL = nil;
    _delegate = nil;
    _managersInitialized = NO;
    
    _hockeyAppClient = nil;
    
#if HOCKEYSDK_FEATURE_CRASH_REPORTER
    _disableCrashManager = NO;
#endif
#if HOCKEYSDK_FEATURE_UPDATES
    _disableUpdateManager = NO;
#endif
#if HOCKEYSDK_FEATURE_FEEDBACK
    _disableFeedbackManager = NO;
#endif

#if HOCKEYSDK_FEATURE_STORE_UPDATES
    _enableStoreUpdateManager = NO;
#endif
<<<<<<< HEAD
    
#if HOCKEYSDK_FEATURE_TELEMETRY
    _disableTelemetryManager = NO;
#endif
    
=======
    _appEnvironment = BITEnvironmentOther;
>>>>>>> b5b519b0
    _appStoreEnvironment = NO;
    _startManagerIsInvoked = NO;
    _startUpdateManagerIsInvoked = NO;
    
    _liveIdentifier = nil;
    _installString = bit_appAnonID(NO);
    _disableInstallTracking = NO;
    
#if !TARGET_IPHONE_SIMULATOR
    // check if we are really in an app store environment
    if (bit_isRunningInAppStoreEnvironment()) {
      _appEnvironment = BITEnvironmentAppStore;
      _appStoreEnvironment = YES;
    } else if (bit_isRunningInTestFlightEnvironment()) {
      _appEnvironment = BITEnvironmentTestFlight;
    } else {
      _appEnvironment = BITEnvironmentOther;
    }
#endif

    [self performSelector:@selector(validateStartManagerIsInvoked) withObject:nil afterDelay:0.0f];
  }
  return self;
}

- (void)dealloc {
#if HOCKEYSDK_FEATURE_AUTHENTICATOR
  // start Authenticator
  if (self.appEnvironment != BITEnvironmentAppStore) {
    [_authenticator removeObserver:self forKeyPath:@"identified"];
  }
#endif
}


#pragma mark - Public Instance Methods (Configuration)

- (void)configureWithIdentifier:(NSString *)appIdentifier {
  _appIdentifier = [appIdentifier copy];
  
  [self initializeModules];
}

- (void)configureWithIdentifier:(NSString *)appIdentifier delegate:(id)delegate {
  _delegate = delegate;
  _appIdentifier = [appIdentifier copy];
  
  [self initializeModules];
}

- (void)configureWithBetaIdentifier:(NSString *)betaIdentifier liveIdentifier:(NSString *)liveIdentifier delegate:(id)delegate {
  _delegate = delegate;

  // check the live identifier now, because otherwise invalid identifier would only be logged when the app is already in the store
  if (![self checkValidityOfAppIdentifier:liveIdentifier]) {
    [self logInvalidIdentifier:@"liveIdentifier"];
    _liveIdentifier = [liveIdentifier copy];
  }

  if ([self shouldUseLiveIdentifier]) {
    _appIdentifier = [liveIdentifier copy];
  }
  else {
    _appIdentifier = [betaIdentifier copy];
  }
  
  [self initializeModules];
}


- (void)startManager {
  if (!_validAppIdentifier) return;
  if (_startManagerIsInvoked) {
    NSLog(@"[HockeySDK] Warning: startManager should only be invoked once! This call is ignored.");
    return;
  }
  
  if (![self isSetUpOnMainThread]) return;
  
  if ((self.appEnvironment == BITEnvironmentAppStore) && [self isInstallTrackingDisabled]) {
    _installString = bit_appAnonID(YES);
  }

  BITHockeyLog(@"INFO: Starting HockeyManager");
  _startManagerIsInvoked = YES;
  
#if HOCKEYSDK_FEATURE_CRASH_REPORTER
  // start CrashManager
  if (![self isCrashManagerDisabled]) {
    BITHockeyLog(@"INFO: Start CrashManager");
    if (_serverURL) {
      [_crashManager setServerURL:_serverURL];
    }
    
#if HOCKEYSDK_FEATURE_AUTHENTICATOR
    if (_authenticator) {
      [_crashManager setInstallationIdentification:[self.authenticator publicInstallationIdentifier]];
      [_crashManager setInstallationIdentificationType:[self.authenticator identificationType]];
      [_crashManager setInstallationIdentified:[self.authenticator isIdentified]];
    }
#endif

    [_crashManager startManager];
  }
#endif /* HOCKEYSDK_FEATURE_CRASH_REPORTER */
  
  // App Extensions can only use BITCrashManager, so ignore all others automatically
  if (bit_isRunningInAppExtension()) {
    return;
  }
  
#if HOCKEYSDK_FEATURE_STORE_UPDATES
  // start StoreUpdateManager
  if ([self isStoreUpdateManagerEnabled]) {
    BITHockeyLog(@"INFO: Start StoreUpdateManager");
    if (_serverURL) {
      [_storeUpdateManager setServerURL:_serverURL];
    }
    [_storeUpdateManager performSelector:@selector(startManager) withObject:nil afterDelay:0.5f];
  }
#endif /* HOCKEYSDK_FEATURE_STORE_UPDATES */

#if HOCKEYSDK_FEATURE_FEEDBACK
  // start FeedbackManager
  if (![self isFeedbackManagerDisabled]) {
    BITHockeyLog(@"INFO: Start FeedbackManager");
    if (_serverURL) {
      [_feedbackManager setServerURL:_serverURL];
    }
    [_feedbackManager performSelector:@selector(startManager) withObject:nil afterDelay:1.0f];
  }
#endif /* HOCKEYSDK_FEATURE_FEEDBACK */
  
#if HOCKEYSDK_FEATURE_AUTHENTICATOR
  // start Authenticator
  if (self.appEnvironment != BITEnvironmentAppStore) {
    // hook into manager with kvo!
    [_authenticator addObserver:self forKeyPath:@"identified" options:0 context:nil];
    
    BITHockeyLog(@"INFO: Start Authenticator");
    if (_serverURL) {
      [_authenticator setServerURL:_serverURL];
    }
    [_authenticator performSelector:@selector(startManager) withObject:nil afterDelay:0.5f];
  }
#endif /* HOCKEYSDK_FEATURE_AUTHENTICATOR */
  
#if HOCKEYSDK_FEATURE_UPDATES
  BOOL isIdentified = NO;

#if HOCKEYSDK_FEATURE_AUTHENTICATOR
  if (self.appEnvironment != BITEnvironmentAppStore)
    isIdentified = [self.authenticator isIdentified];
#endif /* HOCKEYSDK_FEATURE_AUTHENTICATOR */

  // Setup UpdateManager
  if (![self isUpdateManagerDisabled] && isIdentified) {
    [self invokeStartUpdateManager];
  }
#endif /* HOCKEYSDK_FEATURE_UPDATES */
  
#if HOCKEYSDK_FEATURE_TELEMETRY
  // start TelemetryManager
  if (![self isTelemetryManagerDisabled]) {
    BITHockeyLog(@"INFO: Start Telemetry Manager");
    [_telemetryManager startManager];
    [BITCategoryContainer activateCategory];
  }
#endif /* HOCKEYSDK_FEATURE_TELEMETRY */
}


#if HOCKEYSDK_FEATURE_UPDATES
- (void)setDisableUpdateManager:(BOOL)disableUpdateManager {
  if (_updateManager) {
    [_updateManager setDisableUpdateManager:disableUpdateManager];
  }
  _disableUpdateManager = disableUpdateManager;
}
#endif /* HOCKEYSDK_FEATURE_UPDATES */


#if HOCKEYSDK_FEATURE_STORE_UPDATES
- (void)setEnableStoreUpdateManager:(BOOL)enableStoreUpdateManager {
  if (_storeUpdateManager) {
    [_storeUpdateManager setEnableStoreUpdateManager:enableStoreUpdateManager];
  }
  _enableStoreUpdateManager = enableStoreUpdateManager;
}
#endif /* HOCKEYSDK_FEATURE_STORE_UPDATES */


#if HOCKEYSDK_FEATURE_FEEDBACK
- (void)setDisableFeedbackManager:(BOOL)disableFeedbackManager {
  if (_feedbackManager) {
    [_feedbackManager setDisableFeedbackManager:disableFeedbackManager];
  }
  _disableFeedbackManager = disableFeedbackManager;
}
#endif /* HOCKEYSDK_FEATURE_FEEDBACK */


- (void)setServerURL:(NSString *)aServerURL {
  // ensure url ends with a trailing slash
  if (![aServerURL hasSuffix:@"/"]) {
    aServerURL = [NSString stringWithFormat:@"%@/", aServerURL];
  }
  
  if (_serverURL != aServerURL) {
    _serverURL = [aServerURL copy];
    
    if (_hockeyAppClient) {
      _hockeyAppClient.baseURL = [NSURL URLWithString:_serverURL ? _serverURL : BITHOCKEYSDK_URL];
    }
  }
}


- (void)setDelegate:(id<BITHockeyManagerDelegate>)delegate {
  if (self.appEnvironment != BITEnvironmentAppStore) {
    if (_startManagerIsInvoked) {
      NSLog(@"[HockeySDK] ERROR: The `delegate` property has to be set before calling [[BITHockeyManager sharedHockeyManager] startManager] !");
    }
  }
  
  if (_delegate != delegate) {
    _delegate = delegate;
    
#if HOCKEYSDK_FEATURE_CRASH_REPORTER
    if (_crashManager) {
      _crashManager.delegate = _delegate;
    }
#endif /* HOCKEYSDK_FEATURE_CRASH_REPORTER */
    
#if HOCKEYSDK_FEATURE_UPDATES
    if (_updateManager) {
      _updateManager.delegate = _delegate;
    }
#endif /* HOCKEYSDK_FEATURE_UPDATES */
    
#if HOCKEYSDK_FEATURE_FEEDBACK
    if (_feedbackManager) {
      _feedbackManager.delegate = _delegate;
    }
#endif /* HOCKEYSDK_FEATURE_FEEDBACK */
    
#if HOCKEYSDK_FEATURE_STORE_UPDATES
    if (_storeUpdateManager) {
      _storeUpdateManager.delegate = _delegate;
    }
#endif /* HOCKEYSDK_FEATURE_STORE_UPDATES */
  }
  
#if HOCKEYSDK_FEATURE_AUTHENTICATOR
  if (_authenticator) {
    _authenticator.delegate = _delegate;
  }
#endif /* HOCKEYSDK_FEATURE_AUTHENTICATOR */
}

- (void)modifyKeychainUserValue:(NSString *)value forKey:(NSString *)key {
  NSError *error = nil;
  BOOL success = YES;
  NSString *updateType = @"update";
  
  if (value) {
    success = [BITKeychainUtils storeUsername:key
                                  andPassword:value
                               forServiceName:bit_keychainHockeySDKServiceName()
                               updateExisting:YES
                                accessibility:kSecAttrAccessibleAlwaysThisDeviceOnly
                                        error:&error];
  } else {
    updateType = @"delete";
    if ([BITKeychainUtils getPasswordForUsername:key
                                  andServiceName:bit_keychainHockeySDKServiceName()
                                           error:&error]) {
      success = [BITKeychainUtils deleteItemForUsername:key
                                         andServiceName:bit_keychainHockeySDKServiceName()
                                                  error:&error];
    }
  }
  
  if (!success) {
    NSString *errorDescription = [error description] ?: @"";
    BITHockeyLog(@"ERROR: Couldn't %@ key %@ in the keychain. %@", updateType, key, errorDescription);
  }
}

- (void)setUserID:(NSString *)userID {
  // always set it, since nil value will trigger removal of the keychain entry
  _userID = userID;
  
  [self modifyKeychainUserValue:userID forKey:kBITHockeyMetaUserID];
}

- (void)setUserName:(NSString *)userName {
  // always set it, since nil value will trigger removal of the keychain entry
  _userName = userName;
  
  [self modifyKeychainUserValue:userName forKey:kBITHockeyMetaUserName];
}

- (void)setUserEmail:(NSString *)userEmail {
  // always set it, since nil value will trigger removal of the keychain entry
  _userEmail = userEmail;
  
  [self modifyKeychainUserValue:userEmail forKey:kBITHockeyMetaUserEmail];
}

- (void)testIdentifier {
  if (!_appIdentifier || (self.appEnvironment == BITEnvironmentAppStore)) {
    return;
  }
  
  NSDate *now = [NSDate date];
  NSString *timeString = [NSString stringWithFormat:@"%.0f", [now timeIntervalSince1970]];
  [self pingServerForIntegrationStartWorkflowWithTimeString:timeString appIdentifier:_appIdentifier];
  
  if (_liveIdentifier) {
    [self pingServerForIntegrationStartWorkflowWithTimeString:timeString appIdentifier:_liveIdentifier];
  }
}


- (NSString *)version {
  return [NSString stringWithUTF8String:bitstadium_library_info.hockey_version];
}

- (NSString *)build {
  return [NSString stringWithUTF8String:bitstadium_library_info.hockey_build];
}


#pragma mark - KVO

#if HOCKEYSDK_FEATURE_UPDATES
- (void)observeValueForKeyPath:(NSString *)keyPath ofObject:(id)object change:(NSDictionary *)change context:(void *)context {
  if ([keyPath isEqualToString:@"identified"] &&
      [object valueForKey:@"isIdentified"] ) {
    if (self.appEnvironment != BITEnvironmentAppStore) {
      BOOL identified = [(NSNumber *)[object valueForKey:@"isIdentified"] boolValue];
      if (identified && ![self isUpdateManagerDisabled]) {
        [self invokeStartUpdateManager];
      }
    }
  }
}
#endif /* HOCKEYSDK_FEATURE_UPDATES */


#pragma mark - Private Instance Methods

- (BITHockeyAppClient *)hockeyAppClient {
  if (!_hockeyAppClient) {
    _hockeyAppClient = [[BITHockeyAppClient alloc] initWithBaseURL:[NSURL URLWithString:_serverURL ? _serverURL : BITHOCKEYSDK_URL]];
    
    _hockeyAppClient.baseURL = [NSURL URLWithString:_serverURL ? _serverURL : BITHOCKEYSDK_URL];
  }
  
  return _hockeyAppClient;
}

- (NSString *)integrationFlowTimeString {
  NSString *timeString = [[NSBundle mainBundle] objectForInfoDictionaryKey:BITHOCKEY_INTEGRATIONFLOW_TIMESTAMP];
  
  return timeString;
}

- (BOOL)integrationFlowStartedWithTimeString:(NSString *)timeString {
  if (timeString == nil || (self.appEnvironment == BITEnvironmentAppStore)) {
    return NO;
  }
  
  NSDateFormatter *dateFormatter = [[NSDateFormatter alloc] init];
  NSLocale *enUSPOSIXLocale = [[NSLocale alloc] initWithLocaleIdentifier:@"en_US_POSIX"];
  [dateFormatter setLocale:enUSPOSIXLocale];
  [dateFormatter setDateFormat:@"yyyy-MM-dd'T'HH:mm:ssZ"];
  NSDate *integrationFlowStartDate = [dateFormatter dateFromString:timeString];
  
  if (integrationFlowStartDate && [integrationFlowStartDate timeIntervalSince1970] > [[NSDate date] timeIntervalSince1970] - (60 * 10) ) {
    return YES;
  }
  
  return NO;
}

- (void)pingServerForIntegrationStartWorkflowWithTimeString:(NSString *)timeString appIdentifier:(NSString *)appIdentifier {
  if (!appIdentifier || (self.appEnvironment == BITEnvironmentAppStore)) {
    return;
  }
  
  NSString *integrationPath = [NSString stringWithFormat:@"api/3/apps/%@/integration", bit_encodeAppIdentifier(appIdentifier)];
  
  BITHockeyLog(@"INFO: Sending integration workflow ping to %@", integrationPath);
  
  NSDictionary *params = @{@"timestamp": timeString,
                           @"sdk": BITHOCKEY_NAME,
                           @"sdk_version": BITHOCKEY_VERSION,
                           @"bundle_version": [[NSBundle mainBundle] objectForInfoDictionaryKey:@"CFBundleVersion"]
                           };
  
  id nsurlsessionClass = NSClassFromString(@"NSURLSessionUploadTask");
  if (nsurlsessionClass && !bit_isRunningInAppExtension()) {
    NSURLSessionConfiguration *sessionConfiguration = [NSURLSessionConfiguration defaultSessionConfiguration];
    NSURLSession *session = [NSURLSession sessionWithConfiguration:sessionConfiguration];
    NSURLRequest *request = [[self hockeyAppClient] requestWithMethod:@"POST" path:integrationPath parameters:params];
    NSURLSessionDataTask *task = [session dataTaskWithRequest:request
                                            completionHandler: ^(NSData *data, NSURLResponse *response, NSError *error) {
                                              NSHTTPURLResponse *httpResponse = (NSHTTPURLResponse*) response;
                                              [self logPingMessageForStatusCode:httpResponse.statusCode];
                                            }];
    [task resume];
  }else{
    [[self hockeyAppClient] postPath:integrationPath
                          parameters:params
                          completion:^(BITHTTPOperation *operation, NSData* responseData, NSError *error) {
                            [self logPingMessageForStatusCode:operation.response.statusCode];
                          }];
  }
  
}

- (void)logPingMessageForStatusCode:(NSInteger)statusCode {
  switch (statusCode) {
    case 400:
      BITHockeyLog(@"ERROR: App ID not found");
      break;
    case 201:
      BITHockeyLog(@"INFO: Ping accepted.");
      break;
    case 200:
      BITHockeyLog(@"INFO: Ping accepted. Server already knows.");
      break;
    default:
      BITHockeyLog(@"ERROR: Unknown error");
      break;
  }
}

- (void)validateStartManagerIsInvoked {
  if (_validAppIdentifier && (self.appEnvironment != BITEnvironmentAppStore)) {
    if (!_startManagerIsInvoked) {
      NSLog(@"[HockeySDK] ERROR: You did not call [[BITHockeyManager sharedHockeyManager] startManager] to startup the HockeySDK! Please do so after setting up all properties. The SDK is NOT running.");
    }
  }
}

#if HOCKEYSDK_FEATURE_UPDATES
- (void)invokeStartUpdateManager {
  if (_startUpdateManagerIsInvoked) return;
  
  _startUpdateManagerIsInvoked = YES;
  BITHockeyLog(@"INFO: Start UpdateManager");
  if (_serverURL) {
    [_updateManager setServerURL:_serverURL];
  }
#if HOCKEYSDK_FEATURE_AUTHENTICATOR
  if (_authenticator) {
    [_updateManager setInstallationIdentification:[self.authenticator installationIdentifier]];
    [_updateManager setInstallationIdentificationType:[self.authenticator installationIdentifierParameterString]];
    [_updateManager setInstallationIdentified:[self.authenticator isIdentified]];
  }
#endif
  [_updateManager performSelector:@selector(startManager) withObject:nil afterDelay:0.5f];
}
#endif /* HOCKEYSDK_FEATURE_UPDATES */

- (BOOL)isSetUpOnMainThread {
  NSString *errorString = @"ERROR: HockeySDK has to be setup on the main thread!";
  
  if (!NSThread.isMainThread) {
    if (self.appEnvironment == BITEnvironmentAppStore) {
      BITHockeyLog(@"%@", errorString);
    } else {
      NSLog(@"%@", errorString);
      NSAssert(NSThread.isMainThread, errorString);
    }
    
    return NO;
  }
  
  return YES;
}

- (BOOL)shouldUseLiveIdentifier {
  BOOL delegateResult = NO;
  if ([_delegate respondsToSelector:@selector(shouldUseLiveIdentifierForHockeyManager:)]) {
    delegateResult = [(NSObject <BITHockeyManagerDelegate>*)_delegate shouldUseLiveIdentifierForHockeyManager:self];
  }

  return (delegateResult) || (_appEnvironment == BITEnvironmentAppStore);
}

- (void)initializeModules {
  if (_managersInitialized) {
    NSLog(@"[HockeySDK] Warning: The SDK should only be initialized once! This call is ignored.");
    return;
  }
  
  _validAppIdentifier = [self checkValidityOfAppIdentifier:_appIdentifier];
  
  if (![self isSetUpOnMainThread]) return;
  
  _startManagerIsInvoked = NO;
  
  if (_validAppIdentifier) {
#if HOCKEYSDK_FEATURE_CRASH_REPORTER
    BITHockeyLog(@"INFO: Setup CrashManager");
    _crashManager = [[BITCrashManager alloc] initWithAppIdentifier:_appIdentifier appEnvironment:_appEnvironment];
    _crashManager.hockeyAppClient = [self hockeyAppClient];
    _crashManager.delegate = _delegate;
#endif /* HOCKEYSDK_FEATURE_CRASH_REPORTER */
    
#if HOCKEYSDK_FEATURE_UPDATES
    BITHockeyLog(@"INFO: Setup UpdateManager");
    _updateManager = [[BITUpdateManager alloc] initWithAppIdentifier:_appIdentifier appEnvironment:_appEnvironment];
    _updateManager.delegate = _delegate;
#endif /* HOCKEYSDK_FEATURE_UPDATES */

#if HOCKEYSDK_FEATURE_STORE_UPDATES
    BITHockeyLog(@"INFO: Setup StoreUpdateManager");
    _storeUpdateManager = [[BITStoreUpdateManager alloc] initWithAppIdentifier:_appIdentifier appEnvironment:_appEnvironment];
    _storeUpdateManager.delegate = _delegate;
#endif /* HOCKEYSDK_FEATURE_STORE_UPDATES */
    
#if HOCKEYSDK_FEATURE_FEEDBACK
    BITHockeyLog(@"INFO: Setup FeedbackManager");
    _feedbackManager = [[BITFeedbackManager alloc] initWithAppIdentifier:_appIdentifier appEnvironment:_appEnvironment];
    _feedbackManager.delegate = _delegate;
#endif /* HOCKEYSDK_FEATURE_FEEDBACK */

#if HOCKEYSDK_FEATURE_AUTHENTICATOR
    BITHockeyLog(@"INFO: Setup Authenticator");
    _authenticator = [[BITAuthenticator alloc] initWithAppIdentifier:_appIdentifier appEnvironment:_appEnvironment];
    _authenticator.hockeyAppClient = [self hockeyAppClient];
    _authenticator.delegate = _delegate;
#endif /* HOCKEYSDK_FEATURE_AUTHENTICATOR */
    
#if HOCKEYSDK_FEATURE_TELEMETRY
    BITHockeyLog(@"INFO: Setup TelemetryManager");
    NSString *iKey = bit_appIdentifierToGuid(_appIdentifier);
    _telemetryManager = [[BITTelemetryManager alloc] initWithAppIdentifier:iKey isAppStoreEnvironment:_appStoreEnvironment];
#endif /* HOCKEYSDK_FEATURE_TELEMETRY */

    if (self.appEnvironment != BITEnvironmentAppStore) {
      NSString *integrationFlowTime = [self integrationFlowTimeString];
      if (integrationFlowTime && [self integrationFlowStartedWithTimeString:integrationFlowTime]) {
        [self pingServerForIntegrationStartWorkflowWithTimeString:integrationFlowTime appIdentifier:_appIdentifier];
      }
    }
    _managersInitialized = YES;
  } else {
    [self logInvalidIdentifier:@"app identifier"];
  }
}

@end<|MERGE_RESOLUTION|>--- conflicted
+++ resolved
@@ -160,15 +160,11 @@
 #if HOCKEYSDK_FEATURE_STORE_UPDATES
     _enableStoreUpdateManager = NO;
 #endif
-<<<<<<< HEAD
-    
+    _appEnvironment = BITEnvironmentOther;
 #if HOCKEYSDK_FEATURE_TELEMETRY
     _disableTelemetryManager = NO;
 #endif
     
-=======
-    _appEnvironment = BITEnvironmentOther;
->>>>>>> b5b519b0
     _appStoreEnvironment = NO;
     _startManagerIsInvoked = NO;
     _startUpdateManagerIsInvoked = NO;
