--- conflicted
+++ resolved
@@ -22,12 +22,7 @@
 }
 
 public enum ExternalJoiningChatState {
-<<<<<<< HEAD
-    
     public struct InviteFlags : Equatable {
-=======
-    public struct InviteFlags {
->>>>>>> da5e87c5
         public let isChannel: Bool
         public let isBroadcast: Bool
         public let isPublic: Bool
@@ -36,7 +31,6 @@
     }
     
     case invite(flags: InviteFlags, title: String, about: String?, photoRepresentation: TelegramMediaImageRepresentation?, participantsCount: Int32, participants: [Peer]?)
-
     case alreadyJoined(PeerId)
     case invalidHash
     case peek(PeerId, Int32)
