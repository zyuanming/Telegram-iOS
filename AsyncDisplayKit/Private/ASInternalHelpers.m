--- conflicted
+++ resolved
@@ -90,16 +90,6 @@
     return NO;
   }
 
-<<<<<<< HEAD
-  if ([class isSubclassOfClass:[UIView class]] || [class isSubclassOfClass:[CALayer class]]) {
-    return YES;
-  }
-
-  NSString *name = NSStringFromClass(class);
-  if ([name hasPrefix:@"UI"] || [name hasPrefix:@"CA"]) {
-    return YES;
-  }
-=======
   if ([class isSubclassOfClass:[UIResponder class]]
       || [class isSubclassOfClass:[CALayer class]]
       || [class isSubclassOfClass:[UIGestureRecognizer class]]) {
@@ -111,7 +101,6 @@
     return YES;
   }
 
->>>>>>> a568d02c
   return NO;
 }
 
