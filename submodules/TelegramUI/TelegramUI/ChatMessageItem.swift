--- conflicted
+++ resolved
@@ -370,10 +370,6 @@
         
         loop: for media in self.message.media {
             if let telegramFile = media as? TelegramMediaFile {
-<<<<<<< HEAD
-                if telegramFile.isAnimatedSticker, let size = telegramFile.size, size > 0 && size <= 128 * 1024 && !telegramFile.previewRepresentations.isEmpty {
-                    viewClassName = ChatMessageAnimatedStickerItemNode.self
-=======
                 if telegramFile.isAnimatedSticker, !telegramFile.previewRepresentations.isEmpty, let size = telegramFile.size, size > 0 && size <= 128 * 1024 {
                     if self.message.id.peerId.namespace == Namespaces.Peer.SecretChat {
                         if telegramFile.fileId.namespace == Namespaces.Media.CloudFile {
@@ -382,7 +378,6 @@
                     } else {
                         viewClassName = ChatMessageAnimatedStickerItemNode.self
                     }
->>>>>>> 453c49b5
                     break loop
                 }
                 for attribute in telegramFile.attributes {
