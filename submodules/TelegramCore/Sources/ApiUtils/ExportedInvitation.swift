--- conflicted
+++ resolved
@@ -6,13 +6,8 @@
 extension ExportedInvitation {
     init(apiExportedInvite: Api.ExportedChatInvite) {
         switch apiExportedInvite {
-<<<<<<< HEAD
-        case let .chatInviteExported(flags, link, adminId, date, startDate, expireDate, usageLimit, usage, _):
-            self = ExportedInvitation(link: link, isPermanent: (flags & (1 << 5)) != 0, isRevoked: (flags & (1 << 0)) != 0, adminId: PeerId(namespace: Namespaces.Peer.CloudUser, id: PeerId.Id._internalFromInt64Value(adminId)), date: date, startDate: startDate, expireDate: expireDate, usageLimit: usageLimit, count: usage)
-=======
         case let .chatInviteExported(flags, link, adminId, date, startDate, expireDate, usageLimit, usage, approved):
             self = ExportedInvitation(link: link, isPermanent: (flags & (1 << 5)) != 0, requestApproval: (flags & (1 << 6)) != 0, isRevoked: (flags & (1 << 0)) != 0, adminId: PeerId(namespace: Namespaces.Peer.CloudUser, id: PeerId.Id._internalFromInt64Value(adminId)), date: date, startDate: startDate, expireDate: expireDate, usageLimit: usageLimit, count: usage, approvedDate: approved)
->>>>>>> 54de3e7b
         }
     }
 }